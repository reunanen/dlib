--- conflicted
+++ resolved
@@ -265,11 +265,9 @@
             return true;
         }
 
-<<<<<<< HEAD
+
         bool wants_to_sample_image_pyramid() const { return true; }
 
-=======
->>>>>>> b6418e34
     };
 
 // ----------------------------------------------------------------------------------------
@@ -1875,11 +1873,7 @@
             long depth = 0;
             double grow = 2;
             drectangle rect = pyr.rect_down(chip_locations[i].rect);
-<<<<<<< HEAD
-            while (rect.area() > chip_locations[i].size() && interp.wants_to_sample_image_pyramid())
-=======
             while (rect.area() > chip_locations[i].size() && image_pyramid_enabled)
->>>>>>> b6418e34
             {
                 rect = pyr.rect_down(rect);
                 ++depth;
@@ -1927,11 +1921,7 @@
                 // figure out which level in the pyramid to use to extract the chip
                 int level = -1;
                 drectangle rect = translate_rect(chip_locations[i].rect, -bounding_box.tl_corner());
-<<<<<<< HEAD
-                while (pyr.rect_down(rect).area() > chip_locations[i].size() && interp.wants_to_sample_image_pyramid())
-=======
                 while (pyr.rect_down(rect).area() > chip_locations[i].size() && image_pyramid_enabled)
->>>>>>> b6418e34
                 {
                     ++level;
                     rect = pyr.rect_down(rect);
