--- conflicted
+++ resolved
@@ -1893,12 +1893,6 @@
         }
 #endif 
 
-        // If nearest-neighbor interpolation is wanted, then don't use an image pyramid.
-        constexpr bool image_pyramid_enabled = !std::is_same<
-            typename std::remove_const<typename std::remove_reference<decltype(interp)>::type>::type,
-            interpolate_nearest_neighbor
-        >::value;
-
         pyramid_down<2> pyr;
         long max_depth = 0;
         // If the chip is supposed to be much smaller than the source subwindow then you
@@ -1913,11 +1907,7 @@
             long depth = 0;
             double grow = 2;
             drectangle rect = pyr.rect_down(chip_locations[i].rect);
-<<<<<<< HEAD
-            while (rect.area() > chip_locations[i].size() && image_pyramid_enabled)
-=======
             while (rect.area() > chip_locations[i].size() && interp.wants_to_sample_image_pyramid())
->>>>>>> b32cbbd0
             {
                 rect = pyr.rect_down(rect);
                 ++depth;
@@ -1965,11 +1955,7 @@
                 // figure out which level in the pyramid to use to extract the chip
                 int level = -1;
                 drectangle rect = translate_rect(chip_locations[i].rect, -bounding_box.tl_corner());
-<<<<<<< HEAD
-                while (pyr.rect_down(rect).area() > chip_locations[i].size() && image_pyramid_enabled)
-=======
                 while (pyr.rect_down(rect).area() > chip_locations[i].size() && interp.wants_to_sample_image_pyramid())
->>>>>>> b32cbbd0
                 {
                     ++level;
                     rect = pyr.rect_down(rect);
