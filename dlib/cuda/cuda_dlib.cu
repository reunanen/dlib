// Copyright (C) 2015  Davis E. King (davis@dlib.net)
// License: Boost Software License   See LICENSE.txt for the full license.

#include "cuda_utils.h"
#include "cuda_dlib.h"
#include "cudnn_dlibapi.h"


namespace dlib 
{ 
    namespace cuda 
    {

    // -----------------------------------------------------------------------------------

        void set_device (
            int dev
        )
        {
            CHECK_CUDA(cudaSetDevice(dev));
        }

        int get_device (
        )
        {
            int dev = 0;
            CHECK_CUDA(cudaGetDevice(&dev));
            return dev;
        }

        std::string get_device_name (
            int device
        )
        {
            cudaDeviceProp props;
            CHECK_CUDA(cudaGetDeviceProperties(&props, device));
            return props.name;
        }

        void set_current_device_blocking_sync(
        )
        {
            CHECK_CUDA(cudaSetDeviceFlags(cudaDeviceScheduleBlockingSync));
        }

        int get_num_devices (
        )
        {
            int num_devices;
            CHECK_CUDA(cudaGetDeviceCount(&num_devices));
            return num_devices;
        }

        bool can_access_peer (int device_id, int peer_device_id)
        {
            int can_access;
            CHECK_CUDA(cudaDeviceCanAccessPeer(&can_access, device_id, peer_device_id));
            return can_access != 0;
        }
        bool can_access_peer (const tensor& device, const tensor& peer_device)
        {
            return can_access_peer(device.device_id(), peer_device.device_id());
        }

        void device_synchronize (int dev) 
        { 
            raii_set_device set_dev(dev);
            CHECK_CUDA(cudaDeviceSynchronize());
        }
        void device_synchronize (const tensor& dev) { device_synchronize(dev.device_id()); }

        enable_peer_access::
        enable_peer_access(
            int device_id,
            int peer_device_id
        ) : call_disable(false), device_id(device_id), peer_device_id(peer_device_id)
        {
            raii_set_device set_dev(device_id);

            auto err = cudaDeviceEnablePeerAccess(peer_device_id, 0);
            if (err == cudaSuccess)
            {
                call_disable = true;
            }
            else if (err == cudaErrorPeerAccessAlreadyEnabled)
            {
                // call cudaGetLastError() to dispose of this error since we don't
                // care.
                auto err2 = cudaGetLastError();
                if (err2 != cudaErrorPeerAccessAlreadyEnabled)
                    CHECK_CUDA(err2);
            }
            else
            {
                CHECK_CUDA(err);
            }
        }


        enable_peer_access::
        ~enable_peer_access() noexcept(false)
        {
            if (call_disable)
            {
                raii_set_device set_dev(device_id);
                CHECK_CUDA(cudaDeviceDisablePeerAccess(peer_device_id));
            }
        }

    // -----------------------------------------------------------------------------------
    // -----------------------------------------------------------------------------------
    // -----------------------------------------------------------------------------------

        __global__ void _cuda_inverse_norms(float* invnorms, const float* data, size_t nr, size_t nc, const float eps)
        {
            // initialize invnorms before we begin.
            for (auto i : grid_stride_range_y(0, nr))
                for (auto j : grid_stride_range(0, 1))
                    invnorms[i] = eps;
            __syncthreads();

            for (auto i : grid_stride_range_y(0, nr))
            {
                auto p = data + i*nc;
                float temp = 0;
                for (auto j : grid_stride_range(0, nc))
                    temp += p[j]*p[j];

                // and store the sum into invnorms[i]
                warp_reduce_atomic_add(invnorms[i], temp);
            }
            __syncthreads();

            for (auto i : grid_stride_range_y(0, nr))
                for (auto j : grid_stride_range(0, 1))
                    invnorms[i] = 1.0/std::sqrt(invnorms[i]);
        }

        void inverse_norms (
            resizable_tensor& invnorms,
            const tensor& data,
            const double eps
        )
        {
            invnorms.set_size(data.num_samples());
            launch_kernel(_cuda_inverse_norms, max_jobs(data.size()/data.num_samples(), data.num_samples()),
                invnorms.device(), data.device(), data.num_samples(), data.size()/data.num_samples(), eps);
        }

    // ----------------------------------------------------------------------------------------

        __global__ void _cuda_dot_prods(float* out, const float* lhs, const float* rhs, size_t nr, size_t nc)
        {
            // initialize out before we begin.
            for (auto i : grid_stride_range_y(0, nr))
                for (auto j : grid_stride_range(0, 1))
                    out[i] = 0;
            __syncthreads();

            for (auto i : grid_stride_range_y(0, nr))
            {
                auto l = lhs + i*nc;
                auto r = rhs + i*nc;
                float temp = 0;
                for (auto j : grid_stride_range(0, nc))
                    temp += l[j]*r[j];

                // and store the sum into out[i]
                warp_reduce_atomic_add(out[i], temp);
            }
        }

        __global__ void _cuda_dot_prods_add_to(float* out, const float* lhs, const float* rhs, size_t nr, size_t nc)
        {
            for (auto i : grid_stride_range_y(0, nr))
            {
                auto l = lhs + i*nc;
                auto r = rhs + i*nc;
                float temp = 0;
                for (auto j : grid_stride_range(0, nc))
                    temp += l[j]*r[j];

                // and store the sum into out[i]
                warp_reduce_atomic_add(out[i], temp);
            }
        }

        void dot_prods (
            resizable_tensor& out,
            const tensor& lhs,
            const tensor& rhs
        )
        {
            DLIB_CASSERT(have_same_dimensions(lhs,rhs));

            out.set_size(lhs.num_samples());
            if (out.size() == 0)
                return;

            const auto nr = lhs.num_samples();
            const auto nc = lhs.size()/lhs.num_samples();

            launch_kernel(_cuda_dot_prods, max_jobs(nc,nr), out.device_write_only(), lhs.device(), rhs.device(), nr, nc);
        }

        void dot_prods (
            bool add_to,
            tensor& out,
            const tensor& lhs,
            const tensor& rhs
        )
        {
            DLIB_CASSERT(have_same_dimensions(lhs,rhs));
            DLIB_CASSERT(out.k() == 1 && out.nr() == 1 && out.nc() == 1);
            DLIB_CASSERT(out.size() == lhs.num_samples());

            const auto nr = lhs.num_samples();
            const auto nc = lhs.size()/lhs.num_samples();

            if (add_to)
                launch_kernel(_cuda_dot_prods_add_to, max_jobs(nc,nr), out.device(), lhs.device(), rhs.device(), nr, nc);
            else
                launch_kernel(_cuda_dot_prods, max_jobs(nc,nr), out.device_write_only(), lhs.device(), rhs.device(), nr, nc);
        }

    // ----------------------------------------------------------------------------------------

        __global__ void _cuda_scale_columns(float* out, const float* m, const float* v, size_t nr, size_t nc)
        {
            for (auto j : grid_stride_range(0, nr*nc))
            {
                out[j] = m[j]*v[j%nc];
            }
        }

        void scale_columns (
            tensor& out,
            const tensor& m,
            const tensor& v
        )
        {
            launch_kernel(_cuda_scale_columns, max_jobs(m.size()), out.device(), m.device(), v.device(), m.num_samples(), m.size()/m.num_samples());
        }

    // ----------------------------------------------------------------------------------------

        __global__ void _cuda_scale_rows(float* out, const float* m, const float* v, size_t nr, size_t nc)
        {
            for (auto j : grid_stride_range(0, nr*nc))
            {
                out[j] = m[j]*v[j/nc];
            }
        }

        void scale_rows (
            tensor& out,
            const tensor& m,
            const tensor& v
        )
        {
            launch_kernel(_cuda_scale_rows, max_jobs(m.size()), out.device(), m.device(), v.device(), m.num_samples(), m.size()/m.num_samples());
        }

    // ----------------------------------------------------------------------------------------

        __global__ void _cuda_scale_rows2(float* out, const float* m1, const float* m2, const float* v1, const float* v2, size_t nr, size_t nc)
        {
            for (auto j : grid_stride_range(0, nr*nc))
            {
                out[j] = (m1[j] - m2[j]*v1[j/nc]) * v2[j/nc];
            }
        }

        __global__ void _cuda_scale_rows2_beta(const float beta, float* out, const float* m1, const float* m2, const float* v1, const float* v2, size_t nr, size_t nc)
        {
            for (auto j : grid_stride_range(0, nr*nc))
            {
                out[j] = beta*out[j] + (m1[j] - m2[j]*v1[j/nc]) * v2[j/nc];
            }
        }

        void scale_rows2 (
            float beta, 
            tensor& out,
            const tensor& m1,
            const tensor& m2,
            const tensor& v1,
            const tensor& v2
        )
        {
            if (beta == 0)
            {
                launch_kernel(_cuda_scale_rows2, max_jobs(m1.size()), out.device(),
                    m1.device(), m2.device(), v1.device(), v2.device(), m1.num_samples(),
                    m1.size()/m1.num_samples());
            }
            else
            {
                launch_kernel(_cuda_scale_rows2_beta, max_jobs(m1.size()), beta,
                    out.device(), m1.device(), m2.device(), v1.device(), v2.device(),
                    m1.num_samples(), m1.size()/m1.num_samples());
            }
        }

    // ----------------------------------------------------------------------------------------

        __global__ void _cuda_exp(float* dest, const float* src, size_t n)
        {
            for (auto i : grid_stride_range(0, n))
                dest[i] = ::exp(src[i]);
        }

        void exp (
            tensor& dest,
            const tensor& src
        )
        {
            DLIB_ASSERT(dest.size() == src.size());
            launch_kernel(_cuda_exp, max_jobs(src.size()), dest.device(), src.device(), src.size());
        }

    // ----------------------------------------------------------------------------------------

        __global__ void _cuda_log(float* dest, const float* src, size_t n)
        {
            for (auto i : grid_stride_range(0, n))
                dest[i] = ::log(src[i]);
        }

        void log (
            tensor& dest,
            const tensor& src
        )
        {
            DLIB_ASSERT(dest.size() == src.size());
            launch_kernel(_cuda_log, max_jobs(src.size()), dest.device(), src.device(), src.size());
        }

    // ----------------------------------------------------------------------------------------

        __global__ void _cuda_log10(float* dest, const float* src, size_t n)
        {
            for (auto i : grid_stride_range(0, n))
                dest[i] = ::log10(src[i]);
        }

        void log10 (
            tensor& dest,
            const tensor& src
        )
        {
            DLIB_ASSERT(dest.size() == src.size());
            launch_kernel(_cuda_log10, max_jobs(src.size()), dest.device(), src.device(), src.size());
        }

    // -----------------------------------------------------------------------------------

        __global__ void _cuda_multiply1(float* d, const float* s1, const float* s2, size_t n)
        {
            for (auto i : grid_stride_range(0, n))
            {
                d[i] = s1[i]*s2[i];
            }
        }
        __global__ void _cuda_multiply2(float* d, const float* s1, const float* s2, 
                                       size_t n, size_t s1_n, size_t s2_n, size_t max_size)
        {
            for (auto i : grid_stride_range(0, n))
            {
                d[i] = 0;
                for (size_t j = i; j < max_size; j += n)
                    d[i] += s1[j%s1_n]*s2[j%s2_n];
            }
        }

        __global__ void _cuda_multiply3(float* d, const float* s1, const float* s2, 
                                       size_t n, size_t s1_n, size_t s2_n)
        {
            for (auto i : grid_stride_range(0, n))
            {
                d[i] = s1[i%s1_n]*s2[i%s2_n];
            }
        }

        __global__ void _cuda_multiply1_add_to(float* d, const float* s1, const float* s2, size_t n)
        {
            for (auto i : grid_stride_range(0, n))
            {
                d[i] += s1[i]*s2[i];
            }
        }
        __global__ void _cuda_multiply2_add_to(float* d, const float* s1, const float* s2, 
                                       size_t n, size_t s1_n, size_t s2_n, size_t max_size)
        {
            for (auto i : grid_stride_range(0, n))
            {
                for (size_t j = i; j < max_size; j += n)
                    d[i] += s1[j%s1_n]*s2[j%s2_n];
            }
        }

        __global__ void _cuda_multiply3_add_to(float* d, const float* s1, const float* s2, 
                                       size_t n, size_t s1_n, size_t s2_n)
        {
            for (auto i : grid_stride_range(0, n))
            {
                d[i] += s1[i%s1_n]*s2[i%s2_n];
            }
        }

        void multiply (
            bool add_to,
            tensor& dest,
            const tensor& src1,
            const tensor& src2
        )
        {

            DLIB_CASSERT(dest.k() == src1.k() && src1.k() == src2.k() &&
                dest.nr() == src1.nr() && src1.nr() == src2.nr() &&
                dest.nc() == src1.nc() && src1.nc() == src2.nc() );
            const long MD = std::max(std::max(dest.num_samples(),src1.num_samples()),src2.num_samples());
            DLIB_CASSERT((dest.num_samples()==1 || dest.num_samples()==MD) &&
                (src1.num_samples()==1 || src1.num_samples()==MD) &&
                (src2.num_samples()==1 || src2.num_samples()==MD) );

            if (dest.size() == 0)
                return;

            const size_t max_size = std::max(std::max(dest.size(),src1.size()),src2.size());
            const auto d = dest.host();
            const auto s1 = src1.host();
            const auto s2 = src2.host();
            if (dest.size() == src1.size() && src1.size() == src2.size())
            {
                if (add_to)
                    launch_kernel(_cuda_multiply1_add_to,max_jobs(dest.size()),dest.device(), src1.device(), src2.device(), src1.size());
                else
                    launch_kernel(_cuda_multiply1,max_jobs(dest.size()),dest.device(), src1.device(), src2.device(), src1.size());
            }
            else if (dest.num_samples() == 1)
            {
                if (add_to)
                    launch_kernel(_cuda_multiply2_add_to,max_jobs(dest.size()),dest.device(), src1.device(), src2.device(), 
                                                dest.size(), src1.size(), src2.size(), max_size);
                else
                    launch_kernel(_cuda_multiply2,max_jobs(dest.size()),dest.device(), src1.device(), src2.device(), 
                                                dest.size(), src1.size(), src2.size(), max_size);
            }
            else
            {
                if (add_to)
                    launch_kernel(_cuda_multiply3_add_to,max_jobs(dest.size()),dest.device(), src1.device(), src2.device(), 
                                                dest.size(), src1.size(), src2.size());
                else
                    launch_kernel(_cuda_multiply3,max_jobs(dest.size()),dest.device(), src1.device(), src2.device(), 
                                                dest.size(), src1.size(), src2.size());
            }
        }

    // ------------------------------------------------------------------------------------

        __global__ void _cuda_multiply_conv(float* d, const float* s1, size_t n, const float* s2, size_t bs, size_t ks)
        {
            for (auto i : grid_stride_range(0, n))
            {
                auto k = (i/bs)%ks;
                d[i] = s1[i]*s2[k];
            }
        }

        __global__ void _cuda_multiply_conv2(float* d, const float* s1, size_t n, const float* s2, size_t bs, size_t ks)
        {
            // zero initialize d before we begin.
            for (auto i : grid_stride_range_y(0, ks))
                for (auto j : grid_stride_range(0, 1))
                    d[i] = 0;
            __syncthreads();

            // loop over all the image planes
            for (auto i : grid_stride_range_y(0, n))
            {
                // sum all the elements in the i-th image plane
                float temp = 0;
                for (auto j : grid_stride_range(i*bs, (i+1)*bs))
                    temp += s1[j]*s2[j];
                auto k = i%ks;
                // and store the sum into d[k]
                warp_reduce_atomic_add(d[k], temp);
            }
        }

        __global__ void _cuda_multiply_conv_add_to(float* d, const float* s1, size_t n, const float* s2, size_t bs, size_t ks)
        {
            for (auto i : grid_stride_range(0, n))
            {
                auto k = (i/bs)%ks;
                d[i] += s1[i]*s2[k];
            }
        }

        __global__ void _cuda_multiply_conv2_add_to(float* d, const float* s1, size_t n, const float* s2, size_t bs, size_t ks)
        {
            // loop over all the image planes
            for (auto i : grid_stride_range_y(0, n))
            {
                // sum all the elements in the i-th image plane
                float temp = 0;
                for (auto j : grid_stride_range(i*bs, (i+1)*bs))
                    temp += s1[j]*s2[j];
                auto k = i%ks;
                // and store the sum into d[k]
                warp_reduce_atomic_add(d[k], temp);
            }
        }


        void multiply_conv (
            bool add_to,
            tensor& dest,
            const tensor& src1,
            const tensor& src2
        )
        {
            if (have_same_dimensions(dest,src1))
            {
                DLIB_CASSERT(src2.num_samples() == 1 && src2.nr() == 1 && src2.nc() == 1 && src2.k() == src1.k());
                if (dest.size() == 0)
                    return;

                if (add_to)
                    launch_kernel(_cuda_multiply_conv_add_to,max_jobs(dest.size()),
                        dest.device(), src1.device(), src1.size(), src2.device(), src1.nr()*src1.nc(), src1.k());
                else
                    launch_kernel(_cuda_multiply_conv,max_jobs(dest.size()),
                        dest.device(), src1.device(), src1.size(), src2.device(), src1.nr()*src1.nc(), src1.k());
            }
            else
            {
                DLIB_CASSERT(have_same_dimensions(src1,src2));
                DLIB_CASSERT(dest.num_samples() == 1 && dest.nr() == 1 && dest.nc() == 1 && dest.k() == src1.k());
                if (dest.size() == 0)
                    return;


                const auto bs = src1.nr()*src1.nc();
                const auto n = src1.num_samples()*src1.k();
                if (add_to)
                    launch_kernel(_cuda_multiply_conv2_add_to, max_jobs(bs,n),
                        dest.device(), src1.device(), n, src2.device(), bs, src1.k());
                else
                    launch_kernel(_cuda_multiply_conv2, max_jobs(bs,n),
                        dest.device(), src1.device(), n, src2.device(), bs, src1.k());
            }

        }

    // ------------------------------------------------------------------------------------

        __global__ void _cuda_scale_channels_add_to(float* d, const float* src, size_t n, const float* scales, size_t bs)
        {
            for (auto i : grid_stride_range(0, n))
            {
                auto k = i/bs;
                d[i] += src[i]*scales[k];
            }
        }

        __global__ void _cuda_scale_channels(float* d, const float* src, size_t n, const float* scales, size_t bs)
        {
            for (auto i : grid_stride_range(0, n))
            {
                auto k = i/bs;
                d[i] = src[i]*scales[k];
            }
        }

        void scale_channels (
            bool add_to,
            tensor& dest,
            const tensor& src,
            const tensor& scales
        )
        {
            DLIB_CASSERT(have_same_dimensions(dest,src) && 
                         scales.num_samples() == src.num_samples() &&
                         scales.k()           == src.k() &&
                         scales.nr()          == 1 &&
                         scales.nc()          == 1 );

            if (dest.size() == 0)
                return;

            if (add_to)
                launch_kernel(_cuda_scale_channels_add_to,max_jobs(dest.size()),
                    dest.device(), src.device(), src.size(), scales.device(), src.nr()*src.nc());
            else
                launch_kernel(_cuda_scale_channels,max_jobs(dest.size()),
                    dest.device_write_only(), src.device(), src.size(), scales.device(), src.nr()*src.nc());
        }

    // ------------------------------------------------------------------------------------

        __global__ void _cuda_mult1(float* d, const float* s1, const float* s2, size_t n)
        {
            for (auto i : grid_stride_range(0, n))
            {
                d[i] = s1[i]*s2[i];
            }
        }

        __global__ void _cuda_mult1_add_to(float* d, const float* s1, const float* s2, size_t n)
        {
            for (auto i : grid_stride_range(0, n))
            {
                d[i] += s1[i]*s2[i];
            }
        }

        __global__ void _cuda_mult2(float* d, const float* s1, const float* s2, 
                                   size_t dn, size_t dk, size_t dr, size_t dc,
                                   size_t s1n, size_t s1k, size_t s1r, size_t s1c,
                                   size_t s2n, size_t s2k, size_t s2r, size_t s2c)
        {
            for (auto i : grid_stride_range(0, dn*dk*dr*dc))
            {
                size_t n,k,r,c;
                unpack_idx(i, dk,dr,dc, n,k,r,c);

                float v1 = 0;
                float v2 = 0;

                if (n < s1n &&
                    k < s1k &&
                    r < s1r &&
                    c < s1c )
                {
                    v1 = s1[pack_idx(s1k,s1r,s1c, n,k,r,c)];
                }

                if (n < s2n &&
                    k < s2k &&
                    r < s2r &&
                    c < s2c )
                {
                    v2 = s2[pack_idx(s2k,s2r,s2c, n,k,r,c)];
                }

                d[i] = v1*v2;
            }
        }

        __global__ void _cuda_mult2_add_to(float* d, const float* s1, const float* s2, 
                                   size_t dn, size_t dk, size_t dr, size_t dc,
                                   size_t s1n, size_t s1k, size_t s1r, size_t s1c,
                                   size_t s2n, size_t s2k, size_t s2r, size_t s2c)
        {
            for (auto i : grid_stride_range(0, dn*dk*dr*dc))
            {
                size_t n,k,r,c;
                unpack_idx(i, dk,dr,dc, n,k,r,c);

                float v1 = 0;
                float v2 = 0;

                if (n < s1n &&
                    k < s1k &&
                    r < s1r &&
                    c < s1c )
                {
                    v1 = s1[pack_idx(s1k,s1r,s1c, n,k,r,c)];
                }

                if (n < s2n &&
                    k < s2k &&
                    r < s2r &&
                    c < s2c )
                {
                    v2 = s2[pack_idx(s2k,s2r,s2c, n,k,r,c)];
                }

                d[i] += v1*v2;
            }
        }

        void multiply_zero_padded (
            bool add_to,
            tensor& dest,
            const tensor& src1,
            const tensor& src2
        )
        {
            if (dest.size() == 0)
                return;

            // Do the simple and fast version if everything has the same dimensions
            if (have_same_dimensions(dest, src1) &&
                have_same_dimensions(dest, src2))
            {
                if (add_to)
                    launch_kernel(_cuda_mult1_add_to,max_jobs(dest.size()), dest.device(), src1.device(), src2.device(), dest.size());
                else
                    launch_kernel(_cuda_mult1,max_jobs(dest.size()), dest.device(), src1.device(), src2.device(), dest.size());
            }
            else
            {
                if (add_to)
                {
                    // Otherwise, do the more complex version with bounds checking.
                    launch_kernel(_cuda_mult2_add_to,max_jobs(dest.size()),
                                dest.device(), src1.device(), src2.device(), 
                                dest.num_samples(), dest.k(), dest.nr(), dest.nc(),
                                src1.num_samples(), src1.k(), src1.nr(), src1.nc(),
                                src2.num_samples(), src2.k(), src2.nr(), src2.nc()
                                );
                }
                else
                {
                    // Otherwise, do the more complex version with bounds checking.
                    launch_kernel(_cuda_mult2,max_jobs(dest.size()),
                                dest.device(), src1.device(), src2.device(), 
                                dest.num_samples(), dest.k(), dest.nr(), dest.nc(),
                                src1.num_samples(), src1.k(), src1.nr(), src1.nc(),
                                src2.num_samples(), src2.k(), src2.nr(), src2.nc()
                                );
                }
            }
        }

    // ------------------------------------------------------------------------------------

        __global__ void _cuda_add1(float* d, const float* s1, const float* s2, size_t n)
        {
            for (auto i : grid_stride_range(0, n))
            {
                d[i] = s1[i]+s2[i];
            }
        }

        __global__ void _cuda_add2(float* d, const float* s1, const float* s2, 
                                   size_t dn, size_t dk, size_t dr, size_t dc,
                                   size_t s1n, size_t s1k, size_t s1r, size_t s1c,
                                   size_t s2n, size_t s2k, size_t s2r, size_t s2c)
        {
            for (auto i : grid_stride_range(0, dn*dk*dr*dc))
            {
                size_t n,k,r,c;
                unpack_idx(i, dk,dr,dc, n,k,r,c);

                float v1 = 0;
                float v2 = 0;

                if (n < s1n &&
                    k < s1k &&
                    r < s1r &&
                    c < s1c )
                {
                    v1 = s1[pack_idx(s1k,s1r,s1c, n,k,r,c)];
                }

                if (n < s2n &&
                    k < s2k &&
                    r < s2r &&
                    c < s2c )
                {
                    v2 = s2[pack_idx(s2k,s2r,s2c, n,k,r,c)];
                }

                d[i] = v1+v2;
            }
        }

        void add (
            tensor& dest,
            const tensor& src1,
            const tensor& src2
        )
        {
            if (dest.size() == 0)
                return;

            // Do the simple and fast version if everything has the same dimensions
            if (have_same_dimensions(dest, src1) &&
                have_same_dimensions(dest, src2))
            {
                launch_kernel(_cuda_add1,max_jobs(dest.size()), dest.device(), src1.device(), src2.device(), dest.size());
            }
            else
            {
                // Otherwise, do the more complex version with bounds checking.
                launch_kernel(_cuda_add2,max_jobs(dest.size()),
                            dest.device(), src1.device(), src2.device(), 
                            dest.num_samples(), dest.k(), dest.nr(), dest.nc(),
                            src1.num_samples(), src1.k(), src1.nr(), src1.nc(),
                            src2.num_samples(), src2.k(), src2.nr(), src2.nc()
                            );
            }

        }

    // ------------------------------------------------------------------------------------

        __global__ void _cuda_affine_transform1(float* d, const float* s, size_t n, float A, float B)
        {
            for (auto i : grid_stride_range(0, n))
            {
                d[i] = A*s[i] + B;
            }
        }

        __global__ void _cuda_affine_transform1_0(float* d, const float* s, size_t n, float A)
        {
            for (auto i : grid_stride_range(0, n))
            {
                d[i] = A*s[i];
            }
        }

        void affine_transform(
            tensor& dest,
            const tensor& src,
            const float A,
            const float B
        )
        {
            DLIB_CASSERT(dest.size()==src.size());
            if (B != 0)
                launch_kernel(_cuda_affine_transform1,max_jobs(dest.size()),dest.device(), src.device(), src.size(), A, B);
            else
                launch_kernel(_cuda_affine_transform1_0,max_jobs(dest.size()),dest.device(), src.device(), src.size(), A);
        }

        void affine_transform(
            tensor& dest,
            const tensor& src,
            const float A
        )
        {
            DLIB_CASSERT(dest.size()==src.size());
            launch_kernel(_cuda_affine_transform1_0,max_jobs(dest.size()),dest.device(), src.device(), src.size(), A);
        }

    // ----------------------------------------------------------------------------------------

        __global__ void _cuda_affine_transform_rect(
            float* d, 
            const float* s1, 
            const float* s2, 
            const float* s3, 
            float A, 
            float B,
            float C,
            size_t start_idx,
            size_t n, 
            size_t rect_nc,
            size_t total_nc
        )
        {
            for (auto i : grid_stride_range(0, n))
            {
                size_t r = i/rect_nc;
                size_t c = i%rect_nc;
                size_t idx = r*total_nc + c + start_idx;
                d[idx] = A*s1[idx] + B*s2[idx] + C*s3[idx];
            }
        }

        void affine_transform(
            const rectangle& rect,
            tensor& dest, 
            const tensor& src1, 
            const tensor& src2, 
            const tensor& src3, 
            float A, 
            float B,
            float C
        )
        {
            DLIB_CASSERT(dest.size() == src1.size());
            DLIB_CASSERT(dest.size() == src2.size());
            DLIB_CASSERT(dest.size() == src3.size());
            DLIB_CASSERT(dest.num_samples() == src1.num_samples());
            DLIB_CASSERT(dest.num_samples() == src2.num_samples());
            DLIB_CASSERT(dest.num_samples() == src3.num_samples());
            DLIB_CASSERT(rectangle(0,0, dest.size()/dest.num_samples()-1, dest.num_samples()-1).contains(rect));
            launch_kernel(_cuda_affine_transform_rect,max_jobs(rect.area()),
                dest.device(), src1.device(), src2.device(), src3.device(), A, B, C,
                rect.left() + rect.top()*(dest.size()/dest.num_samples()),
                rect.area(),
                rect.width(),
                dest.size()/dest.num_samples());
        }

    // ----------------------------------------------------------------------------------------

        __global__ void _cuda_affine_transform4(float* d, const float* s1, const float* s2, size_t n, float A, float B, float C)
        {
            for (auto i : grid_stride_range(0, n))
            {
                d[i] = A*s1[i] + B*s2[i] + C;
            }
        }

        __global__ void _cuda_affine_transform4_0(float* d, const float* s1, const float* s2, size_t n, float A, float B)
        {
            for (auto i : grid_stride_range(0, n))
            {
                d[i] = A*s1[i] + B*s2[i];
            }
        }

        void affine_transform(
            tensor& dest,
            const tensor& src1,
            const tensor& src2,
            const float A,
            const float B,
            const float C
        )
        {
            DLIB_CASSERT(dest.size()==src1.size());
            DLIB_CASSERT(dest.size()==src2.size());
            if (C != 0)
                launch_kernel(_cuda_affine_transform4,max_jobs(dest.size()),dest.device(), src1.device(), src2.device(), dest.size(), A, B, C);
            else
                launch_kernel(_cuda_affine_transform4_0,max_jobs(dest.size()),dest.device(), src1.device(), src2.device(), dest.size(), A, B);
        }

        void affine_transform(
            tensor& dest,
            const tensor& src1,
            const tensor& src2,
            const float A,
            const float B
        )
        {
            DLIB_CASSERT(dest.size()==src1.size());
            DLIB_CASSERT(dest.size()==src2.size());
            launch_kernel(_cuda_affine_transform4_0,max_jobs(dest.size()),dest.device(), src1.device(), src2.device(), dest.size(), A, B);
        }

    // ----------------------------------------------------------------------------------------

        __global__ void _cuda_add_scaled(float* d, const float* s, size_t n, float scale)
        {
            for (auto i : grid_stride_range(0, n))
            {
                d[i] += scale*s[i]; 
            }
        }

        void add_scaled(
            tensor& dest,
            const float scale,
            const tensor& src
        )
        {
            DLIB_CASSERT(dest.size()==src.size());
            launch_kernel(_cuda_add_scaled,max_jobs(dest.size()),dest.device(), src.device(), dest.size(), scale);
        }

    // ----------------------------------------------------------------------------------------

        __global__ void _cuda_add_cv_to_all_columns(float beta, float* dest, float alpha, const float* src, size_t size, size_t stride)
        {
            for (auto i : grid_stride_range(0, size))
            {
                dest[i] = beta*dest[i] + alpha*src[i/stride];
            }
        }

        __global__ void _cuda_add_cv_to_all_columns_no_beta(float* dest, float alpha, const float* src, size_t size, size_t stride)
        {
            for (auto i : grid_stride_range(0, size))
            {
                dest[i] = alpha*src[i/stride];
            }
        }

        void add_cv_to_all_columns(
            float beta, 
            tensor& dest, 
            float alpha, 
            const tensor& src
        )
        {
            DLIB_CASSERT(dest.num_samples() == src.num_samples() && src.num_samples() == src.size());
            if (beta == 0)
                launch_kernel(_cuda_add_cv_to_all_columns_no_beta, max_jobs(dest.size()), dest.device(), alpha, src.device(), dest.size(), dest.size()/dest.num_samples());
            else
                launch_kernel(_cuda_add_cv_to_all_columns, max_jobs(dest.size()), beta, dest.device(), alpha, src.device(), dest.size(), dest.size()/dest.num_samples());
        }

    // ----------------------------------------------------------------------------------------

        __global__ void _cuda_affine_transform5(
            float* d, const float* s1, const float* s2, const float* s3, size_t n, float A, float B, float C, float D
        )
        {
            for (auto i : grid_stride_range(0, n))
            {
                d[i] = A*s1[i] + B*s2[i] + C*s3[i] + D;
            }
        }

        void affine_transform(
            tensor& dest,
            const tensor& src1,
            const tensor& src2,
            const tensor& src3,
            const float A,
            const float B,
            const float C,
            const float D
        )
        {
            DLIB_CASSERT(dest.size()==src1.size());
            DLIB_CASSERT(dest.size()==src2.size());
            DLIB_CASSERT(dest.size()==src3.size());
            launch_kernel(_cuda_affine_transform5,max_jobs(dest.size()),dest.device(), src1.device(),
                src2.device(), src3.device(), dest.size(), A, B, C, D);
        }

    // ----------------------------------------------------------------------------------------

        __global__ void _cuda_affine_transform_range(
            float* d, const float* s1, const float* s2, const float* s3, size_t begin, size_t end, float A, float B, float C
        )
        {
            for (auto i : grid_stride_range(begin, end))
            {
                d[i] = A*s1[i] + B*s2[i] + C*s3[i];
            }
        }


        void affine_transform_range(
            size_t begin,
            size_t end,
            tensor& dest,
            const tensor& src1,
            const tensor& src2,
            const tensor& src3,
            const float A,
            const float B,
            const float C
        )
        {
            DLIB_CASSERT(dest.size()==src1.size());
            DLIB_CASSERT(dest.size()==src2.size());
            DLIB_CASSERT(dest.size()==src3.size());
            DLIB_CASSERT(begin <= end && end <= dest.size());
            launch_kernel(_cuda_affine_transform_range,max_jobs(end-begin),
                dest.device(), src1.device(),
                src2.device(), src3.device(), begin, end, A, B, C);
        }

    // -----------------------------------------------------------------------------------

        __global__ void _cuda_affine_transform2(float* d, const float* s, size_t n, const float* A, const float* B)
        {
            for (auto i : grid_stride_range(0, n))
            {
                d[i] = A[i]*s[i] + B[i];
            }
        }
        __global__ void _cuda_affine_transform3(float* d, const float* s, size_t n, const float* A, const float* B, size_t bs)
        {
            for (auto i : grid_stride_range(0, n))
            {
                d[i] = A[i%bs]*s[i] + B[i%bs];
            }
        }

        void affine_transform(
            tensor& dest,
            const tensor& src,
            const tensor& A,
            const tensor& B
        )
        {
            DLIB_CASSERT(have_same_dimensions(dest, src));
            DLIB_CASSERT(
                  ((A.num_samples()==1 && B.num_samples()==1) ||
                  (A.num_samples()==src.num_samples() && B.num_samples()==src.num_samples())));
            DLIB_CASSERT(
                  A.nr()==B.nr() && B.nr()==src.nr() &&
                  A.nc()==B.nc() && B.nc()==src.nc() &&
                  A.k() ==B.k()  && B.k()==src.k(),
                  "\nA.nr(): " << A.nr() << "\nB.nr(): " << B.nr() << "\nsrc.nr(): " << src.nr()
                  <<"\nA.nc(): " << A.nc() << "\nB.nc(): " << B.nc() << "\nsrc.nc(): " << src.nc()
                  <<"\nA.k(): " << A.k() << "\nB.k(): " << B.k() << "\nsrc.k(): " << src.k()
                  );

            if (A.num_samples() == 1)
            {
                launch_kernel(_cuda_affine_transform3,max_jobs(dest.size()),dest.device(), src.device(), src.size(), A.device(), B.device(), A.size());
            }
            else
            {
                launch_kernel(_cuda_affine_transform2,max_jobs(dest.size()),dest.device(), src.device(), src.size(), A.device(), B.device());
            }
        }

    // ----------------------------------------------------------------------------------------

        __global__ void _cuda_compute_adam_update(
            size_t begin,
            size_t end,
            float* s,
            float* m,
            float* v,
            const float alpha,
            const float weight_decay,
            const float momentum1,
            const float momentum2,
            const float* params,
            const float* params_grad
        )
        {
            const float eps = 1e-8;
            // The loop is equivalent to doing this:
            //   m = momentum1*m + (1-momentum1)    *   (weight_decay*params + params_grad);
            //   v = momentum2*v + (1-momentum2)*squared(weight_decay*params + params_grad);
            //   s = -alpha*m/(sqrt(v) + eps);
            for (auto i : grid_stride_range(begin, end))
            {
                float g = (weight_decay*params[i] + params_grad[i]);
                m[i] = momentum1*m[i] + (1-momentum1)*g;
                v[i] = momentum2*v[i] + (1-momentum2)*g*g;
                s[i] = -alpha*m[i]/(std::sqrt(v[i]) + eps);
            }
        }

        void compute_adam_update (
            size_t begin,
            size_t end,
            tensor& s,
            tensor& m,
            tensor& v,
            const float t,
            const float learning_rate,
            const float weight_decay,
            const float momentum1,
            const float momentum2,
            const tensor& params,
            const tensor& params_grad
        )
        {
            DLIB_CASSERT(s.size() == m.size() &&
                         s.size() == v.size() &&
                         s.size() == params.size() &&
                         s.size() == params_grad.size());
            DLIB_CASSERT(begin <= end && end <= params.size());
            const float alpha = learning_rate*std::sqrt(1-std::pow(momentum2,t))/(1-std::pow(momentum1, t));

            launch_kernel(_cuda_compute_adam_update,max_jobs(end-begin),
                    begin, end, s.device(), m.device(), v.device(), alpha, weight_decay,
                    momentum1, momentum2, params.device(), params_grad.device());
        }

    // -----------------------------------------------------------------------------------

        __global__ void _cuda_affine_transform_conv(float* d, const float* s, size_t n, const float* A, const float* B, size_t bs, size_t ks)
        {
            for (auto i : grid_stride_range(0, n))
            {
                auto k = (i/bs)%ks;
                d[i] = A[k]*s[i] + B[k];
            }
        }

        void affine_transform_conv(
            tensor& dest,
            const tensor& src,
            const tensor& A,
            const tensor& B
        )
        {
            DLIB_CASSERT(have_same_dimensions(dest, src));
            DLIB_CASSERT(have_same_dimensions(A, B));
            DLIB_CASSERT(A.num_samples() == 1 && A.nr() == 1 && A.nc() == 1 && A.k() == src.k());

            launch_kernel(_cuda_affine_transform_conv,max_jobs(dest.size()),
                    dest.device(), src.device(), src.size(), A.device(), B.device(), src.nr()*src.nc(), src.k());
        }

    // -----------------------------------------------------------------------------------

        __global__ void _add_bias_gradient(float* out, const float* in, size_t n, size_t total_n)
        {
            for (auto i : grid_stride_range(0, n))
            {
                out[i] = in[i];
                for (size_t j = i+n; j < total_n; j+=n)
                    out[i] += in[j];
            }
        }

        void assign_bias_gradient (
            tensor& grad,
            const tensor& gradient_input
        )
        {
            DLIB_CASSERT(
                  grad.num_samples() == 1 &&
                  gradient_input.k() == grad.k() &&
                  gradient_input.nr() == grad.nr() &&
                  gradient_input.nc() == grad.nc() &&
                  gradient_input.size() > 0);

            launch_kernel(_add_bias_gradient,max_jobs(grad.size()),grad.device(), gradient_input.device(), grad.size(), gradient_input.size());
        }

    // ----------------------------------------------------------------------------------------

        __global__ void _set_tensor(float* out, size_t n, const float val)
        {
            for (auto i : grid_stride_range(0, n))
                out[i] = val;
        }

        void set_tensor (
            tensor& t,
            float value
        )
        {
            launch_kernel(_set_tensor, max_jobs(t.size()), t.device(), t.size(), value);
        }

    // ----------------------------------------------------------------------------------------

        __global__ void _scale_tensor(float* out, size_t n, const float val)
        {
            for (auto i : grid_stride_range(0, n))
                out[i] *= val;
        }

        void scale_tensor (
            tensor& t,
            float value
        )
        {
            launch_kernel(_scale_tensor, max_jobs(t.size()), t.device(), t.size(), value);
        }

    // -----------------------------------------------------------------------------------
    // -----------------------------------------------------------------------------------

        __global__ void _cuda_threshold(float* d, size_t n, float thresh)
        {
            for (auto i : grid_stride_range(0, n))
            {
                d[i] = d[i]>thresh ? 1:0;
            }
        }

        void threshold (
            tensor& data,
            float thresh
        )
        {
            launch_kernel(_cuda_threshold,max_jobs(data.size()),data.device(), data.size(), thresh);
        }

    // ------------------------------------------------------------------------------------

        __global__ void _cuda_dot(const float* a, const float* b, size_t n, float* result)
        {
            // Parallel sum everything into local temp variables.
            float temp = 0;
            for(auto i : grid_stride_range(0, n))
                temp += a[i]*b[i];

            // Then do the warp reduce add thing to merge into one output value.
            warp_reduce_atomic_add(*result, temp);
        }


        void dot (
            const tensor& a,
            const tensor& b,
            tensor& result,
            size_t idx
        )
        {
            DLIB_CASSERT(a.size() == b.size());
            DLIB_CASSERT(idx < result.size());

            launch_kernel(_cuda_dot, max_jobs(a.size()), a.device(), b.device(), a.size(), result.device()+idx);
        }

    // ----------------------------------------------------------------------------------------

        __global__ void _cuda_prelu(const float* s, float* d, size_t n, const float* pp)
        {
            const float p = *pp;
            for (auto i : grid_stride_range(0, n))
            {
                if (s[i] > 0)
                    d[i] = s[i];
                else
                    d[i] = p*s[i];
            }
        }

        void prelu (
            tensor& dest,
            const tensor& src,
            const tensor& param
        )
        {
            launch_kernel(_cuda_prelu, max_jobs(dest.size()), 
                src.device(), dest.device(), src.size(), param.device());
        }

    // ----------------------------------------------------------------------------------------

        __global__ void _cuda_prelu_gradient(float* out, const float* s, const float* gi, size_t n, const float* pp, float* ppgrad)
        {
            const float p = *pp;
            float pgrad = 0;
            for(auto i : grid_stride_range(0, n))
            {
                if (s[i] > 0)
                {
                    out[i] += gi[i];
                }
                else
                {
                    out[i] += p*gi[i];
                    pgrad += gi[i]*s[i];
                }
            }

            // Then do the warp reduce add thing to merge into one output value.
            warp_reduce_atomic_add(*ppgrad, pgrad);
        }

        void prelu_gradient (
            tensor& grad,
            const tensor& src,
            const tensor& gradient_input,
            const tensor& param,
            tensor& params_grad 
        )
        {
            params_grad = 0;
            launch_kernel(_cuda_prelu_gradient, max_jobs(grad.size()), 
                grad.device(), src.device(), gradient_input.device(), grad.size(),
                param.device(), params_grad.device());
        }
    // ----------------------------------------------------------------------------------------

        __global__ void _cuda_leaky_relu(const float* s, float* d, size_t n, const float alpha)
        {
            for (auto i : grid_stride_range(0, n))
            {
                if (s[i] > 0)
                    d[i] = s[i];
                else
                    d[i] = alpha * s[i];
            }
        }

        void leaky_relu(
            tensor& dest,
            const tensor &src,
            const float alpha
        )
        {
            launch_kernel(_cuda_leaky_relu, max_jobs(dest.size()),
                src.device(), dest.device(), src.size(), alpha);
        }

    // ----------------------------------------------------------------------------------------

        __global__ void _cuda_leaky_relu_gradient_inplace(float* out, const float* s, const float* gi, size_t n, const float alpha)
        {
            for (auto i : grid_stride_range(0, n))
            {
                if (s[i] > 0)
                    out[i] = gi[i];
                else
                    out[i] = alpha * gi[i];
            }
        }

        __global__ void _cuda_leaky_relu_gradient(float* out, const float* s, const float* gi, size_t n, const float alpha)
        {
            for (auto i : grid_stride_range(0, n))
            {
                if (s[i] > 0)
                    out[i] += gi[i];
                else
                    out[i] += alpha * gi[i];
            }
        }

        void leaky_relu_gradient (
            tensor& grad,
            const tensor& src,
            const tensor& gradient_input,
            const float alpha
        )
        {
            float* out = grad.device();
            const float* gi = gradient_input.device();
            if (out == gi)
            {
                launch_kernel(_cuda_leaky_relu_gradient_inplace, max_jobs(grad.size()),
                    out, src.device(), gi, grad.size(), alpha);
            }
            else
            {
                launch_kernel(_cuda_leaky_relu_gradient, max_jobs(grad.size()),
                    out, src.device(), gi, grad.size(), alpha);
            }
        }

    // ----------------------------------------------------------------------------------------

        __global__ void _cuda_mish(const float* s, float* d, size_t n)
        {
            for (auto i : grid_stride_range(0, n))
            {
                const auto e = std::exp(s[i]);
                const auto delta = 2*e + e*e + 2;
                d[i] = s[i] - 2*s[i]/delta;
            }
        }

        void mish (
            tensor& dest,
            const tensor& src
        )
        {
            launch_kernel(_cuda_mish, max_jobs(dest.size()), src.device(), dest.device(), src.size());
        }

    // ----------------------------------------------------------------------------------------

        __device__ float mish_compute_gradient(float x)
        {
            if (x >= 8)
                return 1.f;
            if (x <= -8)
                return 0.f;

            const auto e = std::exp(x);
            const auto delta = 2*e + e*e + 2;
            const auto omega = 4*(x + 1) + 4*e*e + e*e*e + e*(4*x + 6);
            return e*omega/(delta*delta);
        }

        __global__ void _cuda_mish_gradient_inplace(float* out, const float* s, const float* gi, size_t n)
        {
            for (auto i : grid_stride_range(0, n))
                out[i] = gi[i]*mish_compute_gradient(s[i]);
        }

        __global__ void _cuda_mish_gradient(float* out, const float* s, const float* gi, size_t n)
        {
            for (auto i : grid_stride_range(0, n))
                out[i] += gi[i]*mish_compute_gradient(s[i]);
        }

        void mish_gradient (
            tensor& grad,
            const tensor& src,
            const tensor& gradient_input
        )
        {
            float* out = grad.device();
            const float* gi = gradient_input.device();
            if (out == gi)
                launch_kernel(_cuda_mish_gradient_inplace, max_jobs(grad.size()), out, src.device(), gi, grad.size());
            else
                launch_kernel(_cuda_mish_gradient, max_jobs(grad.size()), out, src.device(), gi, grad.size());
        }

    // ----------------------------------------------------------------------------------------

        __global__ void _cuda_resize_bilinear(size_t dsize, size_t dchan_size, size_t dnc, float* d, 
                                              size_t schan_size, int snr, int snc, const float* s, 
                                              const float x_scale, const float y_scale)
        {
            for(auto i : grid_stride_range(0, dsize)) 
            {
                const int idx = i%dchan_size;
                const int channel = i/dchan_size;
                const int sidx = channel*schan_size;
                const int r = idx/dnc;
                const int c = idx%dnc;

                const float y = r*y_scale;
                const int top    = static_cast<int>(::floor(y));
                const int bottom = ::min(top+1, snr-1);
                const float tb_frac = y - top;

                const float x = c*x_scale;
                const int left   = static_cast<int>(::floor(x));
                const int right  = ::min(left+1, snc-1);
                const float lr_frac = x - left;

                float tl = s[sidx+top*snc+left];
                float tr = s[sidx+top*snc+right];
                float bl = s[sidx+bottom*snc+left];
                float br = s[sidx+bottom*snc+right];

                float temp = (1-tb_frac)*((1-lr_frac)*tl + lr_frac*tr) + 
                    tb_frac*((1-lr_frac)*bl + lr_frac*br);

                d[i] = temp;
            }
        }

        __global__ void _cuda_resize_bilinear_strided(size_t dsize, size_t dchan_size, size_t dnc, float* d, 
                                              size_t schan_size, int snr, int snc, const float* s, 
                                              const float x_scale, const float y_scale, 
                                              size_t dest_row_stride, size_t src_row_stride, size_t dest_chan_size_strided
                                              )
        {
            for(auto i : grid_stride_range(0, dsize)) 
            {
                const int idx = i%dchan_size;
                const int channel = i/dchan_size;
                const int sidx = channel*schan_size;
                const int r = idx/dnc;
                const int c = idx%dnc;
                const int didx = channel*dest_chan_size_strided + r*dest_row_stride+c;

                const float y = r*y_scale;
                const int top    = static_cast<int>(::floor(y));
                const int bottom = ::min(top+1, snr-1);
                const float tb_frac = y - top;

                const float x = c*x_scale;
                const int left   = static_cast<int>(::floor(x));
                const int right  = ::min(left+1, snc-1);
                const float lr_frac = x - left;

                float tl = s[sidx+top*src_row_stride+left];
                float tr = s[sidx+top*src_row_stride+right];
                float bl = s[sidx+bottom*src_row_stride+left];
                float br = s[sidx+bottom*src_row_stride+right];

                float temp = (1-tb_frac)*((1-lr_frac)*tl + lr_frac*tr) + 
                    tb_frac*((1-lr_frac)*bl + lr_frac*br);

                d[didx] = temp;
            }
        }

        void resize_bilinear (
            tensor& dest,
            long dest_row_stride,
            long dest_channel_stride,
            const tensor& src,
            long src_row_stride,
            long src_channel_stride
        )
        {
            DLIB_CASSERT(is_same_object(dest, src)==false);
            DLIB_CASSERT(dest.num_samples() == src.num_samples());
            DLIB_CASSERT(dest.k() == src.k());

            if (dest.size() == 0 || src.size() == 0)
                return;

            const float x_scale = (src.nc()-1)/(float)std::max<long>((dest.nc()-1),1);
            const float y_scale = (src.nr()-1)/(float)std::max<long>((dest.nr()-1),1);

            if (dest.nc() == dest_row_stride && dest.nr()*dest.nc()==dest_channel_stride &&
                src.nc()  == src_row_stride  && src.nr()*src.nc()==src_channel_stride)
            {
                launch_kernel(_cuda_resize_bilinear, 
                        dest.size(), dest.nr()*dest.nc(), dest.nc(), dest.device(),
                        src.nr()*src.nc(), src.nr(), src.nc(), src.device(),
                        x_scale, y_scale);
            }
            else
            {
                launch_kernel(_cuda_resize_bilinear_strided, 
                        dest.size(), dest.nr()*dest.nc(), dest.nc(), dest.device(),
                        src_channel_stride, src.nr(), src.nc(), src.device(),
                        x_scale, y_scale, dest_row_stride, src_row_stride, dest_channel_stride);
            }
        }

    // ----------------------------------------------------------------------------------------

        __global__ void _cuda_resize_bilinear_gradient(size_t dsize, size_t dchan_size, size_t dnc, const float* d, 
                                              size_t schan_size, int snr, int snc, float* s, 
                                              const float x_scale, const float y_scale)
        {
            for(auto i : grid_stride_range(0, dsize)) 
            {
                const float tmp = d[i];

                const int idx = i%dchan_size;
                const int channel = i/dchan_size;
                const int sidx = channel*schan_size;
                const int r = idx/dnc;
                const int c = idx%dnc;

                const float y = r*y_scale;
                const int top    = static_cast<int>(::floor(y));
                const int bottom = ::min(top+1, snr-1);
                const float tb_frac = y - top;

                const float x = c*x_scale;
                const int left   = static_cast<int>(::floor(x));
                const int right  = ::min(left+1, snc-1);
                const float lr_frac = x - left;


                atomicAdd(s+sidx+top*snc+left,     tmp*(1-tb_frac)*(1-lr_frac));
                atomicAdd(s+sidx+top*snc+right,    tmp*(1-tb_frac)*(lr_frac));
                atomicAdd(s+sidx+bottom*snc+left,  tmp*(tb_frac)*(1-lr_frac));
                atomicAdd(s+sidx+bottom*snc+right, tmp*(tb_frac)*(lr_frac));
            }
        }

        __global__ void _cuda_resize_bilinear_gradient_strided(size_t dsize, size_t dchan_size, size_t dnc, const float* d, 
                                              size_t schan_size, int snr, int snc, float* s, 
                                              const float x_scale, const float y_scale,
                                              size_t dest_row_stride, size_t src_row_stride, size_t dest_chan_size_strided
                                              )
        {
            for(auto i : grid_stride_range(0, dsize)) 
            {

                const int idx = i%dchan_size;
                const int channel = i/dchan_size;
                const int didx = channel*dest_chan_size_strided;
                const int sidx = channel*schan_size;
                const int r = idx/dnc;
                const int c = idx%dnc;

                const float tmp = d[didx + r*dest_row_stride+c];

                const float y = r*y_scale;
                const int top    = static_cast<int>(::floor(y));
                const int bottom = ::min(top+1, snr-1);
                const float tb_frac = y - top;

                const float x = c*x_scale;
                const int left   = static_cast<int>(::floor(x));
                const int right  = ::min(left+1, snc-1);
                const float lr_frac = x - left;


                atomicAdd(s+sidx+top*src_row_stride+left,     tmp*(1-tb_frac)*(1-lr_frac));
                atomicAdd(s+sidx+top*src_row_stride+right,    tmp*(1-tb_frac)*(lr_frac));
                atomicAdd(s+sidx+bottom*src_row_stride+left,  tmp*(tb_frac)*(1-lr_frac));
                atomicAdd(s+sidx+bottom*src_row_stride+right, tmp*(tb_frac)*(lr_frac));
            }
        }

        void resize_bilinear_gradient (
            tensor& grad,
            long grad_row_stride,
            long grad_channel_stride,
            const tensor& gradient_input,
            long gradient_input_row_stride,
            long gradient_input_channel_stride
        )
        {
            DLIB_CASSERT(is_same_object(grad, gradient_input)==false);
            DLIB_CASSERT(gradient_input.num_samples() == grad.num_samples());
            DLIB_CASSERT(gradient_input.k() == grad.k());

            if (grad.size() == 0 || gradient_input.size() == 0)
                return;

            const float x_scale = (grad.nc()-1)/(float)std::max<long>((gradient_input.nc()-1),1);
            const float y_scale = (grad.nr()-1)/(float)std::max<long>((gradient_input.nr()-1),1);

            if (grad.nc() == grad_row_stride && grad.nr()*grad.nc()==grad_channel_stride &&
                gradient_input.nc() == gradient_input_row_stride && gradient_input.nr()*gradient_input.nc()==gradient_input_channel_stride)
            {
                launch_kernel(_cuda_resize_bilinear_gradient, 
                        gradient_input.size(), gradient_input.nr()*gradient_input.nc(), gradient_input.nc(), gradient_input.device(),
                        grad.nr()*grad.nc(), grad.nr(), grad.nc(), grad.device(),
                        x_scale, y_scale);
            }
            else
            {
                launch_kernel(_cuda_resize_bilinear_gradient_strided, 
                        gradient_input.size(), gradient_input.nr()*gradient_input.nc(), gradient_input.nc(), gradient_input.device(),
                        grad_channel_stride, grad.nr(), grad.nc(), grad.device(),
                        x_scale, y_scale, gradient_input_row_stride, grad_row_stride, gradient_input_channel_stride);
            }
        }

    // ----------------------------------------------------------------------------------------

        __global__ void _cuda_copy_tensor_add_to (float* dest, size_t size,  const float* src,  size_t dest_stride, size_t src_stride, size_t block_size)
        {
            for(auto i : grid_stride_range(0, size)) 
            {
                size_t blk = i/block_size;
                size_t j = i%block_size;
                dest[blk*dest_stride + j] += src[blk*src_stride + j];
            }
        }

        __global__ void _cuda_copy_tensor (float* dest, size_t size,  const float* src,  size_t dest_stride, size_t src_stride, size_t block_size)
        {
            for(auto i : grid_stride_range(0, size)) 
            {
                size_t blk = i/block_size;
                size_t j = i%block_size;
                dest[blk*dest_stride + j] = src[blk*src_stride + j];
            }
        }

        void copy_tensor(
            bool add_to,
            tensor& dest,
            size_t dest_k_offset,
            const tensor& src,
            size_t src_k_offset,
            size_t count_k
        )
        {
            const size_t dest_sample_size = static_cast<size_t>(dest.nc() * dest.nr() * dest.k());
            const size_t src_sample_size = static_cast<size_t>(src.nc() * src.nr() * src.k());

            const size_t block_size = count_k * dest.nc() * dest.nr();

            DLIB_CASSERT(dest.num_samples() == src.num_samples() &&
                         dest.nc() == src.nc() && dest.nr() == src.nr(), "All sources should fit into dest tensor size");
            DLIB_CASSERT(dest.k() - dest_k_offset >= count_k, "Not enough space in dest tensor");
            DLIB_CASSERT(src.k() - src_k_offset >= count_k, "Not enough space in src tensor");

            float* dest_p = dest.device() + dest_k_offset * dest.nc() * dest.nr();
            const float* src_p = src.device() + src_k_offset * src.nc() * src.nr();;

            if (add_to)
            {
                launch_kernel(_cuda_copy_tensor_add_to, max_jobs(dest.size()), 
                              dest_p, block_size*dest.num_samples(),
                              src_p, dest_sample_size, src_sample_size, block_size);
            }
            else
            {
                launch_kernel(_cuda_copy_tensor, max_jobs(dest.size()), 
                              dest_p, block_size*dest.num_samples(),
                              src_p, dest_sample_size, src_sample_size, block_size);
            }
        }

    // ----------------------------------------------------------------------------------------

        __device__ float cuda_log1pexp(float x)
        {
<<<<<<< HEAD
            if (x <= -37)
                return std::exp(x);
            else if (-37 < x && x <= 18)
                return std::log1p(std::exp(x));
            else if (18 < x && x <= 33.3)
=======
            if (x <= -18)
                return std::exp(x);
            else if (-18 < x && x <= 9)
                return std::log1p(std::exp(x));
            else if (9 < x && x <= 16)
>>>>>>> 64ba66e1
                return x + std::exp(-x);
            else
                return x;
        }

        __global__ void _cuda_compute_loss_binary_log_per_pixel(float* loss_out, float* g, const float* truth, const float* out_data, size_t n, const float scale)
        {
            float loss = 0;
            for(auto i : grid_stride_range(0, n))
            {
                const float y = truth[i];

                if (y > 0.f)
                {
                    const float temp = cuda_log1pexp(-out_data[i]);
                    loss += y*temp;
                    g[i] = y*scale*(g[i]-1);
                }
                else if (y < 0.f)
                {
                    const float temp = -(-out_data[i]-cuda_log1pexp(-out_data[i]));
                    loss += -y*temp;
                    g[i] = -y*scale*g[i];
                }
                else
                {
                    g[i] = 0.f;
                }
            }

            warp_reduce_atomic_add(*loss_out, loss);
        }

    // ----------------------------------------------------------------------------------------

        __device__ float cuda_safe_log(float x, float epsilon = 1e-10)
        {
            // Prevent trying to calculate the logarithm of a very small number (let alone zero)
            if (x >= epsilon)
                return ::log(x);
            else
                return ::log(epsilon);
        }

        __global__ void _cuda_compute_loss_multiclass_log_per_pixel(float* loss_out, float* g, const uint16_t* truth, size_t n, size_t plane_size, size_t sample_size, size_t nk, uint16_t label_to_ignore, const float scale)
        {
            float loss = 0;
            for(auto i : grid_stride_range(0, n))
            {
                const size_t k = (i/plane_size)%nk;
                const size_t idx = (i%plane_size) + plane_size*(i/sample_size);

                const size_t y = truth[idx];

                if (k == y)
                {
                    loss -= cuda_safe_log(g[i]);
                    g[i] = scale*(g[i] - 1);
                }
                else if (y == label_to_ignore)
                {
                    g[i] = 0.f;
                }
                else
                {
                    g[i] = scale*g[i];
                }
            }

            warp_reduce_atomic_add(*loss_out, loss);
        }

<<<<<<< HEAD
        __global__ void _cuda_compute_loss_multiclass_log_per_pixel_weighted(float* loss_out, float* g, const weighted_label* truth, size_t n, size_t plane_size, size_t sample_size, size_t nk, uint16_t label_to_ignore, const float scale)
=======
    // ----------------------------------------------------------------------------------------

        __global__ void _cuda_compute_loss_mean_squared_per_channel_and_pixel(float* loss_out, float* g, const float* truth, const float* out_data, size_t n, const float scale)
>>>>>>> 64ba66e1
        {
            float loss = 0;
            for (auto i : grid_stride_range(0, n))
            {
<<<<<<< HEAD
                const size_t k = (i / plane_size) % nk;
                const size_t idx = (i%plane_size) + plane_size*(i / sample_size);

                const size_t y = truth[idx].label;
                const double weight = truth[idx].weight;

                if (k == y)
                {
                    loss -= weight*cuda_safe_log(g[i]);
                    g[i] = weight*scale*(g[i] - 1);
                }
                else
                {
                    g[i] = weight*scale*g[i];
                }
            }

            warp_reduce_atomic_add(*loss_out, loss);
        }

        void compute_loss_binary_log_per_pixel::
        do_work(
            float* loss_cuda_work_buffer,
            const float* truth_buffer,
=======
                const float y = truth[i];
                const float temp = y - out_data[i];
                loss += temp * temp;
                g[i] = -temp * scale;
            }
            warp_reduce_atomic_add(*loss_out, loss);
        }

    // ----------------------------------------------------------------------------------------

        void compute_loss_binary_log_per_pixel::
        do_work(
            cuda_data_ptr<float> loss_work_buffer,
            cuda_data_ptr<const float> truth_buffer,
>>>>>>> 64ba66e1
            const tensor& subnetwork_output,
            tensor& gradient,
            double& loss
        )
        {
<<<<<<< HEAD
            CHECK_CUDA(cudaMemset(loss_cuda_work_buffer, 0, sizeof(float)));
=======
            CHECK_CUDA(cudaMemset(loss_work_buffer, 0, sizeof(float)));
>>>>>>> 64ba66e1
            sigmoid(gradient, subnetwork_output);

            // The loss we output is the average loss over the mini-batch, and also over each element of the matrix output.
            const double scale = 1.0 / (subnetwork_output.num_samples() * subnetwork_output.nr() * subnetwork_output.nc());

            launch_kernel(_cuda_compute_loss_binary_log_per_pixel, max_jobs(gradient.size()),
<<<<<<< HEAD
                loss_cuda_work_buffer, gradient.device(), truth_buffer, subnetwork_output.device(), gradient.size(), scale);

            float floss;
            CHECK_CUDA(cudaMemcpy(&floss, loss_cuda_work_buffer, sizeof(float), cudaMemcpyDefault));
=======
                loss_work_buffer.data(), gradient.device(), truth_buffer.data(), subnetwork_output.device(), gradient.size(), scale);

            float floss;
            dlib::cuda::memcpy(&floss, loss_work_buffer);
>>>>>>> 64ba66e1
            loss = scale*floss;
        }

        void compute_loss_multiclass_log_per_pixel::
        do_work(
            cuda_data_ptr<float> loss_work_buffer,
            cuda_data_ptr<const uint16_t> truth_buffer,
            const tensor& subnetwork_output,
            tensor& gradient,
            double& loss
        )
        {
            CHECK_CUDA(cudaMemset(loss_work_buffer, 0, sizeof(float)));
            softmax(gradient, subnetwork_output);
            static const uint16_t label_to_ignore = std::numeric_limits<uint16_t>::max();

            // The loss we output is the average loss over the mini-batch, and also over each element of the matrix output.
            const double scale = 1.0 / (subnetwork_output.num_samples() * subnetwork_output.nr() * subnetwork_output.nc());

            launch_kernel(_cuda_compute_loss_multiclass_log_per_pixel, max_jobs(gradient.size()),
                loss_work_buffer.data(), gradient.device(), truth_buffer.data(), gradient.size(), gradient.nr()*gradient.nc(), gradient.nr()*gradient.nc()*gradient.k(), gradient.k(), label_to_ignore, scale);

            float floss;
            dlib::cuda::memcpy(&floss, loss_work_buffer);
            loss = scale*floss;
        }

        void compute_loss_mean_squared_per_channel_and_pixel::
        do_work(
            cuda_data_ptr<float> loss_work_buffer,
            cuda_data_ptr<const float> truth_buffer,
            const tensor& subnetwork_output,
            tensor& gradient,
            double& loss
        )
        {
            CHECK_CUDA(cudaMemset(loss_work_buffer, 0, sizeof(float)));

            // The loss we output is the average loss over the mini-batch, and also over each element of the matrix output.
            const double scale = 1.0 / (subnetwork_output.num_samples() * subnetwork_output.k() * subnetwork_output.nr() * subnetwork_output.nc());

            launch_kernel(_cuda_compute_loss_mean_squared_per_channel_and_pixel , max_jobs(gradient.size()),
                loss_work_buffer.data(), gradient.device(), truth_buffer.data(), subnetwork_output.device(), gradient.size(), scale);

            float floss;
            dlib::cuda::memcpy(&floss, loss_work_buffer);
            loss = scale*floss;
        }

        void compute_loss_multiclass_log_per_pixel_weighted::
        do_work(
            float* loss_cuda_work_buffer,
            const weighted_label* truth_buffer,
            const tensor& subnetwork_output,
            tensor& gradient,
            double& loss
        )
        {
            CHECK_CUDA(cudaMemset(loss_cuda_work_buffer, 0, sizeof(float)));
            softmax(gradient, subnetwork_output);
            static const uint16_t label_to_ignore = std::numeric_limits<uint16_t>::max();

            // The loss we output is the average loss over the mini-batch, and also over each element of the matrix output.
            const double scale = 1.0 / (subnetwork_output.num_samples() * subnetwork_output.nr() * subnetwork_output.nc());

            launch_kernel(_cuda_compute_loss_multiclass_log_per_pixel_weighted, max_jobs(gradient.size()),
                loss_cuda_work_buffer, gradient.device(), truth_buffer, gradient.size(), gradient.nr()*gradient.nc(), gradient.nr()*gradient.nc()*gradient.k(), gradient.k(), label_to_ignore, scale);

            float floss;
            CHECK_CUDA(cudaMemcpy(&floss, loss_cuda_work_buffer, sizeof(float), cudaMemcpyDefault));
            loss = scale*floss;
        }

    // ----------------------------------------------------------------------------------------

    }
}
<|MERGE_RESOLUTION|>--- conflicted
+++ resolved
@@ -1756,19 +1756,11 @@
 
         __device__ float cuda_log1pexp(float x)
         {
-<<<<<<< HEAD
-            if (x <= -37)
-                return std::exp(x);
-            else if (-37 < x && x <= 18)
-                return std::log1p(std::exp(x));
-            else if (18 < x && x <= 33.3)
-=======
             if (x <= -18)
                 return std::exp(x);
             else if (-18 < x && x <= 9)
                 return std::log1p(std::exp(x));
             else if (9 < x && x <= 16)
->>>>>>> 64ba66e1
                 return x + std::exp(-x);
             else
                 return x;
@@ -1841,18 +1833,11 @@
             warp_reduce_atomic_add(*loss_out, loss);
         }
 
-<<<<<<< HEAD
-        __global__ void _cuda_compute_loss_multiclass_log_per_pixel_weighted(float* loss_out, float* g, const weighted_label* truth, size_t n, size_t plane_size, size_t sample_size, size_t nk, uint16_t label_to_ignore, const float scale)
-=======
-    // ----------------------------------------------------------------------------------------
-
-        __global__ void _cuda_compute_loss_mean_squared_per_channel_and_pixel(float* loss_out, float* g, const float* truth, const float* out_data, size_t n, const float scale)
->>>>>>> 64ba66e1
+        __global__ void _cuda_compute_loss_multiclass_log_per_pixel_weighted(float* loss_out, float* g, const weighted_label<uint16_t>* truth, size_t n, size_t plane_size, size_t sample_size, size_t nk, uint16_t label_to_ignore, const float scale)
         {
             float loss = 0;
             for (auto i : grid_stride_range(0, n))
             {
-<<<<<<< HEAD
                 const size_t k = (i / plane_size) % nk;
                 const size_t idx = (i%plane_size) + plane_size*(i / sample_size);
 
@@ -1873,11 +1858,11 @@
             warp_reduce_atomic_add(*loss_out, loss);
         }
 
-        void compute_loss_binary_log_per_pixel::
-        do_work(
-            float* loss_cuda_work_buffer,
-            const float* truth_buffer,
-=======
+        __global__ void _cuda_compute_loss_mean_squared_per_channel_and_pixel(float* loss_out, float* g, const float* truth, const float* out_data, size_t n, const float scale)
+        {
+            float loss = 0;
+            for (auto i : grid_stride_range(0, n))
+            {
                 const float y = truth[i];
                 const float temp = y - out_data[i];
                 loss += temp * temp;
@@ -1892,34 +1877,22 @@
         do_work(
             cuda_data_ptr<float> loss_work_buffer,
             cuda_data_ptr<const float> truth_buffer,
->>>>>>> 64ba66e1
             const tensor& subnetwork_output,
             tensor& gradient,
             double& loss
         )
         {
-<<<<<<< HEAD
-            CHECK_CUDA(cudaMemset(loss_cuda_work_buffer, 0, sizeof(float)));
-=======
             CHECK_CUDA(cudaMemset(loss_work_buffer, 0, sizeof(float)));
->>>>>>> 64ba66e1
             sigmoid(gradient, subnetwork_output);
 
             // The loss we output is the average loss over the mini-batch, and also over each element of the matrix output.
             const double scale = 1.0 / (subnetwork_output.num_samples() * subnetwork_output.nr() * subnetwork_output.nc());
 
             launch_kernel(_cuda_compute_loss_binary_log_per_pixel, max_jobs(gradient.size()),
-<<<<<<< HEAD
-                loss_cuda_work_buffer, gradient.device(), truth_buffer, subnetwork_output.device(), gradient.size(), scale);
-
-            float floss;
-            CHECK_CUDA(cudaMemcpy(&floss, loss_cuda_work_buffer, sizeof(float), cudaMemcpyDefault));
-=======
                 loss_work_buffer.data(), gradient.device(), truth_buffer.data(), subnetwork_output.device(), gradient.size(), scale);
 
             float floss;
             dlib::cuda::memcpy(&floss, loss_work_buffer);
->>>>>>> 64ba66e1
             loss = scale*floss;
         }
 
@@ -1947,6 +1920,30 @@
             loss = scale*floss;
         }
 
+        void compute_loss_multiclass_log_per_pixel_weighted::
+        do_work(
+            float* loss_cuda_work_buffer,
+            const weighted_label<uint16_t>* truth_buffer,
+            const tensor& subnetwork_output,
+            tensor& gradient,
+            double& loss
+        )
+        {
+            CHECK_CUDA(cudaMemset(loss_cuda_work_buffer, 0, sizeof(float)));
+            softmax(gradient, subnetwork_output);
+            static const uint16_t label_to_ignore = std::numeric_limits<uint16_t>::max();
+
+            // The loss we output is the average loss over the mini-batch, and also over each element of the matrix output.
+            const double scale = 1.0 / (subnetwork_output.num_samples() * subnetwork_output.nr() * subnetwork_output.nc());
+
+            launch_kernel(_cuda_compute_loss_multiclass_log_per_pixel_weighted, max_jobs(gradient.size()),
+                loss_cuda_work_buffer, gradient.device(), truth_buffer, gradient.size(), gradient.nr()*gradient.nc(), gradient.nr()*gradient.nc()*gradient.k(), gradient.k(), label_to_ignore, scale);
+
+            float floss;
+            CHECK_CUDA(cudaMemcpy(&floss, loss_cuda_work_buffer, sizeof(float), cudaMemcpyDefault));
+            loss = scale*floss;
+        }
+
         void compute_loss_mean_squared_per_channel_and_pixel::
         do_work(
             cuda_data_ptr<float> loss_work_buffer,
@@ -1969,30 +1966,6 @@
             loss = scale*floss;
         }
 
-        void compute_loss_multiclass_log_per_pixel_weighted::
-        do_work(
-            float* loss_cuda_work_buffer,
-            const weighted_label* truth_buffer,
-            const tensor& subnetwork_output,
-            tensor& gradient,
-            double& loss
-        )
-        {
-            CHECK_CUDA(cudaMemset(loss_cuda_work_buffer, 0, sizeof(float)));
-            softmax(gradient, subnetwork_output);
-            static const uint16_t label_to_ignore = std::numeric_limits<uint16_t>::max();
-
-            // The loss we output is the average loss over the mini-batch, and also over each element of the matrix output.
-            const double scale = 1.0 / (subnetwork_output.num_samples() * subnetwork_output.nr() * subnetwork_output.nc());
-
-            launch_kernel(_cuda_compute_loss_multiclass_log_per_pixel_weighted, max_jobs(gradient.size()),
-                loss_cuda_work_buffer, gradient.device(), truth_buffer, gradient.size(), gradient.nr()*gradient.nc(), gradient.nr()*gradient.nc()*gradient.k(), gradient.k(), label_to_ignore, scale);
-
-            float floss;
-            CHECK_CUDA(cudaMemcpy(&floss, loss_cuda_work_buffer, sizeof(float), cudaMemcpyDefault));
-            loss = scale*floss;
-        }
-
     // ----------------------------------------------------------------------------------------
 
     }
