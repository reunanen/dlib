// Copyright (C) 2015  Davis E. King (davis@dlib.net)
// License: Boost Software License   See LICENSE.txt for the full license.
#ifndef DLIB_DNN_CuDNN_CPP_
#define DLIB_DNN_CuDNN_CPP_

#ifdef DLIB_USE_CUDA

#include "cudnn_dlibapi.h"
#include "tensor.h"
<<<<<<< HEAD
=======
#include <cudnn.h>
>>>>>>> adf8a357
#include <tuple>
#include <map>
#include <iostream>
#include <string>
#include <vector>
#include "cuda_utils.h"
#include "cpu_dlib.h"
#include "cuda_dlib.h"
#include "tensor_tools.h"

static const char* cudnn_get_error_string(cudnnStatus_t s)
{
    switch(s)
    {
        case CUDNN_STATUS_NOT_INITIALIZED: 
            return "CUDA Runtime API initialization failed.";
        case CUDNN_STATUS_ALLOC_FAILED: 
            return "CUDA Resources could not be allocated.";
        case CUDNN_STATUS_BAD_PARAM:
            return "CUDNN_STATUS_BAD_PARAM";
        case CUDNN_STATUS_EXECUTION_FAILED:
            return "CUDNN_STATUS_EXECUTION_FAILED";
        case CUDNN_STATUS_NOT_SUPPORTED:
            return "CUDNN_STATUS_NOT_SUPPORTED";
        case CUDNN_STATUS_ARCH_MISMATCH:
            return "CUDNN_STATUS_ARCH_MISMATCH: Your GPU is too old and not supported by cuDNN";
        default:
            return "A call to cuDNN failed";
    }
}

// Check the return value of a call to the cuDNN runtime for an error condition.
#define CHECK_CUDNN(call)                                                      \
do{                                                                              \
    const cudnnStatus_t error = call;                                         \
    if (error != CUDNN_STATUS_SUCCESS)                                        \
    {                                                                          \
        std::ostringstream sout;                                               \
        sout << "Error while calling " << #call << " in file " << __FILE__ << ":" << __LINE__ << ". ";\
        sout << "code: " << error << ", reason: " << cudnn_get_error_string(error);\
        throw dlib::cudnn_error(sout.str());                            \
    }                                                                          \
}while(false)


namespace dlib
{

    namespace cuda 
    {

    // ------------------------------------------------------------------------------------

        static cudnnTensorDescriptor_t descriptor(const tensor& t) 
        {
            return (const cudnnTensorDescriptor_t)t.get_cudnn_tensor_descriptor().get_handle();
        }
        static cudnnTensorDescriptor_t descriptor(const tensor_descriptor& t) 
        {
            return (const cudnnTensorDescriptor_t)t.get_handle();
        }

    // ------------------------------------------------------------------------------------

        cudnn_context::cudnn_context()
        {
            handles.resize(16);
        }
        cudnn_context::~cudnn_context()
        {
            destroy_all_handles();
        }

        void cudnn_context::destroy_all_handles(
        )
        {
            for (auto& h : handles)
            {
                if (h)
                {
                    cudnnDestroy(h);
                    h = 0;
                }
            }
        }

        cudnnHandle_t cudnn_context::get_handle (
        )  
        { 
            int new_device_id;
            CHECK_CUDA(cudaGetDevice(&new_device_id));
            // make room for more devices if needed
            if (new_device_id >= (long)handles.size())
                handles.resize(new_device_id+16);

            // If we don't have a handle already for this device then make one
            if (!handles[new_device_id])
                CHECK_CUDNN(cudnnCreate(&handles[new_device_id]));

            // Finally, return the handle for the current device
            return handles[new_device_id];
        }

        cudnn_context& cudnn_ctx()
        {
            thread_local cudnn_context c;
            return c;
        }

        static cudnnHandle_t context()
        {
            return cudnn_ctx().get_handle();
        }

    // ------------------------------------------------------------------------------------

        class cudnn_activation_descriptor
        {
        public:
            // not copyable 
            cudnn_activation_descriptor(const cudnn_activation_descriptor&) = delete;
            cudnn_activation_descriptor& operator=(const cudnn_activation_descriptor&) = delete;

            cudnn_activation_descriptor(
                cudnnActivationMode_t mode,
                cudnnNanPropagation_t reluNanOpt,
                double coef
            )
            {
                CHECK_CUDNN(cudnnCreateActivationDescriptor(&handle));
                CHECK_CUDNN(cudnnSetActivationDescriptor(handle, mode, reluNanOpt, coef));
            }

            ~cudnn_activation_descriptor()
            {
                cudnnDestroyActivationDescriptor(handle);
            }

            cudnnActivationDescriptor_t get_handle (
            ) 
            { 
                return handle; 
            }
        private:
            cudnnActivationDescriptor_t handle;
        };

        static cudnnActivationDescriptor_t identity_activation_descriptor()
        {
            thread_local cudnn_activation_descriptor des(CUDNN_ACTIVATION_IDENTITY, CUDNN_PROPAGATE_NAN,0);
            return des.get_handle();
        }

        static cudnnActivationDescriptor_t relu_activation_descriptor()
        {
            thread_local cudnn_activation_descriptor des(CUDNN_ACTIVATION_RELU, CUDNN_PROPAGATE_NAN,0);
            return des.get_handle();
        }

        static cudnnActivationDescriptor_t sigmoid_activation_descriptor()
        {
            thread_local cudnn_activation_descriptor des(CUDNN_ACTIVATION_SIGMOID, CUDNN_PROPAGATE_NAN,0);
            return des.get_handle();
        }

        static cudnnActivationDescriptor_t tanh_activation_descriptor()
        {
            thread_local cudnn_activation_descriptor des(CUDNN_ACTIVATION_TANH, CUDNN_PROPAGATE_NAN,0);
            return des.get_handle();
        }

    // ------------------------------------------------------------------------------------

        tensor_descriptor::
        tensor_descriptor(
        ) : handle(nullptr)
        {
        }

        tensor_descriptor::
        ~tensor_descriptor()
        {
            set_size(0,0,0,0);
        }

        void tensor_descriptor::
        set_size(
            int n, 
            int k,
            int nr, 
            int nc 
        )
        {
            if (handle)
            {
                cudnnDestroyTensorDescriptor((cudnnTensorDescriptor_t)handle);
                handle = nullptr;
            }

            if (n != 0 && nr != 0 && nc != 0 && k != 0)
            {
                cudnnTensorDescriptor_t h;
                CHECK_CUDNN(cudnnCreateTensorDescriptor(&h));
                handle = h;

                CHECK_CUDNN(cudnnSetTensor4dDescriptor((cudnnTensorDescriptor_t)handle,
                        CUDNN_TENSOR_NCHW,
                        CUDNN_DATA_FLOAT,
                        n,
                        k,
                        nr,
                        nc));
            }
        }

        void tensor_descriptor::
        get_size (
            int& n, 
            int& k,
            int& nr,
            int& nc
        ) const
        {
            if (handle)
            {
                int nStride, cStride, hStride, wStride;
                cudnnDataType_t datatype;
                CHECK_CUDNN(cudnnGetTensor4dDescriptor((cudnnTensorDescriptor_t)handle,
                        &datatype,
                        &n,
                        &k,
                        &nr,
                        &nc,
                        &nStride,
                        &cStride,
                        &hStride,
                        &wStride));
            }
            else
            {
                n = 0;
                k = 0;
                nr = 0;
                nc = 0;
            }
        }

    // ------------------------------------------------------------------------------------

        void add(
            float beta,
            tensor& dest,
            float alpha,
            const tensor& src
        )
        {
            DLIB_CASSERT(
                  (have_same_dimensions(src, dest) ||
                  (src.num_samples()==1 && src.k()==dest.k() && src.nr()==1 && src.nc()==1) ||
                  (src.num_samples()==1 && src.k()==dest.k() && src.nr()==dest.nr() && src.nc()==dest.nc()) ||
                  (src.num_samples()==1 && src.k()==1 && src.nr()==dest.nr() && src.nc()==dest.nc()) ||
                  (src.num_samples()==dest.num_samples() && src.k()==1 && src.nr()==1 && src.nc()==1)) &&
                  is_same_object(src,dest) == false , 
                    "\n\t dest.num_samples(): " << dest.num_samples()
                    <<"\n\t dest.k():           " << dest.k()
                    <<"\n\t dest.nr():          " << dest.nr()
                    <<"\n\t dest.nc():          " << dest.nc()
                    <<"\n\t src.num_samples():  " << src.num_samples()
                    <<"\n\t src.k():            " << src.k()
                    <<"\n\t src.nr():           " << src.nr()
                    <<"\n\t src.nc():           " << src.nc()
                    );

            if (dest.size() == src.size() && beta == 1)
            {
                // Call the dlib function in this case since it's faster than the one that
                // comes with cuDNN (at least as of cuDNN v4).
                add_scaled(dest, alpha, src);
                return;
            }
            else if (src.num_samples()==dest.num_samples() && src.k()==1 && src.nr()==1 && src.nc()==1)
            {
                add_cv_to_all_columns(beta, dest, alpha, src);
                return;
            }

            CHECK_CUDNN(cudnnAddTensor(context(),
                                    &alpha,
                                    descriptor(src),
                                    src.device(),
                                    &beta,
                                    descriptor(dest),
                                    dest.device()));
        }

        void assign_conv_bias_gradient (
            tensor& grad,
            const tensor& gradient_input
        )
        {
            DLIB_CASSERT(
                  grad.num_samples() == 1 &&
                  grad.k()  >= 1 &&
                  grad.nr() == 1 &&
                  grad.nc() == 1 &&
                  gradient_input.k() == grad.k() &&
                  gradient_input.size() > 0 &&
                  is_same_object(grad,gradient_input) == false
                  );

            const float alpha = 1;
            const float beta = 0;
            CHECK_CUDNN(cudnnConvolutionBackwardBias(context(),
                                               &alpha,
                                               descriptor(gradient_input),
                                               gradient_input.device(),
                                               &beta,
                                               descriptor(grad),
                                               grad.device()));
        }

    // ------------------------------------------------------------------------------------

        void batch_normalize_inference (
            const double eps,
            resizable_tensor& dest,
            const tensor& src,
            const tensor& gamma, 
            const tensor& beta,
            const tensor& running_means,
            const tensor& running_variances
        )
        {
            DLIB_CASSERT(
                gamma.num_samples() == 1 && 
                gamma.nr() == src.nr() &&
                gamma.nc() == src.nc() &&
                gamma.k()  == src.k() &&
                have_same_dimensions(gamma, beta) &&
                have_same_dimensions(gamma, running_means) &&
                have_same_dimensions(gamma, running_variances) && 
                eps > 0, 
                "\ngamma.num_samples(): " << gamma.num_samples() << 
                "\ngamma.k():  " << gamma.k() << 
                "\ngamma.nr(): " << gamma.nr() << 
                "\ngamma.nc(): " << gamma.nc() << 
                "\nbeta.num_samples(): " << beta.num_samples() << 
                "\nbeta.k():   " << beta.k() << 
                "\nbeta.nr():  " << beta.nr() << 
                "\nbeta.nc():  " << beta.nc() << 
                "\nrunning_means.num_samples(): " << running_means.num_samples() << 
                "\nrunning_means.k():   " << running_means.k() << 
                "\nrunning_means.nr():  " << running_means.nr() << 
                "\nrunning_means.nc():  " << running_means.nc() << 
                "\nrunning_variances.num_samples(): " << running_variances.num_samples() << 
                "\nrunning_variances.k():   " << running_variances.k() << 
                "\nrunning_variances.nr():  " << running_variances.nr() << 
                "\nrunning_variances.nc():  " << running_variances.nc() << 
                "\nsrc.k():   " << src.k() << 
                "\nsrc.nr():  " << src.nr() << 
                "\nsrc.nc():  " << src.nc() <<
                "\neps:  " << eps 
            );
            const float in_scale = 1;
            const float out_scale = 0;

            dest.copy_size(src);

            CHECK_CUDNN(cudnnBatchNormalizationForwardInference(
                                context(),
                                CUDNN_BATCHNORM_PER_ACTIVATION,
                                &in_scale,
                                &out_scale,
                                descriptor(src),
                                src.device(),
                                descriptor(dest),
                                dest.device(),
                                descriptor(gamma),
                                gamma.device(),
                                beta.device(),
                                running_means.device(),
                                running_variances.device(),
                                eps));
        }

        void batch_normalize (
            const double eps,
            resizable_tensor& dest,
            resizable_tensor& means,
            resizable_tensor& invstds,
            const double averaging_factor,
            resizable_tensor& running_means,
            resizable_tensor& running_variances,
            const tensor& src,
            const tensor& gamma, 
            const tensor& beta 
        )
        {
            DLIB_CASSERT(0 <= averaging_factor && averaging_factor <= 1, "averaging_factor: " << averaging_factor);
            DLIB_CASSERT(averaging_factor==1 || have_same_dimensions(running_means,means));
            DLIB_CASSERT(averaging_factor==1 || have_same_dimensions(running_variances,invstds));
            DLIB_CASSERT(
                src.num_samples() > 1 &&
                gamma.num_samples() == 1 && 
                beta.num_samples() == 1 && 
                gamma.nr() == beta.nr() && beta.nr() == src.nr() &&
                gamma.nc() == beta.nc() && beta.nc() == src.nc() &&
                gamma.k()  == beta.k()  && beta.k() == src.k() &&
                eps > 0, 
                "\ngamma.num_samples(): " << gamma.num_samples() << 
                "\ngamma.k():  " << gamma.k() << 
                "\ngamma.nr(): " << gamma.nr() << 
                "\ngamma.nc(): " << gamma.nc() << 
                "\nbeta.num_samples(): " << beta.num_samples() << 
                "\nbeta.k():   " << beta.k() << 
                "\nbeta.nr():  " << beta.nr() << 
                "\nbeta.nc():  " << beta.nc() << 
                "\nsrc.k():   " << src.k() << 
                "\nsrc.nr():  " << src.nr() << 
                "\nsrc.nc():  " << src.nc() <<
                "\neps:  " << eps 
            );

            const float in_scale = 1;
            const float out_scale = 0;

            dest.copy_size(src);
            means.set_size(1, src.k(), src.nr(), src.nc());
            invstds.copy_size(means);
            running_means.copy_size(means);
            running_variances.copy_size(means);
            // cuDNN requires that running_means and running_variances be initialized to
            // some valid float values even if the averaging factor would have ignored
            // them.  
            if (averaging_factor == 1)
            {
                running_means = 0;
                running_variances = 1;
            }

            CHECK_CUDNN(cudnnBatchNormalizationForwardTraining(
                                context(),
                                CUDNN_BATCHNORM_PER_ACTIVATION,
                                &in_scale,
                                &out_scale,
                                descriptor(src),
                                src.device(),
                                descriptor(dest),
                                dest.device(),
                                descriptor(gamma),
                                gamma.device(),
                                beta.device(),
                                averaging_factor,
                                running_means.device(),
                                running_variances.device(),
                                eps,
                                means.device(),
                                invstds.device()));
        }

        void batch_normalize_gradient(
            const double eps,
            const tensor& gradient_input,
            const tensor& means,
            const tensor& invstds,
            const tensor& src,
            const tensor& gamma,
            tensor& src_grad,
            tensor& gamma_grad, 
            tensor& beta_grad 
        )
        {
            const long num = src.k()*src.nr()*src.nc();
            DLIB_CASSERT(src.num_samples() > 1);
            DLIB_CASSERT(num == (long)means.size());
            DLIB_CASSERT(num == (long)invstds.size());
            DLIB_CASSERT(num == (long)gamma.size());
            DLIB_CASSERT(num == (long)gamma_grad.size());
            DLIB_CASSERT(num == (long)beta_grad.size());
            DLIB_CASSERT(have_same_dimensions(gradient_input, src));
            DLIB_CASSERT(have_same_dimensions(gradient_input, src_grad));
            DLIB_CASSERT(eps > 0);

            const float in_scale = 1;
            const float out_scale = 1;
            const float in_scale_params = 1;
            const float out_scale_params = 0;

            CHECK_CUDNN(cudnnBatchNormalizationBackward(
                                context(),
                                CUDNN_BATCHNORM_PER_ACTIVATION,
                                &in_scale,
                                &out_scale,
                                &in_scale_params,
                                &out_scale_params,
                                descriptor(src),
                                src.device(),
                                descriptor(gradient_input),
                                gradient_input.device(),
                                descriptor(src_grad),
                                src_grad.device(),
                                descriptor(gamma),
                                gamma.device(),
                                gamma_grad.device(),
                                beta_grad.device(),
                                eps,
                                means.device(),
                                invstds.device()));
        }

    // ------------------------------------------------------------------------------------

        void batch_normalize_conv_inference (
            const double eps,
            resizable_tensor& dest,
            const tensor& src,
            const tensor& gamma, 
            const tensor& beta,
            const tensor& running_means,
            const tensor& running_variances
        )
        {
            DLIB_CASSERT(
                gamma.num_samples() == 1 && 
                gamma.nr() == 1 &&
                gamma.nc() == 1 &&
                gamma.k()  == src.k() &&
                have_same_dimensions(gamma, beta) &&
                have_same_dimensions(gamma, running_means) &&
                have_same_dimensions(gamma, running_variances) &&
                eps > 0, 
                "\ngamma.num_samples(): " << gamma.num_samples() << 
                "\ngamma.k():  " << gamma.k() << 
                "\ngamma.nr(): " << gamma.nr() << 
                "\ngamma.nc(): " << gamma.nc() << 
                "\nbeta.num_samples(): " << beta.num_samples() << 
                "\nbeta.k():   " << beta.k() << 
                "\nbeta.nr():  " << beta.nr() << 
                "\nbeta.nc():  " << beta.nc() << 
                "\nrunning_means.num_samples(): " << running_means.num_samples() << 
                "\nrunning_means.k():   " << running_means.k() << 
                "\nrunning_means.nr():  " << running_means.nr() << 
                "\nrunning_means.nc():  " << running_means.nc() << 
                "\nrunning_variances.num_samples(): " << running_variances.num_samples() << 
                "\nrunning_variances.k():   " << running_variances.k() << 
                "\nrunning_variances.nr():  " << running_variances.nr() << 
                "\nrunning_variances.nc():  " << running_variances.nc() << 
                "\nsrc.k():   " << src.k() << 
                "\nsrc.nr():  " << src.nr() << 
                "\nsrc.nc():  " << src.nc() <<
                "\neps:  " << eps 
            );
            const float in_scale = 1;
            const float out_scale = 0;

            dest.copy_size(src);

            CHECK_CUDNN(cudnnBatchNormalizationForwardInference(
                                context(),
                                CUDNN_BATCHNORM_SPATIAL,
                                &in_scale,
                                &out_scale,
                                descriptor(src),
                                src.device(),
                                descriptor(dest),
                                dest.device(),
                                descriptor(gamma),
                                gamma.device(),
                                beta.device(),
                                running_means.device(),
                                running_variances.device(),
                                eps));
        }

        void batch_normalize_conv (
            const double eps,
            resizable_tensor& dest,
            resizable_tensor& means,
            resizable_tensor& invstds,
            const double averaging_factor,
            resizable_tensor& running_means,
            resizable_tensor& running_variances,
            const tensor& src,
            const tensor& gamma, 
            const tensor& beta 
        )
        {
            DLIB_CASSERT(0 <= averaging_factor && averaging_factor <= 1, "averaging_factor: " << averaging_factor);
            DLIB_CASSERT(averaging_factor==1 || have_same_dimensions(running_means,means));
            DLIB_CASSERT(averaging_factor==1 || have_same_dimensions(running_variances,invstds));
            DLIB_CASSERT(
                src.num_samples() > 1 &&
                gamma.num_samples() == 1 && 
                beta.num_samples() == 1 && 
                gamma.nr() == 1 && 
                beta.nr() == 1 && 
                gamma.nc() == 1 && 
                beta.nc() == 1 && 
                gamma.k()  == beta.k()  && beta.k() == src.k() &&
                eps > 0, 
                "\ngamma.num_samples(): " << gamma.num_samples() << 
                "\ngamma.k():  " << gamma.k() << 
                "\ngamma.nr(): " << gamma.nr() << 
                "\ngamma.nc(): " << gamma.nc() << 
                "\nbeta.num_samples(): " << beta.num_samples() << 
                "\nbeta.k():   " << beta.k() << 
                "\nbeta.nr():  " << beta.nr() << 
                "\nbeta.nc():  " << beta.nc() << 
                "\nsrc.k():   " << src.k() << 
                "\nsrc.nr():  " << src.nr() << 
                "\nsrc.nc():  " << src.nc() <<
                "\neps:  " << eps 
            );
            const float in_scale = 1;
            const float out_scale = 0;

            dest.copy_size(src);
            means.set_size(1, src.k());
            invstds.copy_size(means);
            running_means.copy_size(means);
            running_variances.copy_size(means);
            // cuDNN requires that running_means and running_variances be initialized to
            // some valid float values even if the averaging factor would have ignored
            // them.  
            if (averaging_factor == 1)
            {
                running_means = 0;
                running_variances = 1;
            }

            CHECK_CUDNN(cudnnBatchNormalizationForwardTraining(
                                context(),
                                CUDNN_BATCHNORM_SPATIAL,
                                &in_scale,
                                &out_scale,
                                descriptor(src),
                                src.device(),
                                descriptor(dest),
                                dest.device(),
                                descriptor(gamma),
                                gamma.device(),
                                beta.device(),
                                averaging_factor,
                                running_means.device(),
                                running_variances.device(),
                                eps,
                                means.device(),
                                invstds.device()));
        }

        void batch_normalize_conv_gradient(
            const double eps,
            const tensor& gradient_input,
            const tensor& means,
            const tensor& invstds,
            const tensor& src,
            const tensor& gamma,
            tensor& src_grad,
            tensor& gamma_grad, 
            tensor& beta_grad 
        )
        {
            DLIB_CASSERT(src.k() == (long)means.size());
            DLIB_CASSERT(src.k() == (long)invstds.size());
            DLIB_CASSERT(src.k() == (long)gamma.size());
            DLIB_CASSERT(src.k() == (long)gamma_grad.size());
            DLIB_CASSERT(src.k() == (long)beta_grad.size());
            DLIB_CASSERT(have_same_dimensions(gradient_input, src));
            DLIB_CASSERT(have_same_dimensions(gradient_input, src_grad));
            DLIB_CASSERT(eps > 0);

            const float in_scale = 1;
            const float out_scale = 1;
            const float in_scale_params = 1;
            const float out_scale_params = 0;

            CHECK_CUDNN(cudnnBatchNormalizationBackward(
                                context(),
                                CUDNN_BATCHNORM_SPATIAL,
                                &in_scale,
                                &out_scale,
                                &in_scale_params,
                                &out_scale_params,
                                descriptor(src),
                                src.device(),
                                descriptor(gradient_input),
                                gradient_input.device(),
                                descriptor(src_grad),
                                src_grad.device(),
                                descriptor(gamma),
                                gamma.device(),
                                gamma_grad.device(),
                                beta_grad.device(),
                                eps,
                                means.device(),
                                invstds.device()));
        }

    // ------------------------------------------------------------------------------------
    // ------------------------------------------------------------------------------------

        tensor_conv::
        tensor_conv(
        ) : 
            filter_handle(nullptr),
            conv_handle(nullptr),
            forward_algo(0),
            backward_data_algo(0),
            backward_filters_algo(0)
        {
            clear();
        }

        void tensor_conv::
        clear (
        )
        {
            if (filter_handle) 
                cudnnDestroyFilterDescriptor((cudnnFilterDescriptor_t)filter_handle);
            if (conv_handle) 
                cudnnDestroyConvolutionDescriptor((cudnnConvolutionDescriptor_t)conv_handle);
            filter_handle = nullptr;
            conv_handle = nullptr;
            out_num_samples = 0;
            out_k = 0;
            out_nr = 0;
            out_nc = 0;

            stride_y = 0;
            stride_x = 0;
            padding_y = 0;
            padding_x = 0;
            data_num_samples = 0;
            data_k = 0;
            data_nr = 0;
            data_nc = 0;
            filters_num_samples = 0;
            filters_k = 0;
            filters_nr = 0;
            filters_nc = 0;

            forward_algo = 0;
            backward_data_algo = 0;
            backward_filters_algo = 0;

            forward_workspace_size_in_bytes = 0;
            backward_data_workspace_size_in_bytes = 0;
            backward_filters_workspace_size_in_bytes = 0;

            forward_workspace.reset();
            backward_data_workspace.reset();
            backward_filters_workspace.reset();
        }

        // Given an array of cudnn algorithm performance results, like
        // cudnnConvolutionFwdAlgoPerf_t, pick the best one to use.
        template <typename T>
        decltype(std::declval<T>().algo) pick_best_algorithm(const std::vector<T> &perf_results) 
        {
            DLIB_CASSERT(!perf_results.empty());
            CHECK_CUDNN(perf_results[0].status);
            if (dnn_prefer_fastest_algorithms())
                return perf_results[0].algo;

            // Otherwise we find the algorithm that has a good status and uses the least amount
            // of memory.
            size_t best_memory = std::numeric_limits<size_t>::max();
            decltype(std::declval<T>().algo) best_alg;
            for (auto&& perf : perf_results) 
            {
                if (perf.status == CUDNN_STATUS_SUCCESS && perf.memory < best_memory) 
                {
                    best_memory = perf.memory;
                    best_alg = perf.algo;
                }
            }
            return best_alg;
        }

        void tensor_conv::
        select_best_algorithms (
            const tensor& data,
            const tensor_descriptor& dest_desc,
<<<<<<< HEAD
            allow_cache_use allow_cache_use
=======
            allow_cache_use allow_cache_use_
>>>>>>> adf8a357
        ) 
        {
            // Calling the cuDNN "find the best algorithm" functions is really slow.  So we keep a
            // cache that tells us what method was best for a particular configuration.
            thread_local std::map<std::tuple<int,int,int,int,long,long>,
                                  std::tuple<int,int,int>> config_to_algo_cache;

            // If we have already found good algorithms for this setting then just pull them from
            // the cache.
            const auto cache_key = std::make_tuple(stride_y, stride_x, padding_y, padding_x, filters_nr, filters_nc);
            const auto iter = config_to_algo_cache.find(cache_key);
<<<<<<< HEAD
            if (iter != config_to_algo_cache.end() && allow_cache_use == allow_cache_use::yes)
=======
            if (iter != config_to_algo_cache.end() && allow_cache_use_ == allow_cache_use::yes)
>>>>>>> adf8a357
            {
                std::tie(forward_algo, backward_data_algo, backward_filters_algo) = iter->second;
                return;
            }


            // Pick which forward algorithm we will use and allocate the necessary
            // workspace buffer.
            cudnnConvolutionFwdAlgo_t forward_best_algo;
#if CUDNN_MAJOR >= 8
            {
<<<<<<< HEAD
                int num_possilbe_algorithms = 0;
                CHECK_CUDNN(cudnnGetConvolutionForwardAlgorithmMaxCount(context(), &num_possilbe_algorithms));
                std::vector<cudnnConvolutionFwdAlgoPerf_t> perf_results(num_possilbe_algorithms);
=======
                int num_possible_algorithms = 0;
                CHECK_CUDNN(cudnnGetConvolutionForwardAlgorithmMaxCount(context(), &num_possible_algorithms));
                std::vector<cudnnConvolutionFwdAlgoPerf_t> perf_results(num_possible_algorithms);
>>>>>>> adf8a357
                int num_algorithms = 0;
                CHECK_CUDNN(cudnnFindConvolutionForwardAlgorithm(
                        context(), 
                        descriptor(data),
                        (const cudnnFilterDescriptor_t)filter_handle,
                        (const cudnnConvolutionDescriptor_t)conv_handle,
                        descriptor(dest_desc),
<<<<<<< HEAD
                        num_possilbe_algorithms,
=======
                        num_possible_algorithms,
>>>>>>> adf8a357
                        &num_algorithms,
                        perf_results.data()));
                perf_results.resize(num_algorithms);
                forward_best_algo = pick_best_algorithm(perf_results);
            }
#else
            CHECK_CUDNN(cudnnGetConvolutionForwardAlgorithm(
                    context(), 
                    descriptor(data),
                    (const cudnnFilterDescriptor_t)filter_handle,
                    (const cudnnConvolutionDescriptor_t)conv_handle,
                    descriptor(dest_desc),
                    dnn_prefer_fastest_algorithms()?CUDNN_CONVOLUTION_FWD_PREFER_FASTEST:CUDNN_CONVOLUTION_FWD_NO_WORKSPACE,
                    std::numeric_limits<size_t>::max(),
                    &forward_best_algo));
#endif
            forward_algo = forward_best_algo;



            // Pick which backward data algorithm we will use and allocate the
            // necessary workspace buffer.
            cudnnConvolutionBwdDataAlgo_t backward_data_best_algo;
#if CUDNN_MAJOR >= 8
            {
<<<<<<< HEAD
                int num_possilbe_algorithms = 0;
                CHECK_CUDNN(cudnnGetConvolutionBackwardFilterAlgorithmMaxCount(context(), &num_possilbe_algorithms));
                std::vector<cudnnConvolutionBwdDataAlgoPerf_t> perf_results(num_possilbe_algorithms);
=======
                int num_possible_algorithms = 0;
                CHECK_CUDNN(cudnnGetConvolutionBackwardFilterAlgorithmMaxCount(context(), &num_possible_algorithms));
                std::vector<cudnnConvolutionBwdDataAlgoPerf_t> perf_results(num_possible_algorithms);
>>>>>>> adf8a357
                int num_algorithms = 0;
                CHECK_CUDNN(cudnnFindConvolutionBackwardDataAlgorithm(
                        context(),
                        (const cudnnFilterDescriptor_t)filter_handle,
                        descriptor(dest_desc),
                        (const cudnnConvolutionDescriptor_t)conv_handle,
                        descriptor(data),
<<<<<<< HEAD
                        num_possilbe_algorithms,
=======
                        num_possible_algorithms,
>>>>>>> adf8a357
                        &num_algorithms,
                        perf_results.data()));
                perf_results.resize(num_algorithms);
                backward_data_best_algo = pick_best_algorithm(perf_results);
            }
#else
            CHECK_CUDNN(cudnnGetConvolutionBackwardDataAlgorithm(
                    context(),
                    (const cudnnFilterDescriptor_t)filter_handle,
                    descriptor(dest_desc),
                    (const cudnnConvolutionDescriptor_t)conv_handle,
                    descriptor(data),
                    dnn_prefer_fastest_algorithms()?CUDNN_CONVOLUTION_BWD_DATA_PREFER_FASTEST:CUDNN_CONVOLUTION_BWD_DATA_NO_WORKSPACE,
                    std::numeric_limits<size_t>::max(),
                    &backward_data_best_algo));
#endif
            backward_data_algo = backward_data_best_algo;




            // Pick which backward filters algorithm we will use and allocate the
            // necessary workspace buffer.
            cudnnConvolutionBwdFilterAlgo_t backward_filters_best_algo;
#if CUDNN_MAJOR >= 8
            {
<<<<<<< HEAD
                int num_possilbe_algorithms = 0;
                CHECK_CUDNN(cudnnGetConvolutionBackwardFilterAlgorithmMaxCount(context(), &num_possilbe_algorithms));
                std::vector<cudnnConvolutionBwdFilterAlgoPerf_t> perf_results(num_possilbe_algorithms);
=======
                int num_possible_algorithms = 0;
                CHECK_CUDNN(cudnnGetConvolutionBackwardFilterAlgorithmMaxCount(context(), &num_possible_algorithms));
                std::vector<cudnnConvolutionBwdFilterAlgoPerf_t> perf_results(num_possible_algorithms);
>>>>>>> adf8a357
                int num_algorithms = 0;
                CHECK_CUDNN(cudnnFindConvolutionBackwardFilterAlgorithm(
                        context(),
                        descriptor(data),
                        descriptor(dest_desc),
                        (const cudnnConvolutionDescriptor_t)conv_handle,
                        (const cudnnFilterDescriptor_t)filter_handle,
<<<<<<< HEAD
                        num_possilbe_algorithms,
=======
                        num_possible_algorithms,
>>>>>>> adf8a357
                        &num_algorithms,
                        perf_results.data()));
                perf_results.resize(num_algorithms);
                backward_filters_best_algo = pick_best_algorithm(perf_results);
            }
#else
            CHECK_CUDNN(cudnnGetConvolutionBackwardFilterAlgorithm(
                    context(),
                    descriptor(data),
                    descriptor(dest_desc),
                    (const cudnnConvolutionDescriptor_t)conv_handle,
                    (const cudnnFilterDescriptor_t)filter_handle,
                    dnn_prefer_fastest_algorithms()?CUDNN_CONVOLUTION_BWD_FILTER_PREFER_FASTEST:CUDNN_CONVOLUTION_BWD_FILTER_NO_WORKSPACE,
                    std::numeric_limits<size_t>::max(),
                    &backward_filters_best_algo));
#endif

#if CUDNN_MAJOR < 7
            // cuDNN 5.1 has a bug that causes
            // cudnnGetConvolutionBackwardFilterAlgorithm() to pick the winograd
            // algorithm even for cases where cuDNN doesn't support it, leading to
            // incorrect outputs.  So here we check if we are in a case where winograd
            // isn't supported and manually overrule
            // cudnnGetConvolutionBackwardFilterAlgorithm() by picking a safe
            // algorithm.
            if (dnn_prefer_fastest_algorithms() && 
                !(stride_x == 1 && stride_y == 1 && ((filters_nr==3&&filters_nc==3) || (filters_nr==5&&filters_nc==5)))
            )
            {
                backward_filters_best_algo = CUDNN_CONVOLUTION_BWD_FILTER_ALGO_0;
            }
            backward_filters_algo = backward_filters_best_algo;
#endif

            // Save this algorithm selection in the cache
            config_to_algo_cache[cache_key] = std::make_tuple(forward_algo, backward_data_algo, backward_filters_algo);
        }

        void tensor_conv::
        update_convolution_data_workspace_sizes(
            const tensor& data,
            const tensor_descriptor& dest_desc
        )
        {
            CHECK_CUDNN(cudnnGetConvolutionForwardWorkspaceSize(
                context(),
                descriptor(data),
                (const cudnnFilterDescriptor_t)filter_handle,
                (const cudnnConvolutionDescriptor_t)conv_handle,
                descriptor(dest_desc),
                (cudnnConvolutionFwdAlgo_t)forward_algo,
                &forward_workspace_size_in_bytes));

            CHECK_CUDNN(cudnnGetConvolutionBackwardDataWorkspaceSize(
                context(),
                (const cudnnFilterDescriptor_t)filter_handle,
                descriptor(dest_desc),
                (const cudnnConvolutionDescriptor_t)conv_handle,
                descriptor(data),
                (cudnnConvolutionBwdDataAlgo_t)backward_data_algo,
                &backward_data_workspace_size_in_bytes));

            CHECK_CUDNN(cudnnGetConvolutionBackwardFilterWorkspaceSize(
                context(),
                descriptor(data),
                descriptor(dest_desc),
                (const cudnnConvolutionDescriptor_t)conv_handle,
                (const cudnnFilterDescriptor_t)filter_handle,
                (cudnnConvolutionBwdFilterAlgo_t)backward_filters_algo,
                &backward_filters_workspace_size_in_bytes));
        }

        void tensor_conv::
        setup(
            const tensor& data,
            const tensor& filters,
            int stride_y_,
            int stride_x_,
            int padding_y_,
            int padding_x_
        ) 
        {
            DLIB_CASSERT(data.k() == filters.k());

            // if the last call to setup gave the same exact settings then don't do
            // anything.
            if (data_num_samples == data.num_samples() &&
                data_k == data.k() &&
                data_nr == data.nr() &&
                data_nc == data.nc() &&
                stride_y_ == stride_y && 
                stride_x_ == stride_x &&
                padding_y_ == padding_y && 
                padding_x_ == padding_x &&
                filters_num_samples == filters.num_samples() &&
                filters_k == filters.k() &&
                filters_nr == filters.nr() &&
                filters_nc == filters.nc()
            )
            {
                return;
            }

            clear();
            try
            {
                stride_y = stride_y_;
                stride_x = stride_x_;
                padding_y = padding_y_;
                padding_x = padding_x_;
                data_num_samples = data.num_samples();
                data_k = data.k();
                data_nr = data.nr();
                data_nc = data.nc();
                filters_num_samples = filters.num_samples();
                filters_k = filters.k();
                filters_nr = filters.nr();
                filters_nc = filters.nc();

                CHECK_CUDNN(cudnnCreateFilterDescriptor((cudnnFilterDescriptor_t*)&filter_handle));
                CHECK_CUDNN(cudnnSetFilter4dDescriptor((cudnnFilterDescriptor_t)filter_handle, 
                                                 CUDNN_DATA_FLOAT, 
                                                 CUDNN_TENSOR_NCHW,
                                                 filters.num_samples(),
                                                 filters.k(),
                                                 filters.nr(),
                                                 filters.nc()));

                CHECK_CUDNN(cudnnCreateConvolutionDescriptor((cudnnConvolutionDescriptor_t*)&conv_handle));
#if CUDNN_MAJOR >= 6
                CHECK_CUDNN(cudnnSetConvolution2dDescriptor((cudnnConvolutionDescriptor_t)conv_handle,
                        padding_y, // vertical padding
                        padding_x, // horizontal padding
                        stride_y,
                        stride_x,
                        1, 1, // must be 1,1
                        CUDNN_CROSS_CORRELATION,
                        CUDNN_DATA_FLOAT)); // could also be CUDNN_CONVOLUTION
#else
                CHECK_CUDNN(cudnnSetConvolution2dDescriptor((cudnnConvolutionDescriptor_t)conv_handle,
                        padding_y, // vertical padding
                        padding_x, // horizontal padding
                        stride_y,
                        stride_x,
                        1, 1, // must be 1,1
                        CUDNN_CROSS_CORRELATION)); // could also be CUDNN_CONVOLUTION
#endif

                CHECK_CUDNN(cudnnGetConvolution2dForwardOutputDim(
                        (const cudnnConvolutionDescriptor_t)conv_handle,
                        descriptor(data),
                        (const cudnnFilterDescriptor_t)filter_handle,
                        &out_num_samples,
                        &out_k,
                        &out_nr,
                        &out_nc));

                tensor_descriptor dest_desc;
                dest_desc.set_size(out_num_samples,out_k,out_nr,out_nc);

                try
                {
                    select_best_algorithms(data, dest_desc, allow_cache_use::yes);
                    update_convolution_data_workspace_sizes(data, dest_desc);
                }
                catch (dlib::cudnn_error&)
                {
                    // Sometimes the values stored in `config_to_algo_cache` do not quite work -
                    // so let's get a fresh estimate, instead of using a cached value.
                    select_best_algorithms(data, dest_desc, allow_cache_use::no);
                    update_convolution_data_workspace_sizes(data, dest_desc);
                }
            }
            catch(...)
            {
                clear();
                throw;
            }
        }

        tensor_conv::
        ~tensor_conv (
        )
        {
            clear();
        }

        void tensor_conv::operator() (
            const bool add_to_output,
            resizable_tensor& output,
            const tensor& data,
            const tensor& filters
        )
        {
            DLIB_CASSERT(stride_y > 0 && stride_x > 0, "You must call setup() before calling this function");

            output.set_size(out_num_samples, out_k, out_nr, out_nc);
            (*this)(add_to_output, static_cast<tensor&>(output), data, filters);
        }

        void tensor_conv::operator() (
            const bool add_to_output,
            tensor& output,
            const tensor& data,
            const tensor& filters
        )
        {
            DLIB_CASSERT(is_same_object(output,data) == false);
            DLIB_CASSERT(is_same_object(output,filters) == false);
            DLIB_CASSERT(filters.k() == data.k());
            DLIB_CASSERT(stride_y > 0 && stride_x > 0, "You must call setup() before calling this function");
            DLIB_CASSERT(filters.nc() <= data.nc() + 2*padding_x,
                "Filter windows must be small enough to fit into the padded image."
                << "\n\t filters.nc(): " << filters.nc() 
                << "\n\t data.nc():  " << data.nc() 
                << "\n\t padding_x: " << padding_x 
                );
            DLIB_CASSERT(filters.nr() <= data.nr() + 2*padding_y,
                "Filter windows must be small enough to fit into the padded image."
                << "\n\t filters.nr(): " << filters.nr() 
                << "\n\t data.nr():  " << data.nr() 
                << "\n\t padding_y: " << padding_y 
                );


            DLIB_CASSERT(output.num_samples() == data.num_samples(),out_num_samples << "  " << data.num_samples());
            DLIB_CASSERT(output.k() == filters.num_samples());
            DLIB_CASSERT(output.nr() == 1+(data.nr()+2*padding_y-filters.nr())/stride_y);
            DLIB_CASSERT(output.nc() == 1+(data.nc()+2*padding_x-filters.nc())/stride_x);



            const float alpha = 1;
            const float beta = add_to_output ? 1 : 0;

            // Since cudnnConvolutionForward() is an asynchronous call, we need to hold a
            // reference to the workspace buffer so we can be sure it isn't reallocated
            // while the function is still executing on the device.  But each time we come
            // here, we make sure to grab the latest workspace buffer so that, globally, we
            // minimize the number of such buffers.
            forward_workspace = device_global_buffer(forward_workspace_size_in_bytes);

            CHECK_CUDNN(cudnnConvolutionForward(
                    context(),
                    &alpha,
                    descriptor(data),
                    data.device(),
                    (const cudnnFilterDescriptor_t)filter_handle,
                    filters.device(),
                    (const cudnnConvolutionDescriptor_t)conv_handle,
                    (cudnnConvolutionFwdAlgo_t)forward_algo,
                    forward_workspace,
                    forward_workspace_size_in_bytes,
                    &beta,
                    descriptor(output),
                    output.device()));

        }

        void tensor_conv::operator() (
            const bool add_to_output,
            resizable_tensor& output,
            const tensor& data,
            const tensor& filters,
            const tensor& biases
        )
        {
            DLIB_CASSERT(stride_y > 0 && stride_x > 0, "You must call setup() before calling this function");

            output.set_size(out_num_samples, out_k, out_nr, out_nc);
            (*this)(add_to_output, static_cast<tensor&>(output), data, filters, biases);
        }

        void tensor_conv::operator() (
            const bool add_to_output,
            tensor& output,
            const tensor& data,
            const tensor& filters,
            const tensor& biases
        )
        {
            DLIB_CASSERT(is_same_object(output,data) == false);
            DLIB_CASSERT(is_same_object(output,filters) == false);
            DLIB_CASSERT(filters.k() == data.k());
            DLIB_CASSERT(stride_y > 0 && stride_x > 0, "You must call setup() before calling this function");
            DLIB_CASSERT(filters.nc() <= data.nc() + 2*padding_x,
                "Filter windows must be small enough to fit into the padded image."
                << "\n\t filters.nc(): " << filters.nc()
                << "\n\t data.nc():  " << data.nc()
                << "\n\t padding_x: " << padding_x
                );
            DLIB_CASSERT(filters.nr() <= data.nr() + 2*padding_y,
                "Filter windows must be small enough to fit into the padded image."
                << "\n\t filters.nr(): " << filters.nr()
                << "\n\t data.nr():  " << data.nr()
                << "\n\t padding_y: " << padding_y
                );


            DLIB_CASSERT(output.num_samples() == data.num_samples(),out_num_samples << "  " << data.num_samples());
            DLIB_CASSERT(output.k() == filters.num_samples());
            DLIB_CASSERT(output.nr() == 1+(data.nr()+2*padding_y-filters.nr())/stride_y);
            DLIB_CASSERT(output.nc() == 1+(data.nc()+2*padding_x-filters.nc())/stride_x);
            DLIB_CASSERT(filters.num_samples() == biases.k());



            const float alpha1 = 1;
            const float alpha2 = add_to_output ? 1 : 0;

            // Since cudnnConvolutionBiasActivationForward() is an asynchronous call,
            // we need to hold a reference to the workspace buffer so we can be sure it
            // isn't reallocated while the function is still executing on the device.
            // But each time we come here, we make sure to grab the latest workspace
            // buffer so that, globally, we minimize the number of such buffers.
            forward_workspace = device_global_buffer(forward_workspace_size_in_bytes);

            float* out = output.device();
            const cudnnTensorDescriptor_t out_desc = descriptor(output);

            CHECK_CUDNN(cudnnConvolutionBiasActivationForward(
                    context(),
                    &alpha1,
                    descriptor(data),
                    data.device(),
                    (const cudnnFilterDescriptor_t)filter_handle,
                    filters.device(),
                    (const cudnnConvolutionDescriptor_t)conv_handle,
                    (cudnnConvolutionFwdAlgo_t)forward_algo,
                    forward_workspace,
                    forward_workspace_size_in_bytes,
                    &alpha2,
                    out_desc,
                    out,
                    descriptor(biases),
                    biases.device(),
                    identity_activation_descriptor(),
                    out_desc,
                    out));
        }

        void tensor_conv::get_gradient_for_data (
            const bool add_to_output,
            const tensor& gradient_input, 
            const tensor& filters,
            tensor& data_gradient
        )
        {
            const float alpha = 1;
            const float beta = add_to_output ? 1 : 0;

            // Since cudnnConvolutionBackwardData() is an asynchronous call, we need to hold a
            // reference to the workspace buffer so we can be sure it isn't reallocated
            // while the function is still executing on the device.  But each time we come
            // here, we make sure to grab the latest workspace buffer so that, globally, we
            // minimize the number of such buffers.
            backward_data_workspace = device_global_buffer(backward_data_workspace_size_in_bytes);


            CHECK_CUDNN(cudnnConvolutionBackwardData(context(),
                                                  &alpha,
                                                  (const cudnnFilterDescriptor_t)filter_handle,
                                                  filters.device(),
                                                  descriptor(gradient_input),
                                                  gradient_input.device(),
                                                  (const cudnnConvolutionDescriptor_t)conv_handle,
                                                  (cudnnConvolutionBwdDataAlgo_t)backward_data_algo,
                                                  backward_data_workspace,
                                                  backward_data_workspace_size_in_bytes,
                                                  &beta,
                                                  descriptor(data_gradient),
                                                  data_gradient.device()));
        }

        void tensor_conv::
        get_gradient_for_filters (
            const bool add_to_output,
            const tensor& gradient_input, 
            const tensor& data,
            tensor& filters_gradient
        )
        {
            const float alpha = 1;
            const float beta = add_to_output ? 1 : 0;

            // Since cudnnConvolutionBackwardFilter() is an asynchronous call, we need to hold a
            // reference to the workspace buffer so we can be sure it isn't reallocated
            // while the function is still executing on the device.  But each time we come
            // here, we make sure to grab the latest workspace buffer so that, globally, we
            // minimize the number of such buffers.
            backward_filters_workspace = device_global_buffer(backward_filters_workspace_size_in_bytes);

            CHECK_CUDNN(cudnnConvolutionBackwardFilter(context(),
                                                    &alpha,
                                                    descriptor(data),
                                                    data.device(),
                                                    descriptor(gradient_input),
                                                    gradient_input.device(),
                                                    (const cudnnConvolutionDescriptor_t)conv_handle,
                                                    (cudnnConvolutionBwdFilterAlgo_t)backward_filters_algo,
                                                    backward_filters_workspace,
                                                    backward_filters_workspace_size_in_bytes,
                                                    &beta,
                                                    (const cudnnFilterDescriptor_t)filter_handle,
                                                    filters_gradient.device()));
        }

    // ------------------------------------------------------------------------------------
    // ------------------------------------------------------------------------------------

        pooling::pooling (
        ) : handle(nullptr),window_height(0),window_width(0),stride_y(0),stride_x(0),padding_y(0), padding_x(0)
        {
        }

        pooling::~pooling(
        )
        {
            clear();
        }

        void pooling::
        clear(
        )
        {
            if (handle)
                cudnnDestroyPoolingDescriptor((cudnnPoolingDescriptor_t)handle);
            handle = nullptr;
            window_height = 0;
            window_width = 0;
            stride_y = 0;
            stride_x = 0;
            padding_y = 0;
            padding_x = 0;
        }

        void pooling::
        setup_max_pooling(
            int window_height_,
            int window_width_,
            int stride_y_,
            int stride_x_,
            int padding_y_,
            int padding_x_ 
        )
        {
            setup(window_height_, window_width_, stride_y_, stride_x_, padding_y_, padding_x_, CUDNN_POOLING_MAX);
            do_max_pooling = true;
        }

        void pooling::
        setup_avg_pooling(
            int window_height_,
            int window_width_,
            int stride_y_,
            int stride_x_,
            int padding_y_,
            int padding_x_
        )
        {
            setup(window_height_, window_width_, stride_y_, stride_x_, padding_y_, padding_x_, CUDNN_POOLING_AVERAGE_COUNT_EXCLUDE_PADDING);
            do_max_pooling = false;
        }

        void pooling::
        setup(
            int window_height_,
            int window_width_,
            int stride_y_,
            int stride_x_,
            int padding_y_,
            int padding_x_,
            int pooling_mode
        )
        {
            DLIB_CASSERT (window_height_ > 0 && window_width_ > 0 && 
                          stride_y_ > 0 && stride_x_ > 0 , 
                          "window_height_: " << window_height_ 
                          << "\t\n window_width_: " << window_width_ 
                          << "\t\n stride_y_: " << stride_y_ 
                          << "\t\n stride_x_: " << stride_x_ );
            DLIB_CASSERT( 0 <= padding_y_ && padding_y_ < window_height_ && 
                          0 <= padding_x_ && padding_x_ < window_width_,
                          "window_height_: " << window_height_ 
                          << "\t\n window_width_: " << window_width_ 
                          << "\t\n padding_y_: " << padding_y_ 
                          << "\t\n padding_x_: " << padding_x_ );

            if (window_height == window_height_ &&
                window_width  == window_width_ &&
                stride_y == stride_y_ &&
                stride_x == stride_x_ && 
                padding_y == padding_y_ &&
                padding_x == padding_x_
                )
            {
                return;
            }

            clear();
            try
            {
                window_height = window_height_;
                window_width = window_width_;
                stride_x = stride_x_;
                stride_y = stride_y_;
                padding_y  = padding_y_;
                padding_x  = padding_x_;
                cudnnPoolingDescriptor_t poolingDesc;
                CHECK_CUDNN(cudnnCreatePoolingDescriptor(&poolingDesc));
                handle = poolingDesc;

                CHECK_CUDNN(cudnnSetPooling2dDescriptor(poolingDesc,
                                                (cudnnPoolingMode_t)pooling_mode,
                                                CUDNN_PROPAGATE_NAN,
                                                window_height,
                                                window_width,
                                                padding_y,
                                                padding_x,  
                                                stride_y,
                                                stride_x));
            }
            catch(...)
            {
                clear();
                throw;
            }
        }

        void pooling::
        operator() (
            resizable_tensor& dest,
            const tensor& src
        )
        {
            DLIB_CASSERT(window_width  <= src.nc() + 2*padding_x,
                "Pooling windows must be small enough to fit into the padded image."
                << "\n\t window_width: " << window_width 
                << "\n\t src.nc():  " << src.nc() 
                << "\n\t padding_x: " << padding_x 
                );
            DLIB_CASSERT(window_height <= src.nr() + 2*padding_y,
                "Pooling windows must be small enough to fit into the padded image."
                << "\n\t window_height: " << window_height 
                << "\n\t src.nr():  " << src.nr() 
                << "\n\t padding_y: " << padding_y 
                );
            const float alpha = 1;
            const float beta = 0;
            int outN;
            int outC;
            int outH;
            int outW;
            CHECK_CUDNN(cudnnGetPooling2dForwardOutputDim((const cudnnPoolingDescriptor_t)handle,
                                                    descriptor(src),
                                                    &outN,
                                                    &outC,
                                                    &outH,
                                                    &outW));


            dest.set_size(outN,outC,outH,outW);

            DLIB_CASSERT(dest.num_samples() == src.num_samples());
            DLIB_CASSERT(dest.k() == src.k());
            DLIB_CASSERT(dest.nr() == 1 + (src.nr() + 2*padding_y - window_height)/stride_y, 
                "\n stride_y:  " << stride_y  <<
                "\n padding_y: " << padding_y  <<
                "\n window_height: " << window_height  <<
                "\n src.nr(): " << src.nr()  <<
                "\n dest.nr(): " << dest.nr()  <<
                "\n src.nr()/stride_y: " <<  src.nr()/stride_y); 
            DLIB_CASSERT(dest.nc() == 1 + (src.nc() + 2*padding_x - window_width)/stride_x, 
                "\n stride_x:  " << stride_x  <<
                "\n padding_x: " << padding_x  <<
                "\n window_width: " << window_width  <<
                "\n src.nc(): " << src.nc()  <<
                "\n dest.nc(): " << dest.nc()  <<
                "\n src.nc()/stride_x: " <<  src.nc()/stride_x); 

            CHECK_CUDNN(cudnnPoolingForward(context(),
                                     (const cudnnPoolingDescriptor_t)handle,
                                     &alpha,
                                     descriptor(src),
                                     src.device(),
                                     &beta,
                                     descriptor(dest),
                                     dest.device()));
        }

        void pooling::get_gradient(
            const tensor& gradient_input, 
            const tensor& dest,
            const tensor& src,
            tensor& grad 
        )
        {
            DLIB_CASSERT(have_same_dimensions(gradient_input,dest));
            DLIB_CASSERT(have_same_dimensions(src,grad));

            const float alpha = 1;
            const float beta = 1;
            CHECK_CUDNN(cudnnPoolingBackward(context(),
                                       (const cudnnPoolingDescriptor_t)handle,
                                       &alpha,
                                       descriptor(dest),
                                       dest.device(),
                                       descriptor(gradient_input),
                                       gradient_input.device(),
                                       descriptor(src),
                                       src.device(),
                                       &beta,
                                       descriptor(grad),
                                       grad.device()));
        }

    // ------------------------------------------------------------------------------------
    // ------------------------------------------------------------------------------------

        void softmax (
            tensor& dest,
            const tensor& src
        )
        {
            DLIB_CASSERT(have_same_dimensions(dest,src));
            if (src.size() == 0)
                return;

            const float alpha = 1;
            const float beta = 0;

            CHECK_CUDNN(cudnnSoftmaxForward(context(),
                                      CUDNN_SOFTMAX_ACCURATE,
                                      CUDNN_SOFTMAX_MODE_CHANNEL,
                                      &alpha,
                                      descriptor(src),
                                      src.device(),
                                      &beta,
                                      descriptor(dest),
                                      dest.device()));
        }


        void softmax_gradient (
            tensor& grad,
            const tensor& dest,
            const tensor& gradient_input
        )
        {
            DLIB_CASSERT(
                  have_same_dimensions(dest,gradient_input) == true &&
                  have_same_dimensions(dest,grad) == true );
            if (dest.size() == 0)
                return;

            const float alpha = 1;
            const float beta = is_same_object(grad,gradient_input) ? 0 : 1;
            CHECK_CUDNN(cudnnSoftmaxBackward(context(),
                                      CUDNN_SOFTMAX_ACCURATE,
                                      CUDNN_SOFTMAX_MODE_CHANNEL,
                                      &alpha,
                                      descriptor(dest),
                                      dest.device(),
                                      descriptor(gradient_input),
                                      gradient_input.device(),
                                      &beta,
                                      descriptor(grad),
                                      grad.device()));
        }

    // ------------------------------------------------------------------------------------
    // ------------------------------------------------------------------------------------

        void softmax_all (
            tensor& dest,
            const tensor& src
        )
        {
            DLIB_CASSERT(have_same_dimensions(dest,src));
            if (src.size() == 0)
                return;

            const float alpha = 1;
            const float beta = 0;

            CHECK_CUDNN(cudnnSoftmaxForward(context(),
                                      CUDNN_SOFTMAX_ACCURATE,
                                      CUDNN_SOFTMAX_MODE_INSTANCE,
                                      &alpha,
                                      descriptor(src),
                                      src.device(),
                                      &beta,
                                      descriptor(dest),
                                      dest.device()));
        }


        void softmax_all_gradient (
            tensor& grad,
            const tensor& dest,
            const tensor& gradient_input
        )
        {
            DLIB_CASSERT(
                  have_same_dimensions(dest,gradient_input) == true &&
                  have_same_dimensions(dest,grad) == true );
            if (dest.size() == 0)
                return;

            const float alpha = 1;
            const float beta = is_same_object(grad,gradient_input) ? 0 : 1;
            CHECK_CUDNN(cudnnSoftmaxBackward(context(),
                                      CUDNN_SOFTMAX_ACCURATE,
                                      CUDNN_SOFTMAX_MODE_INSTANCE,
                                      &alpha,
                                      descriptor(dest),
                                      dest.device(),
                                      descriptor(gradient_input),
                                      gradient_input.device(),
                                      &beta,
                                      descriptor(grad),
                                      grad.device()));
        }

    // ------------------------------------------------------------------------------------
    // ------------------------------------------------------------------------------------

        void sigmoid (
            tensor& dest,
            const tensor& src
        )
        {
            DLIB_CASSERT(have_same_dimensions(dest,src));
            if (src.size() == 0)
                return;

            const float alpha = 1;
            const float beta = 0;
            CHECK_CUDNN(cudnnActivationForward(context(),
                                         sigmoid_activation_descriptor(),
                                         &alpha,
                                         descriptor(src),
                                         src.device(),
                                         &beta,
                                         descriptor(dest),
                                         dest.device()));
        }

        void sigmoid_gradient (
            tensor& grad,
            const tensor& dest,
            const tensor& gradient_input
        )
        {
            DLIB_CASSERT(
                  have_same_dimensions(dest,gradient_input) == true &&
                  have_same_dimensions(dest,grad) == true );
            if (dest.size() == 0)
                return;

            const float alpha = 1;
            const float beta = is_same_object(grad,gradient_input) ? 0 : 1;
            CHECK_CUDNN(cudnnActivationBackward(context(),
                                          sigmoid_activation_descriptor(),
                                          &alpha,
                                          descriptor(dest),
                                          dest.device(),
                                          descriptor(gradient_input),
                                          gradient_input.device(),
                                          descriptor(dest),
                                          dest.device(),
                                          &beta,
                                          descriptor(grad),
                                          grad.device()));
        }

    // ------------------------------------------------------------------------------------

        void relu (
            tensor& dest,
            const tensor& src
        )
        {
            DLIB_CASSERT(have_same_dimensions(dest,src));
            if (src.size() == 0)
                return;

            const float alpha = 1;
            const float beta = 0;
            CHECK_CUDNN(cudnnActivationForward(context(),
                                         relu_activation_descriptor(),
                                         &alpha,
                                         descriptor(src),
                                         src.device(),
                                         &beta,
                                         descriptor(dest),
                                         dest.device()));
        }

        void relu_gradient (
            tensor& grad,
            const tensor& dest,
            const tensor& gradient_input
        )
        {
            DLIB_CASSERT(
                  have_same_dimensions(dest,gradient_input) == true &&
                  have_same_dimensions(dest,grad) == true );
            if (dest.size() == 0)
                return;

            const float alpha = 1;
            const float beta = is_same_object(grad,gradient_input) ? 0 : 1;
            CHECK_CUDNN(cudnnActivationBackward(context(),
                                          relu_activation_descriptor(),
                                          &alpha,
                                          descriptor(dest),
                                          dest.device(),
                                          descriptor(gradient_input),
                                          gradient_input.device(),
                                          descriptor(dest),
                                          dest.device(),
                                          &beta,
                                          descriptor(grad),
                                          grad.device()));
        }

    // ------------------------------------------------------------------------------------

        void tanh (
            tensor& dest,
            const tensor& src
        )
        {
            DLIB_CASSERT(have_same_dimensions(dest,src));
            if (src.size() == 0)
                return;

            const float alpha = 1;
            const float beta = 0;
            CHECK_CUDNN(cudnnActivationForward(context(),
                                         tanh_activation_descriptor(),
                                         &alpha,
                                         descriptor(src),
                                         src.device(),
                                         &beta,
                                         descriptor(dest),
                                         dest.device()));
        }

        void tanh_gradient (
            tensor& grad,
            const tensor& dest,
            const tensor& gradient_input
        )
        {
            DLIB_CASSERT(
                  have_same_dimensions(dest,gradient_input) == true &&
                  have_same_dimensions(dest,grad) == true);
            if (dest.size() == 0)
                return;

            const float alpha = 1;
            const float beta = is_same_object(grad,gradient_input) ? 0 : 1;
            CHECK_CUDNN(cudnnActivationBackward(context(),
                                          tanh_activation_descriptor(),
                                          &alpha,
                                          descriptor(dest),
                                          dest.device(),
                                          descriptor(gradient_input),
                                          gradient_input.device(),
                                          descriptor(dest),
                                          dest.device(),
                                          &beta,
                                          descriptor(grad),
                                          grad.device()));
        }

    // ------------------------------------------------------------------------------------

    }
}

#endif // DLIB_USE_CUDA

#endif // DLIB_DNN_CuDNN_CPP_

<|MERGE_RESOLUTION|>--- conflicted
+++ resolved
@@ -7,10 +7,7 @@
 
 #include "cudnn_dlibapi.h"
 #include "tensor.h"
-<<<<<<< HEAD
-=======
 #include <cudnn.h>
->>>>>>> adf8a357
 #include <tuple>
 #include <map>
 #include <iostream>
@@ -75,56 +72,53 @@
 
     // ------------------------------------------------------------------------------------
 
-        cudnn_context::cudnn_context()
-        {
-            handles.resize(16);
-        }
-        cudnn_context::~cudnn_context()
-        {
-            destroy_all_handles();
-        }
-
-        void cudnn_context::destroy_all_handles(
-        )
-        {
-            for (auto& h : handles)
-            {
-                if (h)
+        class cudnn_context
+        {
+        public:
+            // not copyable
+            cudnn_context(const cudnn_context&) = delete;
+            cudnn_context& operator=(const cudnn_context&) = delete;
+
+            cudnn_context()
+            {
+                handles.resize(16);
+            }
+            ~cudnn_context()
+            {
+                for (auto h : handles)
                 {
-                    cudnnDestroy(h);
-                    h = 0;
+                    if (h)
+                        cudnnDestroy(h);
                 }
             }
-        }
-
-        cudnnHandle_t cudnn_context::get_handle (
-        )  
-        { 
-            int new_device_id;
-            CHECK_CUDA(cudaGetDevice(&new_device_id));
-            // make room for more devices if needed
-            if (new_device_id >= (long)handles.size())
-                handles.resize(new_device_id+16);
-
-            // If we don't have a handle already for this device then make one
-            if (!handles[new_device_id])
-                CHECK_CUDNN(cudnnCreate(&handles[new_device_id]));
-
-            // Finally, return the handle for the current device
-            return handles[new_device_id];
-        }
-
-        cudnn_context& cudnn_ctx()
+
+            cudnnHandle_t get_handle (
+            )  
+            { 
+                int new_device_id;
+                CHECK_CUDA(cudaGetDevice(&new_device_id));
+                // make room for more devices if needed
+                if (new_device_id >= (long)handles.size())
+                    handles.resize(new_device_id+16);
+
+                // If we don't have a handle already for this device then make one
+                if (!handles[new_device_id])
+                    CHECK_CUDNN(cudnnCreate(&handles[new_device_id]));
+
+                // Finally, return the handle for the current device
+                return handles[new_device_id];
+            }
+
+        private:
+
+            std::vector<cudnnHandle_t> handles;
+        };
+
+        static cudnnHandle_t context()
         {
             thread_local cudnn_context c;
-            return c;
-        }
-
-        static cudnnHandle_t context()
-        {
-            return cudnn_ctx().get_handle();
-        }
-
+            return c.get_handle();
+        }
     // ------------------------------------------------------------------------------------
 
         class cudnn_activation_descriptor
@@ -794,11 +788,7 @@
         select_best_algorithms (
             const tensor& data,
             const tensor_descriptor& dest_desc,
-<<<<<<< HEAD
-            allow_cache_use allow_cache_use
-=======
             allow_cache_use allow_cache_use_
->>>>>>> adf8a357
         ) 
         {
             // Calling the cuDNN "find the best algorithm" functions is really slow.  So we keep a
@@ -810,11 +800,7 @@
             // the cache.
             const auto cache_key = std::make_tuple(stride_y, stride_x, padding_y, padding_x, filters_nr, filters_nc);
             const auto iter = config_to_algo_cache.find(cache_key);
-<<<<<<< HEAD
-            if (iter != config_to_algo_cache.end() && allow_cache_use == allow_cache_use::yes)
-=======
             if (iter != config_to_algo_cache.end() && allow_cache_use_ == allow_cache_use::yes)
->>>>>>> adf8a357
             {
                 std::tie(forward_algo, backward_data_algo, backward_filters_algo) = iter->second;
                 return;
@@ -826,15 +812,9 @@
             cudnnConvolutionFwdAlgo_t forward_best_algo;
 #if CUDNN_MAJOR >= 8
             {
-<<<<<<< HEAD
-                int num_possilbe_algorithms = 0;
-                CHECK_CUDNN(cudnnGetConvolutionForwardAlgorithmMaxCount(context(), &num_possilbe_algorithms));
-                std::vector<cudnnConvolutionFwdAlgoPerf_t> perf_results(num_possilbe_algorithms);
-=======
                 int num_possible_algorithms = 0;
                 CHECK_CUDNN(cudnnGetConvolutionForwardAlgorithmMaxCount(context(), &num_possible_algorithms));
                 std::vector<cudnnConvolutionFwdAlgoPerf_t> perf_results(num_possible_algorithms);
->>>>>>> adf8a357
                 int num_algorithms = 0;
                 CHECK_CUDNN(cudnnFindConvolutionForwardAlgorithm(
                         context(), 
@@ -842,11 +822,7 @@
                         (const cudnnFilterDescriptor_t)filter_handle,
                         (const cudnnConvolutionDescriptor_t)conv_handle,
                         descriptor(dest_desc),
-<<<<<<< HEAD
-                        num_possilbe_algorithms,
-=======
                         num_possible_algorithms,
->>>>>>> adf8a357
                         &num_algorithms,
                         perf_results.data()));
                 perf_results.resize(num_algorithms);
@@ -872,15 +848,9 @@
             cudnnConvolutionBwdDataAlgo_t backward_data_best_algo;
 #if CUDNN_MAJOR >= 8
             {
-<<<<<<< HEAD
-                int num_possilbe_algorithms = 0;
-                CHECK_CUDNN(cudnnGetConvolutionBackwardFilterAlgorithmMaxCount(context(), &num_possilbe_algorithms));
-                std::vector<cudnnConvolutionBwdDataAlgoPerf_t> perf_results(num_possilbe_algorithms);
-=======
                 int num_possible_algorithms = 0;
                 CHECK_CUDNN(cudnnGetConvolutionBackwardFilterAlgorithmMaxCount(context(), &num_possible_algorithms));
                 std::vector<cudnnConvolutionBwdDataAlgoPerf_t> perf_results(num_possible_algorithms);
->>>>>>> adf8a357
                 int num_algorithms = 0;
                 CHECK_CUDNN(cudnnFindConvolutionBackwardDataAlgorithm(
                         context(),
@@ -888,11 +858,7 @@
                         descriptor(dest_desc),
                         (const cudnnConvolutionDescriptor_t)conv_handle,
                         descriptor(data),
-<<<<<<< HEAD
-                        num_possilbe_algorithms,
-=======
                         num_possible_algorithms,
->>>>>>> adf8a357
                         &num_algorithms,
                         perf_results.data()));
                 perf_results.resize(num_algorithms);
@@ -919,15 +885,9 @@
             cudnnConvolutionBwdFilterAlgo_t backward_filters_best_algo;
 #if CUDNN_MAJOR >= 8
             {
-<<<<<<< HEAD
-                int num_possilbe_algorithms = 0;
-                CHECK_CUDNN(cudnnGetConvolutionBackwardFilterAlgorithmMaxCount(context(), &num_possilbe_algorithms));
-                std::vector<cudnnConvolutionBwdFilterAlgoPerf_t> perf_results(num_possilbe_algorithms);
-=======
                 int num_possible_algorithms = 0;
                 CHECK_CUDNN(cudnnGetConvolutionBackwardFilterAlgorithmMaxCount(context(), &num_possible_algorithms));
                 std::vector<cudnnConvolutionBwdFilterAlgoPerf_t> perf_results(num_possible_algorithms);
->>>>>>> adf8a357
                 int num_algorithms = 0;
                 CHECK_CUDNN(cudnnFindConvolutionBackwardFilterAlgorithm(
                         context(),
@@ -935,11 +895,7 @@
                         descriptor(dest_desc),
                         (const cudnnConvolutionDescriptor_t)conv_handle,
                         (const cudnnFilterDescriptor_t)filter_handle,
-<<<<<<< HEAD
-                        num_possilbe_algorithms,
-=======
                         num_possible_algorithms,
->>>>>>> adf8a357
                         &num_algorithms,
                         perf_results.data()));
                 perf_results.resize(num_algorithms);
