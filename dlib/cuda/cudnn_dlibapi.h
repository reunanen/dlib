--- conflicted
+++ resolved
@@ -8,7 +8,6 @@
 #include "cuda_errors.h"
 #include <memory>
 #include "cuda_data_ptr.h"
-#include <cudnn.h>
 
 namespace dlib
 {
@@ -414,31 +413,7 @@
 
     // ------------------------------------------------------------------------------------
 
-<<<<<<< HEAD
-        class cudnn_context
-        {
-        public:
-            // not copyable
-            cudnn_context(const cudnn_context&) = delete;
-            cudnn_context& operator=(const cudnn_context&) = delete;
-
-            cudnn_context();
-            ~cudnn_context();
-
-            void destroy_all_handles();
-
-            cudnnHandle_t get_handle();
-
-        private:
-
-            std::vector<cudnnHandle_t> handles;
-        };
-
-        cudnn_context& cudnn_ctx();
-    } 
-=======
     }
->>>>>>> adf8a357
 }
 
 #endif // DLIB_USE_CUDA
