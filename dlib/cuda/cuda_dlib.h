--- conflicted
+++ resolved
@@ -6,11 +6,8 @@
 
 #include "tensor.h"
 #include "../geometry/rectangle.h"
-<<<<<<< HEAD
+#include "../dnn/utilities.h"
 #include "../dnn/weighted_label.h"
-=======
-#include "../dnn/utilities.h"
->>>>>>> d0f41798
 
 namespace dlib
 {
@@ -734,6 +731,8 @@
             mutable cuda_data_void_ptr buf;
         };
 
+    // ----------------------------------------------------------------------------------------
+
         class compute_loss_multiclass_log_per_pixel_weighted
         {
             /*!
@@ -782,82 +781,6 @@
             static void do_work(
                 float* loss_cuda_work_buffer,
                 const weighted_label<uint16_t>* truth_buffer,
-                const tensor& subnetwork_output,
-                tensor& gradient,
-                double& loss
-            );
-
-            mutable cuda_data_void_ptr buf;
-        };
-
-    // ----------------------------------------------------------------------------------------
-
-        class compute_loss_multiclass_log_per_pixel_weighted
-        {
-            /*!
-                The point of this class is to compute the loss computed by
-                loss_multiclass_log_per_pixel_weighted_, but to do so with CUDA.
-            !*/
-        public:
-
-            compute_loss_multiclass_log_per_pixel_weighted(
-            )
-            {
-            }
-
-            template <
-                typename const_label_iterator
-                >
-            void operator() (
-                const_label_iterator truth,
-                const tensor& subnetwork_output,
-                tensor& gradient,
-                double& loss
-            ) const
-            {
-                const auto image_size = subnetwork_output.nr()*subnetwork_output.nc();
-                const size_t bytes_per_plane = image_size*sizeof(uint16_t);
-                const size_t weight_bytes_per_plane = image_size*sizeof(float);
-                matrix<uint16_t> labels(truth->nr(), truth->nc());
-                matrix<float> weights(truth->nr(), truth->nc());
-                // Allocate a cuda buffer to store all the truth images and also one float
-                // for the scalar loss output.
-                buf = device_global_buffer(subnetwork_output.num_samples()*(bytes_per_plane + weight_bytes_per_plane) + sizeof(float));
-
-                cuda_data_ptr<float> loss_buf = static_pointer_cast<float>(buf, 1);
-                buf = buf+sizeof(float);
-                const auto truth_offset = subnetwork_output.num_samples() * weight_bytes_per_plane;
-                // copy the truth data into a cuda buffer.
-                for (long i = 0; i < subnetwork_output.num_samples(); ++i, ++truth)
-                {
-                    const matrix<weighted_label<uint16_t>>& t = *truth;
-                    DLIB_ASSERT(t.nr() == subnetwork_output.nr());
-                    DLIB_ASSERT(t.nc() == subnetwork_output.nc());
-                    for (long r = 0; r < t.nr(); ++r)
-                    {
-                        for (long c = 0; c < t.nc(); ++c)
-                        {
-                            labels(r, c) = t(r, c).label;
-                            weights(r, c) = t(r, c).weight;
-                        }
-                    }
-                    memcpy(buf + truth_offset + i*bytes_per_plane, &labels(0,0), bytes_per_plane);
-                    memcpy(buf + i*weight_bytes_per_plane, &weights(0, 0), weight_bytes_per_plane);
-                }
-
-                auto weights_buf = static_pointer_cast<const float>(buf, subnetwork_output.num_samples()*image_size);
-                buf = buf+truth_offset;
-                auto truth_buf = static_pointer_cast<const uint16_t>(buf, subnetwork_output.num_samples()*image_size);
-
-                do_work(loss_buf, truth_buf, weights_buf, subnetwork_output, gradient, loss);
-            }
-
-        private:
-
-            static void do_work(
-                cuda_data_ptr<float> loss_work_buffer,
-                cuda_data_ptr<const uint16_t> truth_buffer,
-                cuda_data_ptr<const float> weights_buffer,
                 const tensor& subnetwork_output,
                 tensor& gradient,
                 double& loss
