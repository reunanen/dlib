--- conflicted
+++ resolved
@@ -160,11 +160,8 @@
 
         /* Householder's reduction to bidiagonal form. */
         g = x = 0.0;    
-<<<<<<< HEAD
-=======
         // We use *ei instead of e(i) because some versions of gcc emit a bogus warning message
         // otherwise.
->>>>>>> adf8a357
         auto ei = e.begin();
         for (i=0; i<n; i++, ei++)
         {
