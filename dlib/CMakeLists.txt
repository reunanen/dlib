#
# This is a CMake makefile.  You can find the cmake utility and
# information about it at http://www.cmake.org
#


cmake_minimum_required(VERSION 2.8.4)
project(dlib)

# default to a Release build (except if CMAKE_BUILD_TYPE is set)
include(release_build_by_default)
include(use_cpp_11.cmake)


set(CPACK_PACKAGE_VERSION_MAJOR "18")
set(CPACK_PACKAGE_VERSION_MINOR "18")
set(CPACK_PACKAGE_VERSION_PATCH "100")
set(VERSION ${CPACK_PACKAGE_VERSION_MAJOR}.${CPACK_PACKAGE_VERSION_MINOR}.${CPACK_PACKAGE_VERSION_PATCH})
# Set DLIB_VERSION in the including CMake file so they can use it to do whatever they want. 
get_directory_property(has_parent PARENT_DIRECTORY)
if(has_parent)
   set(DLIB_VERSION ${VERSION} PARENT_SCOPE)
endif()

set(CMAKE_LEGACY_CYGWIN_WIN32 0) # Remove when CMake >= 2.8.4 is required
# Suppress cmake warnings about changes in new versions.
if(COMMAND cmake_policy) 
   cmake_policy(SET CMP0003 NEW) 
   if (POLICY CMP0054)
      cmake_policy(SET CMP0054 NEW)
   endif()
endif()

include(add_global_compiler_switch.cmake)


# Make sure ENABLE_ASSERTS is defined for debug builds
if (NOT CMAKE_CXX_FLAGS_DEBUG MATCHES "-DENABLE_ASSERTS")
   set (CMAKE_CXX_FLAGS_DEBUG "${CMAKE_CXX_FLAGS_DEBUG} -DENABLE_ASSERTS" 
      CACHE STRING "Flags used by the compiler during C++ debug builds." 
      FORCE)
endif ()
macro (toggle_preprocessor_switch option_name)
   if (${option_name})
      add_global_define(${option_name})
   else()
      remove_global_define(${option_name})
   endif()
endmacro()

# Don't try to call add_library(dlib) and setup dlib's stuff if it has already
# been done by some other part of the current cmake project.  We do this
# because it avoids getting warnings/errors about cmake policy CMP0002.  This
# happens when a project tries to call add_subdirectory() on dlib more than
# once.  This most often happens when the top level of a project depends on two
# or more other things which both depend on dlib. 
if (NOT TARGET dlib)

   set (DLIB_ISO_CPP_ONLY_STR 
   "Enable this if you don't want to compile any non-ISO C++ code (i.e. you don't use any of the API Wrappers)" )
   set (DLIB_NO_GUI_SUPPORT_STR 
   "Enable this if you don't want to compile any of the dlib GUI code" )
   set (DLIB_ENABLE_STACK_TRACE_STR 
   "Enable this if you want to turn on the DLIB_STACK_TRACE macros" )
   set (DLIB_ENABLE_ASSERTS_STR 
   "Enable this if you want to turn on the DLIB_ASSERT macro" )
   set (DLIB_USE_BLAS_STR
   "Disable this if you don't want to use a BLAS library" )
   set (DLIB_USE_LAPACK_STR
   "Disable this if you don't want to use a LAPACK library" )
   set (DLIB_USE_CUDA_STR
   "Disable this if you don't want to use NVIDIA CUDA" )
   set (DLIB_PNG_SUPPORT_STR
   "Disable this if you don't want to link against libpng" )
   set (DLIB_GIF_SUPPORT_STR
   "Disable this if you don't want to link against libgif" )
   set (DLIB_JPEG_SUPPORT_STR
   "Disable this if you don't want to link against libjpeg" )
   set (DLIB_LINK_WITH_SQLITE3_STR
   "Disable this if you don't want to link against sqlite3" )
   #set (DLIB_USE_FFTW_STR "Disable this if you don't want to link against fftw" )

   option(DLIB_ISO_CPP_ONLY ${DLIB_ISO_CPP_ONLY_STR} OFF)
   toggle_preprocessor_switch(DLIB_ISO_CPP_ONLY)
   option(DLIB_NO_GUI_SUPPORT ${DLIB_NO_GUI_SUPPORT_STR} OFF)
   toggle_preprocessor_switch(DLIB_NO_GUI_SUPPORT)
   option(DLIB_ENABLE_STACK_TRACE ${DLIB_ENABLE_STACK_TRACE_STR} OFF)
   toggle_preprocessor_switch(DLIB_ENABLE_STACK_TRACE)

   option(DLIB_ENABLE_ASSERTS ${DLIB_ENABLE_ASSERTS_STR} OFF)
   if(DLIB_ENABLE_ASSERTS)
      # Set these variables so they are set in the config.h.in file when dlib
      # is installed.
      set (DLIB_DISABLE_ASSERTS false)
      set (ENABLE_ASSERTS true) 
      add_global_define(ENABLE_ASSERTS)
   else()
      # Set these variables so they are set in the config.h.in file when dlib
      # is installed.
      set (DLIB_DISABLE_ASSERTS true)
      set (ENABLE_ASSERTS false) 
      remove_global_define(ENABLE_ASSERTS)
   endif()

   if (DLIB_ISO_CPP_ONLY)
      option(DLIB_JPEG_SUPPORT ${DLIB_JPEG_SUPPORT_STR} OFF)
      option(DLIB_LINK_WITH_SQLITE3 ${DLIB_LINK_WITH_SQLITE3_STR} OFF)
      option(DLIB_USE_BLAS ${DLIB_USE_BLAS_STR} OFF)
      option(DLIB_USE_LAPACK ${DLIB_USE_LAPACK_STR} OFF)
      option(DLIB_USE_CUDA ${DLIB_USE_CUDA_STR} OFF)
      option(DLIB_PNG_SUPPORT ${DLIB_PNG_SUPPORT_STR} OFF)
      option(DLIB_GIF_SUPPORT ${DLIB_GIF_SUPPORT_STR} OFF)
      #option(DLIB_USE_FFTW ${DLIB_USE_FFTW_STR} OFF)
   else()
      option(DLIB_JPEG_SUPPORT ${DLIB_JPEG_SUPPORT_STR} ON)
      option(DLIB_LINK_WITH_SQLITE3 ${DLIB_LINK_WITH_SQLITE3_STR} ON)
      option(DLIB_USE_BLAS ${DLIB_USE_BLAS_STR} ON)
      option(DLIB_USE_LAPACK ${DLIB_USE_LAPACK_STR} ON)
      option(DLIB_USE_CUDA ${DLIB_USE_CUDA_STR} ON)
      option(DLIB_PNG_SUPPORT ${DLIB_PNG_SUPPORT_STR} ON)
      option(DLIB_GIF_SUPPORT ${DLIB_GIF_SUPPORT_STR} ON)
      #option(DLIB_USE_FFTW ${DLIB_USE_FFTW_STR} ON)
   endif()
   toggle_preprocessor_switch(DLIB_JPEG_SUPPORT)
   toggle_preprocessor_switch(DLIB_USE_BLAS)
   toggle_preprocessor_switch(DLIB_USE_LAPACK)
   toggle_preprocessor_switch(DLIB_USE_CUDA)
   toggle_preprocessor_switch(DLIB_PNG_SUPPORT) 
   toggle_preprocessor_switch(DLIB_GIF_SUPPORT) 
   #toggle_preprocessor_switch(DLIB_USE_FFTW)


   set(source_files 
         base64/base64_kernel_1.cpp
         bigint/bigint_kernel_1.cpp
         bigint/bigint_kernel_2.cpp
         bit_stream/bit_stream_kernel_1.cpp
         entropy_decoder/entropy_decoder_kernel_1.cpp
         entropy_decoder/entropy_decoder_kernel_2.cpp
         entropy_encoder/entropy_encoder_kernel_1.cpp
         entropy_encoder/entropy_encoder_kernel_2.cpp
         md5/md5_kernel_1.cpp
         tokenizer/tokenizer_kernel_1.cpp
         unicode/unicode.cpp
         data_io/image_dataset_metadata.cpp
         data_io/mnist.cpp)

   if (COMPILER_CAN_DO_CPP_11)
      set(source_files ${source_files}
         dnn/cpu_dlib.cpp
         dnn/tensor_tools.cpp
         )
   endif()

   if (DLIB_ISO_CPP_ONLY)
       add_library(dlib STATIC ${source_files} )
       if (UNIX AND NOT DLIB_IN_PROJECT_BUILD)
           add_library(dlib_shared SHARED ${source_files} )
       endif()
   else()

      set(source_files ${source_files}
         sockets/sockets_kernel_1.cpp
         bsp/bsp.cpp
         dir_nav/dir_nav_kernel_1.cpp
         dir_nav/dir_nav_kernel_2.cpp
         dir_nav/dir_nav_extensions.cpp
         linker/linker_kernel_1.cpp
         logger/extra_logger_headers.cpp
         logger/logger_kernel_1.cpp
         logger/logger_config_file.cpp
         misc_api/misc_api_kernel_1.cpp
         misc_api/misc_api_kernel_2.cpp
         sockets/sockets_extensions.cpp
         sockets/sockets_kernel_2.cpp
         sockstreambuf/sockstreambuf.cpp
         sockstreambuf/sockstreambuf_unbuffered.cpp
         server/server_kernel.cpp
         server/server_iostream.cpp
         server/server_http.cpp
         threads/multithreaded_object_extension.cpp
         threads/threaded_object_extension.cpp
         threads/threads_kernel_1.cpp
         threads/threads_kernel_2.cpp
         threads/threads_kernel_shared.cpp
         threads/thread_pool_extension.cpp
         timer/timer.cpp
         stack_trace.cpp
         )

      set(dlib_needed_libraries)
      if(UNIX)
         set(CMAKE_THREAD_PREFER_PTHREAD ON)
         find_package(Threads REQUIRED)
         set(dlib_needed_libraries ${dlib_needed_libraries} ${CMAKE_THREAD_LIBS_INIT})
      endif()

      # we want to link to the right stuff depending on our platform.  
      if (WIN32 AND NOT CYGWIN) ###############################################################################
         if (DLIB_NO_GUI_SUPPORT)
            set (dlib_needed_libraries ws2_32 winmm)
         else()
            set (dlib_needed_libraries ws2_32 winmm comctl32 gdi32 imm32)
         endif()
      elseif(APPLE) ############################################################################
         if (NOT DLIB_NO_GUI_SUPPORT)
            find_package(X11 QUIET)
            if (X11_FOUND)
               include_directories(${X11_INCLUDE_DIR})
               set (dlib_needed_libraries ${dlib_needed_libraries} ${X11_LIBRARIES})
            else()
               find_library(xlib X11)
               # Make sure X11 is in the include path.  Note that we look for
               # Xlocale.h rather than Xlib.h because it avoids finding a partial
               # copy of the X11 headers on systems with anaconda installed.
               find_path(xlib_path Xlocale.h
                  PATHS 
                  /Developer/SDKs/MacOSX10.4u.sdk/usr/X11R6/include
                  /opt/local/include
                  PATH_SUFFIXES X11
                  )
               if (xlib AND xlib_path)
                  get_filename_component(x11_path ${xlib_path} PATH CACHE)
                  include_directories(${x11_path})
                  set(dlib_needed_libraries ${dlib_needed_libraries} ${xlib} )
                  set(X11_FOUND 1)
               endif()
            endif()
            if (NOT X11_FOUND)
               message(" *****************************************************************************")
               message(" *** DLIB GUI SUPPORT DISABLED BECAUSE X11 DEVELOPMENT LIBRARIES NOT FOUND ***")
               message(" *** Make sure XQuartz is installed if you want GUI support.               ***")
               message(" *** You can download XQuartz from: http://xquartz.macosforge.org/landing/ ***")
               message(" *****************************************************************************")
               set(DLIB_NO_GUI_SUPPORT ON CACHE STRING ${DLIB_NO_GUI_SUPPORT_STR} FORCE )
               add_global_define(DLIB_NO_GUI_SUPPORT)
            endif()
         endif()

         mark_as_advanced(pthreadlib xlib xlib_path x11_path)
      else () ##################################################################################
         # link to the nsl library if it exists.  this is something you need sometimes 
         find_library(nsllib nsl)
         if (nsllib)
            set (dlib_needed_libraries ${dlib_needed_libraries} ${nsllib})
         endif ()

         # link to the socket library if it exists.  this is something you need on solaris
         find_library(socketlib socket)
         if (socketlib)
            set (dlib_needed_libraries ${dlib_needed_libraries} ${socketlib})
         endif ()

         if (NOT DLIB_NO_GUI_SUPPORT)
            include(FindX11)
            if (X11_FOUND)
               include_directories(${X11_INCLUDE_DIR})
               set (dlib_needed_libraries ${dlib_needed_libraries} ${X11_LIBRARIES})
            else()
               message(" *****************************************************************************")
               message(" *** DLIB GUI SUPPORT DISABLED BECAUSE X11 DEVELOPMENT LIBRARIES NOT FOUND ***")
               message(" *** Make sure libx11-dev is installed if you want GUI support.            ***")
               message(" *** On Ubuntu run: sudo apt-get install libx11-dev                        ***")
               message(" *****************************************************************************")
               set(DLIB_NO_GUI_SUPPORT ON CACHE STRING ${DLIB_NO_GUI_SUPPORT_STR} FORCE )
               add_global_define(DLIB_NO_GUI_SUPPORT)
            endif()
         endif()

         mark_as_advanced(nsllib pthreadlib socketlib)
      endif () ##################################################################################

      if (NOT DLIB_NO_GUI_SUPPORT)
         set(source_files ${source_files}
            gui_widgets/fonts.cpp
            gui_widgets/widgets.cpp
            gui_widgets/drawable.cpp
            gui_widgets/canvas_drawing.cpp
            gui_widgets/style.cpp
            gui_widgets/base_widgets.cpp
            gui_core/gui_core_kernel_1.cpp
            gui_core/gui_core_kernel_2.cpp
            )
      endif()

      INCLUDE (CheckFunctionExists)

      if (DLIB_GIF_SUPPORT)
         find_package(GIF QUIET)
         if (GIF_FOUND)
            include_directories(${GIF_INCLUDE_DIR})
            set (dlib_needed_libraries ${dlib_needed_libraries} ${GIF_LIBRARY})
         else()
            set(DLIB_GIF_SUPPORT OFF CACHE STRING ${DLIB_GIF_SUPPORT_STR} FORCE )
            toggle_preprocessor_switch(DLIB_GIF_SUPPORT)
         endif()
      endif()

      if (DLIB_PNG_SUPPORT)
         # try to find libpng 
         find_package(PNG QUIET)
         # Make sure there isn't something wrong with the version of LIBPNG
         # installed on this system.  
         if (PNG_FOUND)
            set(CMAKE_REQUIRED_LIBRARIES ${PNG_LIBRARY})
            CHECK_FUNCTION_EXISTS(png_create_read_struct LIBPNG_IS_GOOD)
         endif()
         if (PNG_FOUND AND LIBPNG_IS_GOOD)
            include_directories(${PNG_INCLUDE_DIR})
            set (dlib_needed_libraries ${dlib_needed_libraries} ${PNG_LIBRARY})
         else()
            # If we can't find libpng then statically compile it in.
            include_directories(external/libpng external/zlib)
            set(source_files ${source_files}
               external/libpng/png.c
               external/libpng/pngerror.c
               external/libpng/pngget.c
               external/libpng/pngmem.c
               external/libpng/pngpread.c
               external/libpng/pngread.c
               external/libpng/pngrio.c
               external/libpng/pngrtran.c
               external/libpng/pngrutil.c
               external/libpng/pngset.c
               external/libpng/pngtrans.c
               external/libpng/pngwio.c
               external/libpng/pngwrite.c
               external/libpng/pngwtran.c
               external/libpng/pngwutil.c
               external/zlib/adler32.c
               external/zlib/compress.c
               external/zlib/crc32.c
               external/zlib/deflate.c
               external/zlib/gzclose.c
               external/zlib/gzlib.c
               external/zlib/gzread.c
               external/zlib/gzwrite.c
               external/zlib/infback.c
               external/zlib/inffast.c
               external/zlib/inflate.c
               external/zlib/inftrees.c
               external/zlib/trees.c
               external/zlib/uncompr.c
               external/zlib/zutil.c
               )
         endif()
         set(source_files ${source_files}
            image_loader/png_loader.cpp
            image_saver/save_png.cpp
            )
      endif()

      if (DLIB_JPEG_SUPPORT)
         # try to find libjpeg 
         find_package(JPEG QUIET)
         # Make sure there isn't something wrong with the version of libjpeg 
         # installed on this system.  Also don't use the installed libjpeg
         # if this is an APPLE system because apparently it's broken (as of 2015/01/01).
         if (JPEG_FOUND)
            set(CMAKE_REQUIRED_LIBRARIES ${JPEG_LIBRARY})
            CHECK_FUNCTION_EXISTS(jpeg_read_header LIBJPEG_IS_GOOD)
         endif()
         if (JPEG_FOUND AND LIBJPEG_IS_GOOD AND NOT APPLE)
            include_directories(${JPEG_INCLUDE_DIR})
            set (dlib_needed_libraries ${dlib_needed_libraries} ${JPEG_LIBRARY})
         else()
            # If we can't find libjpeg then statically compile it in.
            add_definitions(-DDLIB_JPEG_STATIC)
            set(source_files ${source_files}
                  external/libjpeg/jcomapi.cpp
                  external/libjpeg/jdapimin.cpp
                  external/libjpeg/jdapistd.cpp
                  external/libjpeg/jdatasrc.cpp
                  external/libjpeg/jdcoefct.cpp
                  external/libjpeg/jdcolor.cpp
                  external/libjpeg/jddctmgr.cpp
                  external/libjpeg/jdhuff.cpp
                  external/libjpeg/jdinput.cpp
                  external/libjpeg/jdmainct.cpp
                  external/libjpeg/jdmarker.cpp
                  external/libjpeg/jdmaster.cpp
                  external/libjpeg/jdmerge.cpp
                  external/libjpeg/jdphuff.cpp
                  external/libjpeg/jdpostct.cpp
                  external/libjpeg/jdsample.cpp
                  external/libjpeg/jerror.cpp
                  external/libjpeg/jidctflt.cpp
                  external/libjpeg/jidctfst.cpp
                  external/libjpeg/jidctint.cpp
                  external/libjpeg/jidctred.cpp
                  external/libjpeg/jmemmgr.cpp
                  external/libjpeg/jmemnobs.cpp
                  external/libjpeg/jquant1.cpp
                  external/libjpeg/jquant2.cpp
                  external/libjpeg/jutils.cpp  
                  external/libjpeg/jcapimin.cpp
                  external/libjpeg/jdatadst.cpp
                  external/libjpeg/jcparam.cpp
                  external/libjpeg/jcapistd.cpp
                  external/libjpeg/jcmarker.cpp
                  external/libjpeg/jcinit.cpp
                  external/libjpeg/jcmaster.cpp
                  external/libjpeg/jcdctmgr.cpp
                  external/libjpeg/jccoefct.cpp  
                  external/libjpeg/jccolor.cpp  
                  external/libjpeg/jchuff.cpp  
                  external/libjpeg/jcmainct.cpp  
                  external/libjpeg/jcphuff.cpp  
                  external/libjpeg/jcprepct.cpp  
                  external/libjpeg/jcsample.cpp
                  external/libjpeg/jfdctint.cpp
                  external/libjpeg/jfdctflt.cpp
                  external/libjpeg/jfdctfst.cpp
                  )
         endif()
         set(source_files ${source_files}
            image_loader/jpeg_loader.cpp
            image_saver/save_jpeg.cpp
            )
      endif()


      if (DLIB_USE_BLAS OR DLIB_USE_LAPACK)
         # Try to find BLAS and LAPACK 
         include(cmake_find_blas.txt)

         if (DLIB_USE_BLAS)
            if (blas_found)
               set (dlib_needed_libraries ${dlib_needed_libraries} ${blas_libraries})
            else()
               set(DLIB_USE_BLAS OFF CACHE STRING ${DLIB_USE_BLAS_STR} FORCE )
               toggle_preprocessor_switch(DLIB_USE_BLAS)
            endif()
         endif()

         if (DLIB_USE_LAPACK)
            if (lapack_found)
               set (dlib_needed_libraries ${dlib_needed_libraries} ${lapack_libraries})
            else()
               set(DLIB_USE_LAPACK OFF CACHE STRING ${DLIB_USE_LAPACK_STR} FORCE )
               toggle_preprocessor_switch(DLIB_USE_LAPACK)
            endif()
         endif()
      endif()


      if (DLIB_USE_CUDA)
         find_package(CUDA 7.0)


         if (CUDA_FOUND AND COMPILER_CAN_DO_CPP_11)

            set(CUDA_HOST_COMPILATION_CPP ON)
            # Note that we add __STRICT_ANSI__ to avoid freaking out nvcc with gcc specific
            # magic in the standard C++ header files (since nvcc uses gcc headers on
            # linux).
            list(APPEND CUDA_NVCC_FLAGS "-arch=sm_30;-std=c++11;-D__STRICT_ANSI__")

            include(dnn/test_for_cudnn/find_cudnn.txt)

            if (cudnn AND NOT DEFINED cuda_test_compile_worked AND NOT DEFINED cudnn_test_compile_worked)
               # make sure cuda is really working by doing a test compile
               message(STATUS "Building a CUDA test project to see if your compiler is compatible with CUDA...")
               try_compile(cuda_test_compile_worked ${PROJECT_BINARY_DIR}/cuda_test_build 
<<<<<<< HEAD
                           ${PROJECT_SOURCE_DIR}/dnn/test_for_cuda cuda_test)
=======
                           ${PROJECT_SOURCE_DIR}/dnn/test_for_cuda cuda_test
                           CMAKE_FLAGS "-DCMAKE_PREFIX_PATH=${CMAKE_PREFIX_PATH}"
                                       "-DCMAKE_INCLUDE_PATH=${CMAKE_INCLUDE_PATH}"
                                       "-DCMAKE_LIBRARY_PATH=${CMAKE_LIBRARY_PATH}"
                           )
>>>>>>> 92ca28e9
               if (NOT cuda_test_compile_worked)
                  message(STATUS "*** CUDA was found but your compiler failed to compile a simple CUDA program so dlib isn't going to use CUDA. ***")
               else()
                  message(STATUS "Checking if you have the right version of cuDNN installed.")
                  try_compile(cudnn_test_compile_worked ${PROJECT_BINARY_DIR}/cudnn_test_build 
<<<<<<< HEAD
                              ${PROJECT_SOURCE_DIR}/dnn/test_for_cudnn cudnn_test)
=======
                              ${PROJECT_SOURCE_DIR}/dnn/test_for_cudnn cudnn_test
                              CMAKE_FLAGS "-DCMAKE_PREFIX_PATH=${CMAKE_PREFIX_PATH}"
                                          "-DCMAKE_INCLUDE_PATH=${CMAKE_INCLUDE_PATH}"
                                          "-DCMAKE_LIBRARY_PATH=${CMAKE_LIBRARY_PATH}"
                                          )
>>>>>>> 92ca28e9
                  if (cudnn_test_compile_worked)
                     message(STATUS "Found cuDNN: " ${cudnn})
                  else()
                     message(STATUS "*** Found cuDNN, but it looks like the wrong version so dlib will not use it. ***")
                  endif()
               endif()
            endif()
         endif()


         if (CUDA_FOUND AND cudnn AND cudnn_include AND COMPILER_CAN_DO_CPP_11 AND cuda_test_compile_worked AND cudnn_test_compile_worked)
            set(source_files ${source_files} 
               dnn/cuda_dlib.cu 
               dnn/cudnn_dlibapi.cpp
               dnn/cublas_dlibapi.cpp
               dnn/curand_dlibapi.cpp
               dnn/gpu_data.cpp
               )
            set(dlib_needed_libraries ${dlib_needed_libraries} 
                                      ${CUDA_CUBLAS_LIBRARIES} 
                                      ${cudnn}
                                      ${CUDA_curand_LIBRARY}
                                      )
            include_directories(${cudnn_include})
         else()
            set(DLIB_USE_CUDA OFF CACHE STRING ${DLIB_USE_BLAS_STR} FORCE )
            toggle_preprocessor_switch(DLIB_USE_CUDA)
            if (NOT cudnn OR NOT cudnn_include OR NOT cudnn_test_compile_worked)
               message(STATUS "*** cuDNN V4.0 OR GREATER NOT FOUND.  DLIB WILL NOT USE CUDA. ***")
<<<<<<< HEAD
=======
               message(STATUS "*** If you have cuDNN then set CMAKE_PREFIX_PATH to include cuDNN's folder.")
>>>>>>> 92ca28e9
            endif()
            if (NOT COMPILER_CAN_DO_CPP_11)
               message(STATUS "*** Dlib CUDA support requires C++11 but your compiler doesn't support it. ***")
            endif()
         endif()
      endif()
      

      if (DLIB_LINK_WITH_SQLITE3)
         find_library(sqlite sqlite3)
         # make sure sqlite3.h is in the include path
         find_path(sqlite_path sqlite3.h)
         if (sqlite AND sqlite_path)
            get_filename_component(sqlite_path2 ${sqlite_path} PATH CACHE)
            include_directories(${sqlite_path2})
            set(dlib_needed_libraries ${dlib_needed_libraries} ${sqlite} )
         else()
            set(DLIB_LINK_WITH_SQLITE3 OFF CACHE STRING ${DLIB_LINK_WITH_SQLITE3_STR} FORCE )
         endif()
         mark_as_advanced(sqlite sqlite_path sqlite_path2)
      endif()



      if (DLIB_USE_FFTW)
         find_library(fftw fftw3)
         # make sure fftw3.h is in the include path
         find_path(fftw_path fftw3.h)
         if (fftw AND fftw_path)
            include_directories(${fftw_path})
            set(dlib_needed_libraries ${dlib_needed_libraries} ${fftw} )
         else()
            set(DLIB_USE_FFTW OFF CACHE STRING ${DLIB_USE_FFTW_STR} FORCE )
            toggle_preprocessor_switch(DLIB_USE_FFTW)
         endif()
         mark_as_advanced(fftw fftw_path)
      endif()



      # Tell CMake to build dlib via add_library()/cuda_add_library()
      if (DLIB_USE_CUDA)
         cuda_add_library(dlib STATIC ${source_files} )
      else()
         add_library(dlib STATIC ${source_files} )
      endif()
      target_link_libraries(dlib ${dlib_needed_libraries} )
      if (UNIX AND NOT DLIB_IN_PROJECT_BUILD)
         if (DLIB_USE_CUDA)
            cuda_add_library(dlib_shared SHARED ${source_files} )
         else()
            add_library(dlib_shared SHARED ${source_files} )
         endif()
         target_link_libraries(dlib_shared ${dlib_needed_libraries} )
      endif()

   endif ()  ##### end of if NOT DLIB_ISO_CPP_ONLY ##########################################################

   # Install the library
   if (NOT DLIB_IN_PROJECT_BUILD)
       cmake_minimum_required(VERSION 2.8.8)
       if(UNIX)
           set_target_properties(dlib_shared PROPERTIES
                                        OUTPUT_NAME dlib 
                                        VERSION ${VERSION})
           install(TARGETS dlib dlib_shared
                   EXPORT dlib 
                   RUNTIME DESTINATION bin # Windows (including cygwin) considers .dll to be runtime artifacts
                   LIBRARY DESTINATION lib
                   ARCHIVE DESTINATION lib)
       else()
           install(TARGETS dlib
                   EXPORT dlib 
                   RUNTIME DESTINATION bin # Windows considers .dll to be runtime artifacts
                   LIBRARY DESTINATION lib
                   ARCHIVE DESTINATION lib)
       endif()

       install(DIRECTORY ${CMAKE_CURRENT_SOURCE_DIR}/ DESTINATION include/dlib
               FILES_MATCHING PATTERN "*.h"
               REGEX "${CMAKE_CURRENT_BINARY_DIR}" EXCLUDE)


       configure_file(${PROJECT_SOURCE_DIR}/config.h.in ${CMAKE_CURRENT_BINARY_DIR}/config.h)
       # overwrite config.h with the configured one
       install(FILES ${CMAKE_CURRENT_BINARY_DIR}/config.h DESTINATION include/dlib)

       configure_file(${PROJECT_SOURCE_DIR}/revision.h.in ${CMAKE_CURRENT_BINARY_DIR}/revision.h)
       install(FILES ${CMAKE_CURRENT_BINARY_DIR}/revision.h DESTINATION include/dlib)

       install(FILES "LICENSE.txt" DESTINATION share/doc/dlib)

       ## Config.cmake generation and installation

       set(ConfigPackageLocation lib/cmake/dlib)
       install(EXPORT dlib
            NAMESPACE dlib::
            DESTINATION ${ConfigPackageLocation})

       set(CONF_INSTALL_PATH "\${dlib_CMAKE_DIR}/../../../")
       configure_file(dlibConfig.cmake.in "${CMAKE_CURRENT_BINARY_DIR}/config/dlibConfig.cmake" @ONLY)

       include(CMakePackageConfigHelpers)
       write_basic_package_version_file(
           "${CMAKE_CURRENT_BINARY_DIR}/config/dlibConfigVersion.cmake"
           VERSION ${VERSION}
           COMPATIBILITY AnyNewerVersion
           )

       install(FILES 
                    "${CMAKE_CURRENT_BINARY_DIR}/config/dlibConfig.cmake" 
                    "${CMAKE_CURRENT_BINARY_DIR}/config/dlibConfigVersion.cmake" 
               DESTINATION ${ConfigPackageLocation})
   endif()

endif()<|MERGE_RESOLUTION|>--- conflicted
+++ resolved
@@ -462,29 +462,21 @@
                # make sure cuda is really working by doing a test compile
                message(STATUS "Building a CUDA test project to see if your compiler is compatible with CUDA...")
                try_compile(cuda_test_compile_worked ${PROJECT_BINARY_DIR}/cuda_test_build 
-<<<<<<< HEAD
-                           ${PROJECT_SOURCE_DIR}/dnn/test_for_cuda cuda_test)
-=======
                            ${PROJECT_SOURCE_DIR}/dnn/test_for_cuda cuda_test
                            CMAKE_FLAGS "-DCMAKE_PREFIX_PATH=${CMAKE_PREFIX_PATH}"
                                        "-DCMAKE_INCLUDE_PATH=${CMAKE_INCLUDE_PATH}"
                                        "-DCMAKE_LIBRARY_PATH=${CMAKE_LIBRARY_PATH}"
                            )
->>>>>>> 92ca28e9
                if (NOT cuda_test_compile_worked)
                   message(STATUS "*** CUDA was found but your compiler failed to compile a simple CUDA program so dlib isn't going to use CUDA. ***")
                else()
                   message(STATUS "Checking if you have the right version of cuDNN installed.")
                   try_compile(cudnn_test_compile_worked ${PROJECT_BINARY_DIR}/cudnn_test_build 
-<<<<<<< HEAD
-                              ${PROJECT_SOURCE_DIR}/dnn/test_for_cudnn cudnn_test)
-=======
                               ${PROJECT_SOURCE_DIR}/dnn/test_for_cudnn cudnn_test
                               CMAKE_FLAGS "-DCMAKE_PREFIX_PATH=${CMAKE_PREFIX_PATH}"
                                           "-DCMAKE_INCLUDE_PATH=${CMAKE_INCLUDE_PATH}"
                                           "-DCMAKE_LIBRARY_PATH=${CMAKE_LIBRARY_PATH}"
                                           )
->>>>>>> 92ca28e9
                   if (cudnn_test_compile_worked)
                      message(STATUS "Found cuDNN: " ${cudnn})
                   else()
@@ -514,10 +506,7 @@
             toggle_preprocessor_switch(DLIB_USE_CUDA)
             if (NOT cudnn OR NOT cudnn_include OR NOT cudnn_test_compile_worked)
                message(STATUS "*** cuDNN V4.0 OR GREATER NOT FOUND.  DLIB WILL NOT USE CUDA. ***")
-<<<<<<< HEAD
-=======
                message(STATUS "*** If you have cuDNN then set CMAKE_PREFIX_PATH to include cuDNN's folder.")
->>>>>>> 92ca28e9
             endif()
             if (NOT COMPILER_CAN_DO_CPP_11)
                message(STATUS "*** Dlib CUDA support requires C++11 but your compiler doesn't support it. ***")
