// Copyright (C) 2005  Davis E. King (davis@dlib.net)
// License: Boost Software License   See LICENSE.txt for the full license.
#ifndef DLIB_RECTANGLe_
#define DLIB_RECTANGLe_

#include "rectangle_abstract.h"
#include "../algs.h"
#include <algorithm>
#include <iostream>
#include "../serialize.h"
#include "vector.h"
#include "../image_processing/generic_image.h"

namespace dlib
{

// ----------------------------------------------------------------------------------------
    
    class rectangle
    {
        /*!
            INITIAL VALUE
                The initial value of this object is defined by its constructor.

            CONVENTION
                left() == l
                top() == t
                right() == r
                bottom() == b
        !*/

    public:

        rectangle (
            long l_,
            long t_,
            long r_,
            long b_
        ) :
            l(l_),
            t(t_),
            r(r_),
            b(b_)
        {}

        rectangle (
            unsigned long w,
            unsigned long h
        ) :
            l(0),
            t(0),
            r(static_cast<long>(w)-1),
            b(static_cast<long>(h)-1)
        {
            DLIB_ASSERT((w > 0 && h > 0) || (w == 0 && h == 0),
                "\trectangle(width,height)"
                << "\n\twidth and height must be > 0 or both == 0"
                << "\n\twidth:  " << w 
                << "\n\theight: " << h 
                << "\n\tthis: " << this
                );
        }

        rectangle (
            const point& p
        ) :
            l(p.x()),
            t(p.y()),
            r(p.x()),
            b(p.y())
        {
        }

        rectangle (
            const point& p1,
            const point& p2
        )
        {
            *this = rectangle(p1) + rectangle(p2);
        }

        template <typename T>
        rectangle (
            const vector<T,2>& p1,
            const vector<T,2>& p2
        )
        {
            *this = rectangle(p1) + rectangle(p2);
        }

        rectangle (
        ) :
            l(0),
            t(0),
            r(-1),
            b(-1)
        {}

        long top (
        ) const { return t; }

        long& top (
        ) { return t; }

        void set_top (
            long top_
        ) { t = top_; }

        long left (
        ) const { return l; }

        long& left (
        ) { return l; }

        void set_left (
            long left_
        ) { l = left_; }

        long right (
        ) const { return r; }

        long& right (
        ) { return r; }

        void set_right (
            long right_
        ) { r = right_; }

        long bottom (
        ) const { return b; }

        long& bottom (
        ) { return b; }

        void set_bottom (
            long bottom_
        ) { b = bottom_; }

        const point tl_corner (
        ) const { return point(left(), top()); }

        const point bl_corner (
        ) const { return point(left(), bottom()); } 

        const point tr_corner (
        ) const { return point(right(), top()); }

        const point br_corner (
        ) const { return point(right(), bottom()); }
       
        unsigned long width (
        ) const 
        { 
            if (is_empty())
                return 0;
            else
                return r - l + 1; 
        }

        unsigned long height (
        ) const 
        { 
            if (is_empty())
                return 0;
            else
                return b - t + 1; 
        }

        unsigned long area (
        ) const
        {
            return width()*height();
        }

        bool is_empty (
        ) const { return (t > b || l > r); }

        rectangle operator + (
            const rectangle& rhs
        ) const
        {
            if (rhs.is_empty())
                return *this;
            else if (is_empty())
                return rhs;

            return rectangle (
                std::min(l,rhs.l),
                std::min(t,rhs.t),
                std::max(r,rhs.r),
                std::max(b,rhs.b)
                );
        }

        rectangle intersect (
            const rectangle& rhs
        ) const
        {
            return rectangle (
                std::max(l,rhs.l),
                std::max(t,rhs.t),
                std::min(r,rhs.r),
                std::min(b,rhs.b)
                );
        }

        bool contains (
            const point& p
        ) const
        {
            if (p.x() < l || p.x() > r || p.y() < t || p.y() > b)
                return false;
            return true;
        }

        bool contains (
            long x,
            long y
        ) const
        {
            if (x < l || x > r || y < t || y > b)
                return false;
            return true;
        }

        bool contains (
            const rectangle& rect
        ) const
        {
            return (rect + *this == *this);
        }

        rectangle& operator+= (
            const point& p 
        )
        {
            *this = *this + rectangle(p);
            return *this;
        }

        rectangle& operator+= (
            const rectangle& rect
        )
        {
            *this = *this + rect;
            return *this;
        }

        bool operator== (
            const rectangle& rect 
        ) const 
        {
            return (l == rect.l) && (t == rect.t) && (r == rect.r) && (b == rect.b);
        }

        bool operator!= (
            const rectangle& rect 
        ) const 
        {
            return !(*this == rect);
        }

        inline bool operator< (const dlib::rectangle& b) const
        { 
            if      (left() < b.left()) return true;
            else if (left() > b.left()) return false;
            else if (top() < b.top()) return true;
            else if (top() > b.top()) return false;
            else if (right() < b.right()) return true;
            else if (right() > b.right()) return false;
            else if (bottom() < b.bottom()) return true;
            else if (bottom() > b.bottom()) return false;
            else                    return false;
        }

    private:
        long l;
        long t;
        long r;
        long b;   
    };

// ----------------------------------------------------------------------------------------

    inline void serialize (
        const rectangle& item, 
        std::ostream& out
    )
    {
        try
        {
            serialize(item.left(),out); 
            serialize(item.top(),out); 
            serialize(item.right(),out); 
            serialize(item.bottom(),out); 
        }
        catch (serialization_error& e)
        {
            throw serialization_error(e.info + "\n   while serializing an object of type rectangle");
        }
    }

    inline void deserialize (
        rectangle& item, 
        std::istream& in
    )
    {
        try
        {
            deserialize(item.left(),in); 
            deserialize(item.top(),in); 
            deserialize(item.right(),in); 
            deserialize(item.bottom(),in); 
        }
        catch (serialization_error& e)
        {
            throw serialization_error(e.info + "\n   while deserializing an object of type rectangle");
        }
    }

    inline std::ostream& operator<< (
        std::ostream& out, 
        const rectangle& item 
    )   
    {
        out << "[(" << item.left() << ", " << item.top() << ") (" << item.right() << ", " << item.bottom() << ")]";
        return out;
    }

    inline std::istream& operator>>(
        std::istream& in, 
        rectangle& item 
    )
    {
        // ignore any whitespace
        while (in.peek() == ' ' || in.peek() == '\t' || in.peek() == '\r' || in.peek() == '\n')
            in.get();
        // now eat the leading '[' character
        if (in.get() != '[')
        {
            in.setstate(in.rdstate() | std::ios::failbit);
            return in;
        }

        point p1, p2;
        in >> p1;
        in >> p2;
        item = rectangle(p1) + rectangle(p2);

        // ignore any whitespace
        while (in.peek() == ' ' || in.peek() == '\t' || in.peek() == '\r' || in.peek() == '\n')
            in.get();
        // now eat the trailing ']' character
        if (in.get() != ']')
        {
            in.setstate(in.rdstate() | std::ios::failbit);
        }
        return in;
    }

// ----------------------------------------------------------------------------------------

    inline const rectangle centered_rect (
        long x,
        long y,
        unsigned long width,
        unsigned long height
    )
    {
        rectangle result;
        result.set_left ( x - static_cast<long>(width) / 2 );
        result.set_top ( y - static_cast<long>(height) / 2 );
        result.set_right ( result.left() + width - 1 );
        result.set_bottom ( result.top() + height - 1 );
        return result;
    }

// ----------------------------------------------------------------------------------------

    inline rectangle intersect (
        const rectangle& a,
        const rectangle& b
    ) { return a.intersect(b); }

// ----------------------------------------------------------------------------------------

    inline unsigned long area (
        const rectangle& a
    ) { return a.area(); }

// ----------------------------------------------------------------------------------------

    inline point center (
        const dlib::rectangle& rect
    )
    {
        point temp(rect.left() + rect.right() + 1,
                   rect.top() + rect.bottom() + 1);

        if (temp.x() < 0)
            temp.x() -= 1;

        if (temp.y() < 0)
            temp.y() -= 1;

        return temp/2;
    }

// ----------------------------------------------------------------------------------------

    inline dlib::vector<double,2> dcenter (
        const dlib::rectangle& rect
    )
    {
        dlib::vector<double,2> temp(rect.left() + rect.right(),
                                    rect.top() + rect.bottom());

        return temp/2.0;
    }

// ----------------------------------------------------------------------------------------

    inline long distance_to_rect_edge (
        const rectangle& rect,
        const point& p
    )
    {
        using std::max;
        using std::min;
        using std::abs;

        const long dist_x = min(abs(p.x()-rect.left()), abs(p.x()-rect.right()));
        const long dist_y = min(abs(p.y()-rect.top()),  abs(p.y()-rect.bottom()));

        if (rect.contains(p))
            return min(dist_x,dist_y);
        else if (rect.left() <= p.x() && p.x() <= rect.right())
            return dist_y;
        else if (rect.top() <= p.y() && p.y() <= rect.bottom())
            return dist_x;
        else
            return dist_x + dist_y;
    }

// ----------------------------------------------------------------------------------------

    template <typename T>
    inline const dlib::vector<T,2> nearest_point (
        const rectangle& rect,
        const dlib::vector<T,2>& p
    )
    {
        dlib::vector<T,2> temp(p);
        if (temp.x() < rect.left())
            temp.x() = rect.left();
        else if (temp.x() > rect.right())
            temp.x() = rect.right();

        if (temp.y() < rect.top())
            temp.y() = rect.top();
        else if (temp.y() > rect.bottom())
            temp.y() = rect.bottom();

        return temp;
    }

// ----------------------------------------------------------------------------------------

    inline size_t nearest_rect (
        const std::vector<rectangle>& rects,
        const point& p
    )
    {
        DLIB_ASSERT(rects.size() > 0);
        size_t idx = 0;
        double best_dist = std::numeric_limits<double>::infinity();

        for (size_t i = 0; i < rects.size(); ++i)
        {
            if (rects[i].contains(p))
            {
                return i;
            }
            else
            {
                double dist = (nearest_point(rects[i],p)-p).length();
                if (dist < best_dist)
                {
                    best_dist = dist;
                    idx = i;
                }
            }
        }
        return idx;
    }

// ----------------------------------------------------------------------------------------

    template <typename T>
    inline void clip_line_to_rectangle (
        const rectangle& box,
        dlib::vector<T,2>& p1,
        dlib::vector<T,2>& p2
    )
    {
        // Now clip the line segment so it is contained inside box.
        if (p1.x() == p2.x())
        {
            if (!box.contains(p1))
                p1.y() = box.top();
            if (!box.contains(p2))
                p2.y() = box.bottom();
        }
        else if (p1.y() == p2.y())
        {
            if (!box.contains(p1))
                p1.x() = box.left();
            if (!box.contains(p2))
                p2.x() = box.right();
        }
        else
        {
            // We use these relations to find alpha values.  These values tell us
            // how to generate points intersecting the rectangle boundaries.  We then
            // test the resulting points for ones that are inside the rectangle and output
            // those.
            //box.left()  == alpha1*(p1.x()-p2.x()) + p2.x();
            //box.right() == alpha2*(p1.x()-p2.x()) + p2.x();

            const dlib::vector<T,2> d = p1-p2;
            double alpha1 = (box.left()  -p2.x())/(double)d.x();
            double alpha2 = (box.right() -p2.x())/(double)d.x();
            double alpha3 = (box.top()   -p2.y())/(double)d.y();
            double alpha4 = (box.bottom()-p2.y())/(double)d.y();

            const dlib::vector<T,2> c1 = alpha1*d + p2;
            const dlib::vector<T,2> c2 = alpha2*d + p2;
            const dlib::vector<T,2> c3 = alpha3*d + p2;
            const dlib::vector<T,2> c4 = alpha4*d + p2;

            if (!box.contains(p1))
                p1 = c1;
            if (!box.contains(p2))
                p2 = c2;
            if (box.contains(c3))
            {
                if (!box.contains(p2))
                    p2 = c3;
                else if (!box.contains(p1))
                    p1 = c3;
            }
            if (box.contains(c4))
            {
                if (!box.contains(p2))
                    p2 = c4;
                else if (!box.contains(p1))
                    p1 = c4;
            }
        }

        p1 = nearest_point(box, p1);
        p2 = nearest_point(box, p2);
    }

// ----------------------------------------------------------------------------------------

    inline const rectangle centered_rect (
        const point& p,
        unsigned long width,
        unsigned long height
    )
    {
        return centered_rect(p.x(),p.y(),width,height);
    }

// ----------------------------------------------------------------------------------------

    inline std::vector<rectangle> centered_rects (
        const std::vector<point>& pts,
        unsigned long width,
        unsigned long height
    )
    {
        std::vector<rectangle> tmp;
        tmp.reserve(pts.size());
        for (auto& p : pts)
            tmp.emplace_back(centered_rect(p, width, height));
        return tmp;
    }

// ----------------------------------------------------------------------------------------

    inline const rectangle centered_rect (
        const rectangle& rect,
        unsigned long width,
        unsigned long height
    )
    {
        return centered_rect((rect.left()+rect.right())/2,  (rect.top()+rect.bottom())/2, width, height);
    }

// ----------------------------------------------------------------------------------------

    inline const rectangle shrink_rect (
        const rectangle& rect,
        long num 
    )
    {
        return rectangle(rect.left()+num, rect.top()+num, rect.right()-num, rect.bottom()-num);
    }

// ----------------------------------------------------------------------------------------

    inline const rectangle grow_rect (
        const rectangle& rect,
        long num 
    )
    {
        return shrink_rect(rect, -num);
    }

// ----------------------------------------------------------------------------------------

    inline const rectangle shrink_rect (
        const rectangle& rect,
        long width,
        long height
    )
    {
        return rectangle(rect.left()+width, rect.top()+height, rect.right()-width, rect.bottom()-height);
    }

// ----------------------------------------------------------------------------------------

    inline const rectangle grow_rect (
        const rectangle& rect,
        long width,
        long height
    )
    {
        return shrink_rect(rect, -width, -height);
    }

// ----------------------------------------------------------------------------------------

    inline const rectangle scale_rect (
        const rectangle& rect,
        double scale
    )
    {
        DLIB_ASSERT(scale > 0, "scale factor must be > 0");

        const long l = std::lround(rect.left()*scale);
        const long t = std::lround(rect.top()*scale);
        const long r = std::lround(rect.right()*scale);
        const long b = std::lround(rect.bottom()*scale);
        return rectangle(l, t, r, b);
    }

// ----------------------------------------------------------------------------------------

    inline const rectangle translate_rect (
        const rectangle& rect,
        const point& p
    )
    {
        rectangle result;
        result.set_top ( rect.top() + p.y() );
        result.set_bottom ( rect.bottom() + p.y() );
        result.set_left ( rect.left() + p.x() );
        result.set_right ( rect.right() + p.x() );
        return result;
    }

// ----------------------------------------------------------------------------------------

    inline const rectangle translate_rect (
        const rectangle& rect,
        long x,
        long y
    )
    {
        rectangle result;
        result.set_top ( rect.top() + y );
        result.set_bottom ( rect.bottom() + y );
        result.set_left ( rect.left() + x );
        result.set_right ( rect.right() + x );
        return result;
    }

// ----------------------------------------------------------------------------------------

    inline const rectangle resize_rect (
        const rectangle& rect,
        unsigned long width,
        unsigned long height
    )
    {
        return rectangle(rect.left(),rect.top(), 
                         rect.left()+width-1,
                         rect.top()+height-1);
    }

// ----------------------------------------------------------------------------------------

    inline const rectangle resize_rect_width (
        const rectangle& rect,
        unsigned long width
    )
    {
        return rectangle(rect.left(),rect.top(), 
                         rect.left()+width-1,
                         rect.bottom());
    }

// ----------------------------------------------------------------------------------------

    inline const rectangle resize_rect_height (
        const rectangle& rect,
        unsigned long height 
    )
    {
        return rectangle(rect.left(),rect.top(), 
                         rect.right(),
                         rect.top()+height-1);
    }

// ----------------------------------------------------------------------------------------

    inline const rectangle move_rect (
        const rectangle& rect,
        const point& p
    )
    {
        return rectangle(p.x(), p.y(), p.x()+rect.width()-1, p.y()+rect.height()-1);
    }

// ----------------------------------------------------------------------------------------

    inline const rectangle move_rect (
        const rectangle& rect,
        long x,
        long y 
    )
    {
        return rectangle(x, y, x+rect.width()-1, y+rect.height()-1);
    }

// ----------------------------------------------------------------------------------------

    // Circumvent what appears to be a bug in Visual Studio 2019's optimizer
    // (see: https://forum.juce.com/t/warning-in-the-lastest-vs2019/38267)
<<<<<<< HEAD
#pragma warning ( push )
#pragma warning ( disable: 4723 )
=======
#if defined (_MSC_VER)
#pragma warning ( push )
#pragma warning ( disable: 4723 )
#endif
>>>>>>> adf8a357
    inline rectangle set_rect_area (
        const rectangle& rect,
        unsigned long area
    )
    {
        DLIB_ASSERT(area > 0);

        if (rect.area() == 0)
        {
            // In this case we will make the output rectangle a square with the requested
            // area.
            unsigned long scale = std::round(std::sqrt(area));
            return centered_rect(rect, scale, scale);
        }
        else
        {
            const double scale = std::sqrt(area/static_cast<double>(rect.area()));
            return centered_rect(rect, std::lround(rect.width()*scale), std::lround(rect.height()*scale));
        }
    }
<<<<<<< HEAD
#pragma warning ( pop )
=======
#if defined (_MSC_VER)
#pragma warning ( pop )
#endif
>>>>>>> adf8a357

// ----------------------------------------------------------------------------------------

    inline rectangle set_aspect_ratio (
        const rectangle& rect,
        double ratio
    )
    {
        DLIB_ASSERT(ratio > 0,
            "\t rectangle set_aspect_ratio()"
            << "\n\t ratio: " << ratio 
            );

        // aspect ratio is w/h

        // we need to find the rectangle that is nearest to rect in area but
        // with an aspect ratio of ratio.

        // w/h == ratio
        // w*h == rect.area()

        if (ratio >= 1)
        {
            const long h = static_cast<long>(std::sqrt(rect.area()/ratio) + 0.5);
            const long w = static_cast<long>(h*ratio + 0.5);
            return centered_rect(rect, w, h);
        }
        else
        {
            const long w = static_cast<long>(std::sqrt(rect.area()*ratio) + 0.5);
            const long h = static_cast<long>(w/ratio + 0.5);
            return centered_rect(rect, w, h);
        }
    }

// ----------------------------------------------------------------------------------------

    template <
        typename T 
        >
    inline const rectangle get_rect (
        const T& m
    )
    {
        return rectangle(0, 0, num_columns(m)-1, num_rows(m)-1);
    }

// ----------------------------------------------------------------------------------------

    inline rectangle operator+ (
        const rectangle& r,
        const point& p
    )
    {
        return r + rectangle(p);
    }

// ----------------------------------------------------------------------------------------

    inline rectangle operator+ (
        const point& p,
        const rectangle& r
    )
    {
        return r + rectangle(p);
    }

// ----------------------------------------------------------------------------------------

}

#endif // DLIB_RECTANGLe_

<|MERGE_RESOLUTION|>--- conflicted
+++ resolved
@@ -750,15 +750,10 @@
 
     // Circumvent what appears to be a bug in Visual Studio 2019's optimizer
     // (see: https://forum.juce.com/t/warning-in-the-lastest-vs2019/38267)
-<<<<<<< HEAD
-#pragma warning ( push )
-#pragma warning ( disable: 4723 )
-=======
 #if defined (_MSC_VER)
 #pragma warning ( push )
 #pragma warning ( disable: 4723 )
 #endif
->>>>>>> adf8a357
     inline rectangle set_rect_area (
         const rectangle& rect,
         unsigned long area
@@ -779,13 +774,9 @@
             return centered_rect(rect, std::lround(rect.width()*scale), std::lround(rect.height()*scale));
         }
     }
-<<<<<<< HEAD
-#pragma warning ( pop )
-=======
 #if defined (_MSC_VER)
 #pragma warning ( pop )
 #endif
->>>>>>> adf8a357
 
 // ----------------------------------------------------------------------------------------
 
