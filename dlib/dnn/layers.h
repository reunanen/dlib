--- conflicted
+++ resolved
@@ -2532,7 +2532,7 @@
             float drop_rate_ = 0.5
         ) :
             drop_rate(drop_rate_),
-            rnd(std::rand())
+            rnd(std::make_unique<tt::tensor_rand>(std::rand()))
         {
             DLIB_CASSERT(0 <= drop_rate && drop_rate <= 1);
         }
@@ -2541,7 +2541,7 @@
         // is non-copyable.
         dropout_(
             const dropout_& item
-        ) : drop_rate(item.drop_rate), mask(item.mask), rnd(std::rand())
+        ) : drop_rate(item.drop_rate), mask(item.mask), rnd(std::make_unique<tt::tensor_rand>(std::rand()))
         {}
 
         dropout_& operator= (
@@ -2568,7 +2568,7 @@
         {
             // create a random mask and use it to filter the data
             mask.copy_size(input);
-            rnd.fill_uniform(mask);
+            rnd->fill_uniform(mask);
             tt::threshold(mask, drop_rate);
             tt::multiply(false, output, input, mask);
         } 
@@ -2614,6 +2614,11 @@
             mask.clear();
         }
 
+        void set_random_seed(unsigned long long new_seed)
+        {
+            rnd = std::make_unique<tt::tensor_rand>(new_seed);
+        }
+
         friend std::ostream& operator<<(std::ostream& out, const dropout_& item)
         {
             out << "dropout\t ("
@@ -2633,7 +2638,7 @@
         float drop_rate;
         resizable_tensor mask;
 
-        tt::tensor_rand rnd;
+        std::unique_ptr<tt::tensor_rand> rnd;
         resizable_tensor params; // unused
     };
 
@@ -3065,6 +3070,156 @@
     using add_prev8_  = add_prev_<tag8>;
     using add_prev9_  = add_prev_<tag9>;
     using add_prev10_ = add_prev_<tag10>;
+
+// ----------------------------------------------------------------------------------------
+
+    template <
+        template<typename> class tag
+        >
+    class concat_prev_
+    {
+    public:
+        const static unsigned long id = tag_id<tag>::id;
+
+        concat_prev_() 
+        {
+        }
+
+        template <typename SUBNET>
+        void setup (const SUBNET& /*sub*/)
+        {
+        }
+
+        template <typename SUBNET>
+        void forward(const SUBNET& sub, resizable_tensor& output)
+        {
+            auto&& t1 = sub.get_output();
+            auto&& t2 = layer<tag>(sub).get_output();
+
+            DLIB_CASSERT(t1.num_samples() == t2.num_samples());
+
+            output.set_size(t2.num_samples(),
+                            t1.k() + t2.k(),
+                            t2.nr(),
+                            t2.nc());
+
+            tt::copy_tensor(false, output, 0, resize_if_needed(t1, t2.nr(), t2.nc(), direction::forward), 0, t1.k());
+            tt::copy_tensor(false, output, t1.k(), t2, 0, t2.k());
+        }
+
+        template <typename SUBNET>
+        void backward(const tensor& gradient_input, SUBNET& sub, tensor& /*params_grad*/)
+        {
+            auto& t1 = sub.get_gradient_input();
+            auto& t2 = layer<tag>(sub).get_gradient_input();
+
+            DLIB_CASSERT(t1.k() + t2.k() == gradient_input.k());
+
+            const auto nr = gradient_input.nr();
+            const auto nc = gradient_input.nc();
+
+            tt::copy_tensor(true, resize_if_needed(t1, nr, nc, direction::backward), 0, gradient_input, 0, t1.k());
+            tt::copy_tensor(true, resize_if_needed(t2, nr, nc, direction::backward), 0, gradient_input, t1.k(), t2.k());
+        }
+
+        const tensor& get_layer_params() const { return params; }
+        tensor& get_layer_params() { return params; }
+
+        inline dpoint map_input_to_output (const dpoint& p) const { return p; }
+        inline dpoint map_output_to_input (const dpoint& p) const { return p; }
+
+        friend void serialize(const concat_prev_& , std::ostream& out)
+        {
+            serialize("concat_prev_", out);
+        }
+
+        friend void deserialize(concat_prev_& , std::istream& in)
+        {
+            std::string version;
+            deserialize(version, in);
+            if (version != "concat_prev_")
+                throw serialization_error("Unexpected version '"+version+"' found while deserializing dlib::concat_prev_.");
+        }
+
+        friend std::ostream& operator<<(std::ostream& out, const concat_prev_& item)
+        {
+            out << "concat_prev"<<id;
+            return out;
+        }
+
+        friend void to_xml(const concat_prev_& item, std::ostream& out)
+        {
+            out << "<concat_prev tag='"<<id<<"'/>\n";
+        }
+
+    private:
+        resizable_tensor params;
+
+        enum class direction { forward, backward };
+
+        // Handle both tensor& and const tensor& inputs and outputs using this template function.
+        template <typename TENSOR>
+        TENSOR& resize_if_needed(TENSOR& input, int nr, int nc, direction direction)
+        {
+            if (input.nr() == nr && input.nc() == nc) {
+                // Great - we don't need to do anything at all!
+                return input;
+            }
+
+            // In U-net style usage, the matrix sizes should differ only very little, if at all.
+            // In other possible applications however, this requirement may need to be relaxed.
+            DLIB_CASSERT(std::abs(input.nr() - nr) <= 1);
+            DLIB_CASSERT(std::abs(input.nc() - nc) <= 1);
+
+            resize_temp.set_size(input.num_samples(), input.k(), nr, nc);
+
+            if (direction == direction::forward) {
+                tt::resize_bilinear(resize_temp, input);
+            }
+            else if (direction == direction::backward) {
+                std::fill(resize_temp.begin(), resize_temp.end(), 0.f);
+                tt::resize_bilinear_gradient(resize_temp, input);
+            }
+            else {
+                DLIB_CASSERT(direction == direction::forward
+                          || direction == direction::backward);
+            }
+
+            return resize_temp;
+        }
+
+        resizable_tensor resize_temp;
+    };
+
+    template <
+        template<typename> class tag,
+        typename SUBNET
+        >
+    using concat_prev = add_layer<concat_prev_<tag>, SUBNET>;
+
+    template <typename SUBNET> using concat_prev1  = concat_prev<tag1, SUBNET>;
+    template <typename SUBNET> using concat_prev2  = concat_prev<tag2, SUBNET>;
+    template <typename SUBNET> using concat_prev3  = concat_prev<tag3, SUBNET>;
+    template <typename SUBNET> using concat_prev4  = concat_prev<tag4, SUBNET>;
+    template <typename SUBNET> using concat_prev5  = concat_prev<tag5, SUBNET>;
+    template <typename SUBNET> using concat_prev6  = concat_prev<tag6, SUBNET>;
+    template <typename SUBNET> using concat_prev7  = concat_prev<tag7, SUBNET>;
+    template <typename SUBNET> using concat_prev8  = concat_prev<tag8, SUBNET>;
+    template <typename SUBNET> using concat_prev9  = concat_prev<tag9, SUBNET>;
+    template <typename SUBNET> using concat_prev10 = concat_prev<tag10, SUBNET>;
+
+#if 0
+    using concat_prev1_  = concat_prev_<tag1>;
+    using concat_prev2_  = concat_prev_<tag2>;
+    using concat_prev3_  = concat_prev_<tag3>;
+    using concat_prev4_  = concat_prev_<tag4>;
+    using concat_prev5_  = concat_prev_<tag5>;
+    using concat_prev6_  = concat_prev_<tag6>;
+    using concat_prev7_  = concat_prev_<tag7>;
+    using concat_prev8_  = concat_prev_<tag8>;
+    using concat_prev9_  = concat_prev_<tag9>;
+    using concat_prev10_ = concat_prev_<tag10>;
+#endif
 
 // ----------------------------------------------------------------------------------------
 
@@ -3709,31 +3864,9 @@
     class prelu_
     {
     public:
-<<<<<<< HEAD
-        explicit dropout_(
-            float drop_rate_ = 0.5
-        ) :
-            drop_rate(drop_rate_),
-            rnd(std::make_unique<tt::tensor_rand>(std::rand()))
-        {
-            DLIB_CASSERT(0 <= drop_rate && drop_rate <= 1);
-        }
-
-        // We have to add a copy constructor and assignment operator because the rnd object
-        // is non-copyable.
-        dropout_(
-            const dropout_& item
-        ) : drop_rate(item.drop_rate), mask(item.mask), rnd(std::make_unique<tt::tensor_rand>(std::rand()))
-        {}
-
-        dropout_& operator= (
-            const dropout_& item
-        )
-=======
         explicit prelu_(
             float initial_param_value_ = 0.25
         ) : initial_param_value(initial_param_value_)
->>>>>>> d0f41798
         {
         }
 
@@ -3753,18 +3886,9 @@
             resizable_tensor& data_output
         )
         {
-<<<<<<< HEAD
-            // create a random mask and use it to filter the data
-            mask.copy_size(input);
-            rnd->fill_uniform(mask);
-            tt::threshold(mask, drop_rate);
-            tt::multiply(false, output, input, mask);
-        } 
-=======
             data_output.copy_size(sub.get_output());
             tt::prelu(data_output, sub.get_output(), params);
         }
->>>>>>> d0f41798
 
         template <typename SUBNET>
         void backward(
@@ -3800,16 +3924,7 @@
             deserialize(item.initial_param_value, in);
         }
 
-<<<<<<< HEAD
-        void set_random_seed(unsigned long long new_seed)
-        {
-            rnd = std::make_unique<tt::tensor_rand>(new_seed);
-        }
-
-        friend std::ostream& operator<<(std::ostream& out, const dropout_& item)
-=======
         friend std::ostream& operator<<(std::ostream& out, const prelu_& item)
->>>>>>> d0f41798
         {
             out << "prelu\t ("
                 << "initial_param_value="<<item.initial_param_value
@@ -3825,16 +3940,8 @@
         }
 
     private:
-<<<<<<< HEAD
-        float drop_rate;
-        resizable_tensor mask;
-
-        std::unique_ptr<tt::tensor_rand> rnd;
-        resizable_tensor params; // unused
-=======
         resizable_tensor params;
         float initial_param_value;
->>>>>>> d0f41798
     };
 
     template <typename SUBNET>
@@ -4061,164 +4168,7 @@
 
 // ----------------------------------------------------------------------------------------
 
-<<<<<<< HEAD
-    template <
-        template<typename> class tag
-        >
-    class concat_prev_
-    {
-    public:
-        const static unsigned long id = tag_id<tag>::id;
-
-        concat_prev_() 
-        {
-        }
-
-        template <typename SUBNET>
-        void setup (const SUBNET& /*sub*/)
-        {
-        }
-
-        template <typename SUBNET>
-        void forward(const SUBNET& sub, resizable_tensor& output)
-        {
-            auto&& t1 = sub.get_output();
-            auto&& t2 = layer<tag>(sub).get_output();
-
-            DLIB_CASSERT(t1.num_samples() == t2.num_samples());
-
-            output.set_size(t2.num_samples(),
-                            t1.k() + t2.k(),
-                            t2.nr(),
-                            t2.nc());
-
-            tt::copy_tensor(false, output, 0, resize_if_needed(t1, t2.nr(), t2.nc(), direction::forward), 0, t1.k());
-            tt::copy_tensor(false, output, t1.k(), t2, 0, t2.k());
-        }
-
-        template <typename SUBNET>
-        void backward(const tensor& gradient_input, SUBNET& sub, tensor& /*params_grad*/)
-        {
-            auto& t1 = sub.get_gradient_input();
-            auto& t2 = layer<tag>(sub).get_gradient_input();
-
-            DLIB_CASSERT(t1.k() + t2.k() == gradient_input.k());
-
-            const auto nr = gradient_input.nr();
-            const auto nc = gradient_input.nc();
-
-            tt::copy_tensor(true, resize_if_needed(t1, nr, nc, direction::backward), 0, gradient_input, 0, t1.k());
-            tt::copy_tensor(true, resize_if_needed(t2, nr, nc, direction::backward), 0, gradient_input, t1.k(), t2.k());
-        }
-
-        const tensor& get_layer_params() const { return params; }
-        tensor& get_layer_params() { return params; }
-
-        inline dpoint map_input_to_output (const dpoint& p) const { return p; }
-        inline dpoint map_output_to_input (const dpoint& p) const { return p; }
-
-        friend void serialize(const concat_prev_& , std::ostream& out)
-        {
-            serialize("concat_prev_", out);
-        }
-
-        friend void deserialize(concat_prev_& , std::istream& in)
-        {
-            std::string version;
-            deserialize(version, in);
-            if (version != "concat_prev_")
-                throw serialization_error("Unexpected version '"+version+"' found while deserializing dlib::concat_prev_.");
-        }
-
-        friend std::ostream& operator<<(std::ostream& out, const concat_prev_& item)
-        {
-            out << "concat_prev"<<id;
-            return out;
-        }
-
-        friend void to_xml(const concat_prev_& item, std::ostream& out)
-        {
-            out << "<concat_prev tag='"<<id<<"'/>\n";
-        }
-
-    private:
-        resizable_tensor params;
-
-        enum class direction { forward, backward };
-
-        // Handle both tensor& and const tensor& inputs and outputs using this template function.
-        template <typename TENSOR>
-        TENSOR& resize_if_needed(TENSOR& input, int nr, int nc, direction direction)
-        {
-            if (input.nr() == nr && input.nc() == nc) {
-                // Great - we don't need to do anything at all!
-                return input;
-            }
-
-            // In U-net style usage, the matrix sizes should differ only very little, if at all.
-            // In other possible applications however, this requirement may need to be relaxed.
-            DLIB_CASSERT(std::abs(input.nr() - nr) <= 1);
-            DLIB_CASSERT(std::abs(input.nc() - nc) <= 1);
-
-            resize_temp.set_size(input.num_samples(), input.k(), nr, nc);
-
-            if (direction == direction::forward) {
-                tt::resize_bilinear(resize_temp, input);
-            }
-            else if (direction == direction::backward) {
-                std::fill(resize_temp.begin(), resize_temp.end(), 0.f);
-                tt::resize_bilinear_gradient(resize_temp, input);
-            }
-            else {
-                DLIB_CASSERT(direction == direction::forward
-                          || direction == direction::backward);
-            }
-
-            return resize_temp;
-        }
-
-        resizable_tensor resize_temp;
-    };
-
-    template <
-        template<typename> class tag,
-        typename SUBNET
-        >
-    using concat_prev = add_layer<concat_prev_<tag>, SUBNET>;
-
-    template <typename SUBNET> using concat_prev1  = concat_prev<tag1, SUBNET>;
-    template <typename SUBNET> using concat_prev2  = concat_prev<tag2, SUBNET>;
-    template <typename SUBNET> using concat_prev3  = concat_prev<tag3, SUBNET>;
-    template <typename SUBNET> using concat_prev4  = concat_prev<tag4, SUBNET>;
-    template <typename SUBNET> using concat_prev5  = concat_prev<tag5, SUBNET>;
-    template <typename SUBNET> using concat_prev6  = concat_prev<tag6, SUBNET>;
-    template <typename SUBNET> using concat_prev7  = concat_prev<tag7, SUBNET>;
-    template <typename SUBNET> using concat_prev8  = concat_prev<tag8, SUBNET>;
-    template <typename SUBNET> using concat_prev9  = concat_prev<tag9, SUBNET>;
-    template <typename SUBNET> using concat_prev10 = concat_prev<tag10, SUBNET>;
-
-#if 0
-    using concat_prev1_  = concat_prev_<tag1>;
-    using concat_prev2_  = concat_prev_<tag2>;
-    using concat_prev3_  = concat_prev_<tag3>;
-    using concat_prev4_  = concat_prev_<tag4>;
-    using concat_prev5_  = concat_prev_<tag5>;
-    using concat_prev6_  = concat_prev_<tag6>;
-    using concat_prev7_  = concat_prev_<tag7>;
-    using concat_prev8_  = concat_prev_<tag8>;
-    using concat_prev9_  = concat_prev_<tag9>;
-    using concat_prev10_ = concat_prev_<tag10>;
-#endif
-
-// ----------------------------------------------------------------------------------------
-
-    template <
-        template<typename> class tag
-        >
-    class mult_prev_
-=======
     class htan_
->>>>>>> d0f41798
     {
     public:
         htan_() 
