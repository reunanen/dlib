// Copyright (C) 2015  Davis E. King (davis@dlib.net)
// License: Boost Software License   See LICENSE.txt for the full license.
#ifndef DLIB_DNn_LAYERS_H_
#define DLIB_DNn_LAYERS_H_

#include "layers_abstract.h"
#include "../cuda/tensor.h"
#include "core.h"
#include <iostream>
#include <string>
#include "../rand.h"
#include "../string.h"
#include "../cuda/tensor_tools.h"
#include "../vectorstream.h"
#include "utilities.h"
#include <sstream>


namespace dlib
{

// ----------------------------------------------------------------------------------------

    struct num_con_outputs
    {
        num_con_outputs(unsigned long n) : num_outputs(n) {}
        unsigned long num_outputs;
    };

    template <
        long _num_filters,
        long _nr,
        long _nc,
        int _stride_y,
        int _stride_x,
        int _padding_y = _stride_y!=1? 0 : _nr/2,
        int _padding_x = _stride_x!=1? 0 : _nc/2
        >
    class con_
    {
    public:

        static_assert(_num_filters > 0, "The number of filters must be > 0");
        static_assert(_nr >= 0, "The number of rows in a filter must be >= 0");
        static_assert(_nc >= 0, "The number of columns in a filter must be >= 0");
        static_assert(_stride_y > 0, "The filter stride must be > 0");
        static_assert(_stride_x > 0, "The filter stride must be > 0");
        static_assert(_nr==0 || (0 <= _padding_y && _padding_y < _nr), "The padding must be smaller than the filter size.");
        static_assert(_nc==0 || (0 <= _padding_x && _padding_x < _nc), "The padding must be smaller than the filter size.");
        static_assert(_nr!=0 || 0 == _padding_y, "If _nr==0 then the padding must be set to 0 as well.");
        static_assert(_nc!=0 || 0 == _padding_x, "If _nr==0 then the padding must be set to 0 as well.");

        con_(
            num_con_outputs o
        ) : 
            learning_rate_multiplier(1),
            weight_decay_multiplier(1),
            bias_learning_rate_multiplier(1),
            bias_weight_decay_multiplier(0),
            num_filters_(o.num_outputs),
            padding_y_(_padding_y),
            padding_x_(_padding_x),
            use_bias(true)
        {
            DLIB_CASSERT(num_filters_ > 0);
        }

        con_() : con_(num_con_outputs(_num_filters)) {}

        long num_filters() const { return num_filters_; }
        long nr() const 
        { 
            if (_nr==0)
                return filters.nr();
            else
                return _nr;
        }
        long nc() const 
        { 
            if (_nc==0)
                return filters.nc();
            else
                return _nc;
        }
        long stride_y() const { return _stride_y; }
        long stride_x() const { return _stride_x; }
        long padding_y() const { return padding_y_; }
        long padding_x() const { return padding_x_; }

        void set_num_filters(long num) 
        {
            DLIB_CASSERT(num > 0);
            if (num != num_filters_)
            {
                DLIB_CASSERT(get_layer_params().size() == 0, 
                    "You can't change the number of filters in con_ if the parameter tensor has already been allocated.");
                num_filters_ = num;
            }
        }

        double get_learning_rate_multiplier () const  { return learning_rate_multiplier; }
        double get_weight_decay_multiplier () const   { return weight_decay_multiplier; }
        void set_learning_rate_multiplier(double val) { learning_rate_multiplier = val; }
        void set_weight_decay_multiplier(double val)  { weight_decay_multiplier  = val; }

        double get_bias_learning_rate_multiplier () const  { return bias_learning_rate_multiplier; }
        double get_bias_weight_decay_multiplier () const   { return bias_weight_decay_multiplier; }
        void set_bias_learning_rate_multiplier(double val) { bias_learning_rate_multiplier = val; }
        void set_bias_weight_decay_multiplier(double val)  { bias_weight_decay_multiplier  = val; }
        bool bias_is_disabled() const { return !use_bias; }
        void disable_bias()
        {
            if (use_bias == false)
                return;

            use_bias = false;
            if (params.size() == 0)
                return;

            DLIB_CASSERT(params.size() == filters.size() + num_filters_);
            auto temp = params;
            params.set_size(params.size() - num_filters_);
            std::copy(temp.begin(), temp.end() - num_filters_, params.begin());
            biases = alias_tensor();
        }
        void enable_bias()
        {
            if (use_bias == true)
                return;

            use_bias = true;
            if (params.size() == 0)
                return;

            DLIB_CASSERT(params.size() == filters.size());
            auto temp = params;
            params.set_size(params.size() + num_filters_);
            std::copy(temp.begin(), temp.end(), params.begin());
            biases = alias_tensor(1, num_filters_);
            biases(params, filters.size()) = 0;
        }

        inline dpoint map_input_to_output (
            dpoint p
        ) const
        {
            p.x() = (p.x()+padding_x()-nc()/2)/stride_x();
            p.y() = (p.y()+padding_y()-nr()/2)/stride_y();
            return p;
        }

        inline dpoint map_output_to_input (
            dpoint p
        ) const
        {
            p.x() = p.x()*stride_x() - padding_x() + nc()/2;
            p.y() = p.y()*stride_y() - padding_y() + nr()/2;
            return p;
        }

        con_ (
            const con_& item
        ) : 
            params(item.params),
            filters(item.filters),
            biases(item.biases),
            learning_rate_multiplier(item.learning_rate_multiplier),
            weight_decay_multiplier(item.weight_decay_multiplier),
            bias_learning_rate_multiplier(item.bias_learning_rate_multiplier),
            bias_weight_decay_multiplier(item.bias_weight_decay_multiplier),
            num_filters_(item.num_filters_),
            padding_y_(item.padding_y_),
            padding_x_(item.padding_x_),
            use_bias(item.use_bias)
        {
            // this->conv is non-copyable and basically stateless, so we have to write our
            // own copy to avoid trying to copy it and getting an error.
        }

        con_& operator= (
            const con_& item
        )
        {
            if (this == &item)
                return *this;

            // this->conv is non-copyable and basically stateless, so we have to write our
            // own copy to avoid trying to copy it and getting an error.
            params = item.params;
            filters = item.filters;
            biases = item.biases;
            padding_y_ = item.padding_y_;
            padding_x_ = item.padding_x_;
            learning_rate_multiplier = item.learning_rate_multiplier;
            weight_decay_multiplier = item.weight_decay_multiplier;
            bias_learning_rate_multiplier = item.bias_learning_rate_multiplier;
            bias_weight_decay_multiplier = item.bias_weight_decay_multiplier;
            num_filters_ = item.num_filters_;
            use_bias = item.use_bias;
            return *this;
        }

        template <typename SUBNET>
        void setup (const SUBNET& sub)
        {
            const long filt_nr = _nr!=0 ? _nr : sub.get_output().nr();
            const long filt_nc = _nc!=0 ? _nc : sub.get_output().nc();

            long num_inputs = filt_nr*filt_nc*sub.get_output().k();
            long num_outputs = num_filters_;
            // allocate params for the filters and also for the filter bias values.
            params.set_size(num_inputs*num_filters_ + static_cast<int>(use_bias) * num_filters_);

            dlib::rand rnd(std::rand());
            randomize_parameters(params, num_inputs+num_outputs, rnd);

            filters = alias_tensor(num_filters_, sub.get_output().k(), filt_nr, filt_nc);
            if (use_bias)
            {
                biases = alias_tensor(1,num_filters_);
                // set the initial bias values to zero
                biases(params,filters.size()) = 0;
            }
        }

        template <typename SUBNET>
        void forward(const SUBNET& sub, resizable_tensor& output)
        {
            conv.setup(sub.get_output(),
                       filters(params,0),
                       _stride_y,
                       _stride_x,
                       padding_y_,
                       padding_x_);

            conv(false, output,
                 sub.get_output(),
                 filters(params,0));

            // For some reason, doing this is sometimes slower than two separate calls
            // conv(false, output,
            //     sub.get_output(),
            //     filters(params,0),
            //     biases(params, filters.size()));
            if (use_bias)
                tt::add(1,output,1,biases(params,filters.size()));
        }

        template <typename SUBNET>
        void backward(const tensor& gradient_input, SUBNET& sub, tensor& params_grad)
        {
            conv.get_gradient_for_data (true, gradient_input, filters(params,0), sub.get_gradient_input());
            // no point computing the parameter gradients if they won't be used.
            if (learning_rate_multiplier != 0)
            {
                auto filt = filters(params_grad,0);
                conv.get_gradient_for_filters (false, gradient_input, sub.get_output(), filt);
                if (use_bias)
                {
                    auto b = biases(params_grad, filters.size());
                    tt::assign_conv_bias_gradient(b, gradient_input);
                }
            }
        }

        const tensor& get_layer_params() const { return params; }
        tensor& get_layer_params() { return params; }

        friend void serialize(const con_& item, std::ostream& out)
        {
            serialize("con_5", out);
            serialize(item.params, out);
            serialize(item.num_filters_, out);
            serialize(_nr, out);
            serialize(_nc, out);
            serialize(_stride_y, out);
            serialize(_stride_x, out);
            serialize(item.padding_y_, out);
            serialize(item.padding_x_, out);
            serialize(item.filters, out);
            serialize(item.biases, out);
            serialize(item.learning_rate_multiplier, out);
            serialize(item.weight_decay_multiplier, out);
            serialize(item.bias_learning_rate_multiplier, out);
            serialize(item.bias_weight_decay_multiplier, out);
            serialize(item.use_bias, out);
        }

        friend void deserialize(con_& item, std::istream& in)
        {
            std::string version;
            deserialize(version, in);
            long nr;
            long nc;
            int stride_y;
            int stride_x;
            if (version == "con_4" || version == "con_5")
            {
                deserialize(item.params, in);
                deserialize(item.num_filters_, in);
                deserialize(nr, in);
                deserialize(nc, in);
                deserialize(stride_y, in);
                deserialize(stride_x, in);
                deserialize(item.padding_y_, in);
                deserialize(item.padding_x_, in);
                deserialize(item.filters, in);
                deserialize(item.biases, in);
                deserialize(item.learning_rate_multiplier, in);
                deserialize(item.weight_decay_multiplier, in);
                deserialize(item.bias_learning_rate_multiplier, in);
                deserialize(item.bias_weight_decay_multiplier, in);
                if (item.padding_y_ != _padding_y) throw serialization_error("Wrong padding_y found while deserializing dlib::con_");
                if (item.padding_x_ != _padding_x) throw serialization_error("Wrong padding_x found while deserializing dlib::con_");
                if (nr != _nr) throw serialization_error("Wrong nr found while deserializing dlib::con_");
                if (nc != _nc) throw serialization_error("Wrong nc found while deserializing dlib::con_");
                if (stride_y != _stride_y) throw serialization_error("Wrong stride_y found while deserializing dlib::con_");
                if (stride_x != _stride_x) throw serialization_error("Wrong stride_x found while deserializing dlib::con_");
                if (version == "con_5")
                {
                    deserialize(item.use_bias, in);
                }
            }
            else
            {
                throw serialization_error("Unexpected version '"+version+"' found while deserializing dlib::con_.");
            }
        }


        friend std::ostream& operator<<(std::ostream& out, const con_& item)
        {
            out << "con\t ("
                << "num_filters="<<item.num_filters_
                << ", nr="<<item.nr()
                << ", nc="<<item.nc()
                << ", stride_y="<<_stride_y
                << ", stride_x="<<_stride_x
                << ", padding_y="<<item.padding_y_
                << ", padding_x="<<item.padding_x_
                << ")";
            out << " learning_rate_mult="<<item.learning_rate_multiplier;
            out << " weight_decay_mult="<<item.weight_decay_multiplier;
            if (item.use_bias)
            {
                out << " bias_learning_rate_mult="<<item.bias_learning_rate_multiplier;
                out << " bias_weight_decay_mult="<<item.bias_weight_decay_multiplier;
            }
            else
            {
                out << " use_bias=false";
            }
            return out;
        }

        friend void to_xml(const con_& item, std::ostream& out)
        {
            out << "<con"
                << " num_filters='"<<item.num_filters_<<"'"
                << " nr='"<<item.nr()<<"'"
                << " nc='"<<item.nc()<<"'"
                << " stride_y='"<<_stride_y<<"'"
                << " stride_x='"<<_stride_x<<"'"
                << " padding_y='"<<item.padding_y_<<"'"
                << " padding_x='"<<item.padding_x_<<"'"
                << " learning_rate_mult='"<<item.learning_rate_multiplier<<"'"
                << " weight_decay_mult='"<<item.weight_decay_multiplier<<"'"
                << " bias_learning_rate_mult='"<<item.bias_learning_rate_multiplier<<"'"
                << " bias_weight_decay_mult='"<<item.bias_weight_decay_multiplier<<"'"
                << " use_bias='"<<(item.use_bias?"true":"false")<<"'>\n";
            out << mat(item.params);
            out << "</con>\n";
        }

    private:

        resizable_tensor params;
        alias_tensor filters, biases;

        tt::tensor_conv conv;
        double learning_rate_multiplier;
        double weight_decay_multiplier;
        double bias_learning_rate_multiplier;
        double bias_weight_decay_multiplier;
        long num_filters_;

        // These are here only because older versions of con (which you might encounter
        // serialized to disk) used different padding settings.
        int padding_y_;
        int padding_x_;
        bool use_bias;
    };

    template <
        long num_filters,
        long nr,
        long nc,
        int stride_y,
        int stride_x,
        typename SUBNET
        >
    using con = add_layer<con_<num_filters,nr,nc,stride_y,stride_x>, SUBNET>;

// ----------------------------------------------------------------------------------------

    template <
        long _num_filters,
        long _nr,
        long _nc,
        int _stride_y,
        int _stride_x,
        int _padding_y = _stride_y!=1? 0 : _nr/2,
        int _padding_x = _stride_x!=1? 0 : _nc/2
        >
    class cont_
    {
    public:

        static_assert(_num_filters > 0, "The number of filters must be > 0");
        static_assert(_nr > 0, "The number of rows in a filter must be > 0");
        static_assert(_nc > 0, "The number of columns in a filter must be > 0");
        static_assert(_stride_y > 0, "The filter stride must be > 0");
        static_assert(_stride_x > 0, "The filter stride must be > 0");
        static_assert(0 <= _padding_y && _padding_y < _nr, "The padding must be smaller than the filter size.");
        static_assert(0 <= _padding_x && _padding_x < _nc, "The padding must be smaller than the filter size.");

        cont_(
            num_con_outputs o
        ) : 
            learning_rate_multiplier(1),
            weight_decay_multiplier(1),
            bias_learning_rate_multiplier(1),
            bias_weight_decay_multiplier(0),
            num_filters_(o.num_outputs),
            padding_y_(_padding_y),
            padding_x_(_padding_x),
            use_bias(true)
        {
            DLIB_CASSERT(num_filters_ > 0);
        }

        cont_() : cont_(num_con_outputs(_num_filters)) {}

        long num_filters() const { return num_filters_; }
        long nr() const { return _nr; }
        long nc() const { return _nc; }
        long stride_y() const { return _stride_y; }
        long stride_x() const { return _stride_x; }
        long padding_y() const { return padding_y_; }
        long padding_x() const { return padding_x_; }

        void set_num_filters(long num)
        {
            DLIB_CASSERT(num > 0);
            if (num != num_filters_)
            {
                DLIB_CASSERT(get_layer_params().size() == 0,
                    "You can't change the number of filters in cont_ if the parameter tensor has already been allocated.");
                num_filters_ = num;
            }
        }

        double get_learning_rate_multiplier () const  { return learning_rate_multiplier; }
        double get_weight_decay_multiplier () const   { return weight_decay_multiplier; }
        void set_learning_rate_multiplier(double val) { learning_rate_multiplier = val; }
        void set_weight_decay_multiplier(double val)  { weight_decay_multiplier  = val; }

        double get_bias_learning_rate_multiplier () const  { return bias_learning_rate_multiplier; }
        double get_bias_weight_decay_multiplier () const   { return bias_weight_decay_multiplier; }
        void set_bias_learning_rate_multiplier(double val) { bias_learning_rate_multiplier = val; }
        void set_bias_weight_decay_multiplier(double val)  { bias_weight_decay_multiplier  = val; }
        void disable_bias() { use_bias = false; }
        bool bias_is_disabled() const { return !use_bias; }

        inline dpoint map_output_to_input (
            dpoint p
        ) const
        {
            p.x() = (p.x()+padding_x()-nc()/2)/stride_x();
            p.y() = (p.y()+padding_y()-nr()/2)/stride_y();
            return p;
        }

        inline dpoint map_input_to_output (
            dpoint p
        ) const
        {
            p.x() = p.x()*stride_x() - padding_x() + nc()/2;
            p.y() = p.y()*stride_y() - padding_y() + nr()/2;
            return p;
        }

        cont_ (
            const cont_& item
        ) : 
            params(item.params),
            filters(item.filters),
            biases(item.biases),
            learning_rate_multiplier(item.learning_rate_multiplier),
            weight_decay_multiplier(item.weight_decay_multiplier),
            bias_learning_rate_multiplier(item.bias_learning_rate_multiplier),
            bias_weight_decay_multiplier(item.bias_weight_decay_multiplier),
            num_filters_(item.num_filters_),
            padding_y_(item.padding_y_),
            padding_x_(item.padding_x_),
            use_bias(item.use_bias)
        {
            // this->conv is non-copyable and basically stateless, so we have to write our
            // own copy to avoid trying to copy it and getting an error.
        }

        cont_& operator= (
            const cont_& item
        )
        {
            if (this == &item)
                return *this;

            // this->conv is non-copyable and basically stateless, so we have to write our
            // own copy to avoid trying to copy it and getting an error.
            params = item.params;
            filters = item.filters;
            biases = item.biases;
            padding_y_ = item.padding_y_;
            padding_x_ = item.padding_x_;
            learning_rate_multiplier = item.learning_rate_multiplier;
            weight_decay_multiplier = item.weight_decay_multiplier;
            bias_learning_rate_multiplier = item.bias_learning_rate_multiplier;
            bias_weight_decay_multiplier = item.bias_weight_decay_multiplier;
            num_filters_ = item.num_filters_;
            use_bias = item.use_bias;
            return *this;
        }

        template <typename SUBNET>
        void setup (const SUBNET& sub)
        {
            long num_inputs = _nr*_nc*sub.get_output().k();
            long num_outputs = num_filters_;
            // allocate params for the filters and also for the filter bias values.
            params.set_size(num_inputs*num_filters_ + num_filters_ * static_cast<int>(use_bias));

            dlib::rand rnd(std::rand());
            randomize_parameters(params, num_inputs+num_outputs, rnd);

            filters = alias_tensor(sub.get_output().k(), num_filters_, _nr, _nc);
            if (use_bias)
            {
                biases = alias_tensor(1,num_filters_);
                // set the initial bias values to zero
                biases(params,filters.size()) = 0;
            }
        }

        template <typename SUBNET>
        void forward(const SUBNET& sub, resizable_tensor& output)
        {
            auto filt = filters(params,0);
            unsigned int gnr = _stride_y * (sub.get_output().nr() - 1) + filt.nr() - 2 * padding_y_;
            unsigned int gnc = _stride_x * (sub.get_output().nc() - 1) + filt.nc() - 2 * padding_x_;
            unsigned int gnsamps = sub.get_output().num_samples();
            unsigned int gk = filt.k();
            output.set_size(gnsamps,gk,gnr,gnc);
            conv.setup(output,filt,_stride_y,_stride_x,padding_y_,padding_x_);
            conv.get_gradient_for_data(false, sub.get_output(),filt,output);            
            if (use_bias)
            {
                tt::add(1,output,1,biases(params,filters.size()));
            }
        } 

        template <typename SUBNET>
        void backward(const tensor& gradient_input, SUBNET& sub, tensor& params_grad)
        {
            auto filt = filters(params,0);           
            conv(true, sub.get_gradient_input(),gradient_input, filt);
            // no point computing the parameter gradients if they won't be used.
            if (learning_rate_multiplier != 0)
            {
                auto filt = filters(params_grad,0);                
                conv.get_gradient_for_filters (false, sub.get_output(),gradient_input, filt);
                if (use_bias)
                {
                    auto b = biases(params_grad, filters.size());
                    tt::assign_conv_bias_gradient(b, gradient_input);
                }
            }
        }

        const tensor& get_layer_params() const { return params; }
        tensor& get_layer_params() { return params; }

        friend void serialize(const cont_& item, std::ostream& out)
        {
            serialize("cont_2", out);
            serialize(item.params, out);
            serialize(item.num_filters_, out);
            serialize(_nr, out);
            serialize(_nc, out);
            serialize(_stride_y, out);
            serialize(_stride_x, out);
            serialize(item.padding_y_, out);
            serialize(item.padding_x_, out);
            serialize(item.filters, out);
            serialize(item.biases, out);
            serialize(item.learning_rate_multiplier, out);
            serialize(item.weight_decay_multiplier, out);
            serialize(item.bias_learning_rate_multiplier, out);
            serialize(item.bias_weight_decay_multiplier, out);
            serialize(item.use_bias, out);
        }

        friend void deserialize(cont_& item, std::istream& in)
        {
            std::string version;
            deserialize(version, in);
            long nr;
            long nc;
            int stride_y;
            int stride_x;
            if (version == "cont_1" || version == "cont_2")
            {
                deserialize(item.params, in);
                deserialize(item.num_filters_, in);
                deserialize(nr, in);
                deserialize(nc, in);
                deserialize(stride_y, in);
                deserialize(stride_x, in);
                deserialize(item.padding_y_, in);
                deserialize(item.padding_x_, in);
                deserialize(item.filters, in);
                deserialize(item.biases, in);
                deserialize(item.learning_rate_multiplier, in);
                deserialize(item.weight_decay_multiplier, in);
                deserialize(item.bias_learning_rate_multiplier, in);
                deserialize(item.bias_weight_decay_multiplier, in);
                if (item.padding_y_ != _padding_y) throw serialization_error("Wrong padding_y found while deserializing dlib::con_");
                if (item.padding_x_ != _padding_x) throw serialization_error("Wrong padding_x found while deserializing dlib::con_");
                if (nr != _nr) throw serialization_error("Wrong nr found while deserializing dlib::con_");
                if (nc != _nc) throw serialization_error("Wrong nc found while deserializing dlib::con_");
                if (stride_y != _stride_y) throw serialization_error("Wrong stride_y found while deserializing dlib::con_");
                if (stride_x != _stride_x) throw serialization_error("Wrong stride_x found while deserializing dlib::con_");
                if (version == "cont_2")
                {
                    deserialize(item.use_bias, in);
                }
            }
            else
            {
                throw serialization_error("Unexpected version '"+version+"' found while deserializing dlib::con_.");
            }
        }


        friend std::ostream& operator<<(std::ostream& out, const cont_& item)
        {
            out << "cont\t ("
                << "num_filters="<<item.num_filters_
                << ", nr="<<_nr
                << ", nc="<<_nc
                << ", stride_y="<<_stride_y
                << ", stride_x="<<_stride_x
                << ", padding_y="<<item.padding_y_
                << ", padding_x="<<item.padding_x_
                << ")";
            out << " learning_rate_mult="<<item.learning_rate_multiplier;
            out << " weight_decay_mult="<<item.weight_decay_multiplier;
            if (item.use_bias)
            {
                out << " bias_learning_rate_mult="<<item.bias_learning_rate_multiplier;
                out << " bias_weight_decay_mult="<<item.bias_weight_decay_multiplier;
            }
            else
            {
                out << " use_bias=false";
            }
            return out;
        }

        friend void to_xml(const cont_& item, std::ostream& out)
        {
            out << "<cont"
                << " num_filters='"<<item.num_filters_<<"'"
                << " nr='"<<_nr<<"'"
                << " nc='"<<_nc<<"'"
                << " stride_y='"<<_stride_y<<"'"
                << " stride_x='"<<_stride_x<<"'"
                << " padding_y='"<<item.padding_y_<<"'"
                << " padding_x='"<<item.padding_x_<<"'"
                << " learning_rate_mult='"<<item.learning_rate_multiplier<<"'"
                << " weight_decay_mult='"<<item.weight_decay_multiplier<<"'"
                << " bias_learning_rate_mult='"<<item.bias_learning_rate_multiplier<<"'"
                << " bias_weight_decay_mult='"<<item.bias_weight_decay_multiplier<<"'"
                << " use_bias='"<<(item.use_bias?"true":"false")<<"'>\n";
            out << mat(item.params);
            out << "</cont>\n";
        }

    private:

        resizable_tensor params;
        alias_tensor filters, biases;

        tt::tensor_conv conv;
        double learning_rate_multiplier;
        double weight_decay_multiplier;
        double bias_learning_rate_multiplier;
        double bias_weight_decay_multiplier;
        long num_filters_;

        int padding_y_;
        int padding_x_;

        bool use_bias;

    };

    template <
        long num_filters,
        long nr,
        long nc,
        int stride_y,
        int stride_x,
        typename SUBNET
        >
    using cont = add_layer<cont_<num_filters,nr,nc,stride_y,stride_x>, SUBNET>;

// ----------------------------------------------------------------------------------------

    template <
        int scale_y, 
        int scale_x 
        >
    class upsample_
    {
    public:
        static_assert(scale_y >= 1, "upsampling scale factor can't be less than 1.");
        static_assert(scale_x >= 1, "upsampling scale factor can't be less than 1.");

        upsample_() 
        {
        }

        template <typename SUBNET>
        void setup (const SUBNET& /*sub*/)
        {
        }

        template <typename SUBNET>
        void forward(const SUBNET& sub, resizable_tensor& output)
        {
            output.set_size(
                sub.get_output().num_samples(),
                sub.get_output().k(),
                scale_y*sub.get_output().nr(),
                scale_x*sub.get_output().nc());
            tt::resize_bilinear(output, sub.get_output());
        } 

        template <typename SUBNET>
        void backward(const tensor& gradient_input, SUBNET& sub, tensor& /*params_grad*/)
        {
            tt::resize_bilinear_gradient(sub.get_gradient_input(), gradient_input);
        }

        inline dpoint map_input_to_output (dpoint p) const 
        { 
            p.x() = p.x()*scale_x;
            p.y() = p.y()*scale_y;
            return p; 
        }
        inline dpoint map_output_to_input (dpoint p) const 
        { 
            p.x() = p.x()/scale_x;
            p.y() = p.y()/scale_y;
            return p; 
        }

        const tensor& get_layer_params() const { return params; }
        tensor& get_layer_params() { return params; }

        friend void serialize(const upsample_& /*item*/, std::ostream& out)
        {
            serialize("upsample_", out);
            serialize(scale_y, out);
            serialize(scale_x, out);
        }

        friend void deserialize(upsample_& /*item*/, std::istream& in)
        {
            std::string version;
            deserialize(version, in);
            if (version != "upsample_")
                throw serialization_error("Unexpected version '"+version+"' found while deserializing dlib::upsample_.");

            int _scale_y;
            int _scale_x;
            deserialize(_scale_y, in);
            deserialize(_scale_x, in);
            if (_scale_y != scale_y || _scale_x != scale_x)
                throw serialization_error("Wrong scale found while deserializing dlib::upsample_");
        }

        friend std::ostream& operator<<(std::ostream& out, const upsample_& /*item*/)
        {
            out << "upsample\t ("
                << "scale_y="<<scale_y
                << ", scale_x="<<scale_x
                << ")";
            return out;
        }

        friend void to_xml(const upsample_& /*item*/, std::ostream& out)
        {
            out << "<upsample"
                << " scale_y='"<<scale_y<<"'"
                << " scale_x='"<<scale_x<<"'/>\n";
        }

    private:
        resizable_tensor params;
    };

    template <
        int scale,
        typename SUBNET
        >
    using upsample = add_layer<upsample_<scale,scale>, SUBNET>;

// ----------------------------------------------------------------------------------------

    template <
        long NR_, 
        long NC_
        >
    class resize_to_
    {
    public:
        static_assert(NR_ >= 1, "NR resize parameter can't be less than 1.");
        static_assert(NC_ >= 1, "NC resize parameter can't be less than 1.");
        
        resize_to_()
        {
        }
        
        template <typename SUBNET>
        void setup (const SUBNET& /*sub*/)
        {
        }
    
        template <typename SUBNET>
        void forward(const SUBNET& sub, resizable_tensor& output)
        {
            scale_y = (double)NR_/(double)sub.get_output().nr();
            scale_x = (double)NC_/(double)sub.get_output().nc();
            
            output.set_size(
                sub.get_output().num_samples(),
                sub.get_output().k(),
                NR_,
                NC_);
            tt::resize_bilinear(output, sub.get_output());
        } 
        
        template <typename SUBNET>
        void backward(const tensor& gradient_input, SUBNET& sub, tensor& /*params_grad*/)
        {
            tt::resize_bilinear_gradient(sub.get_gradient_input(), gradient_input);
        }
        
        inline dpoint map_input_to_output (dpoint p) const 
        { 
            p.x() = p.x()*scale_x;
            p.y() = p.y()*scale_y;
            return p; 
        }

        inline dpoint map_output_to_input (dpoint p) const 
        { 
            p.x() = p.x()/scale_x;
            p.y() = p.y()/scale_y;
            return p; 
        }
        
        const tensor& get_layer_params() const { return params; }
        tensor& get_layer_params() { return params; }
        
        friend void serialize(const resize_to_& item, std::ostream& out)
        {
            serialize("resize_to_", out);
            serialize(NR_, out);
            serialize(NC_, out);
            serialize(item.scale_y, out);
            serialize(item.scale_x, out);
        }
        
        friend void deserialize(resize_to_& item, std::istream& in)
        {
            std::string version;
            deserialize(version, in);
            if (version != "resize_to_")
                throw serialization_error("Unexpected version '"+version+"' found while deserializing dlib::resize_to_.");

            long _nr;
            long _nc;
            deserialize(_nr, in);
            deserialize(_nc, in);
            deserialize(item.scale_y, in);
            deserialize(item.scale_x, in);
            if (_nr != NR_ || _nc != NC_)
                throw serialization_error("Wrong size found while deserializing dlib::resize_to_");
        }
        
        friend std::ostream& operator<<(std::ostream& out, const resize_to_& /*item*/)
        {
            out << "resize_to ("
                << "nr=" << NR_
                << ", nc=" << NC_
                << ")";
            return out;
        }
        
        friend void to_xml(const resize_to_& /*item*/, std::ostream& out)
        {
            out << "<resize_to";
            out << " nr='" << NR_ << "'" ;
            out << " nc='" << NC_ << "'/>\n";
        }
    private:
        resizable_tensor params;
        double scale_y;
        double scale_x;
    
    };  // end of class resize_to_
    
    
    template <
        long NR,
        long NC,
        typename SUBNET
        >
    using resize_to = add_layer<resize_to_<NR,NC>, SUBNET>;
    
// ----------------------------------------------------------------------------------------

    template <
        long _nr,
        long _nc,
        int _stride_y,
        int _stride_x,
        int _padding_y = _stride_y!=1? 0 : _nr/2,
        int _padding_x = _stride_x!=1? 0 : _nc/2
        >
    class max_pool_
    {
        static_assert(_nr >= 0, "The number of rows in a filter must be >= 0");
        static_assert(_nc >= 0, "The number of columns in a filter must be >= 0");
        static_assert(_stride_y > 0, "The filter stride must be > 0");
        static_assert(_stride_x > 0, "The filter stride must be > 0");
        static_assert(0 <= _padding_y && ((_nr==0 && _padding_y == 0) || (_nr!=0 && _padding_y < _nr)), 
            "The padding must be smaller than the filter size, unless the filters size is 0.");
        static_assert(0 <= _padding_x && ((_nc==0 && _padding_x == 0) || (_nc!=0 && _padding_x < _nc)), 
            "The padding must be smaller than the filter size, unless the filters size is 0.");
    public:


        max_pool_(
        ) :
            padding_y_(_padding_y),
            padding_x_(_padding_x)
        {}

        long nr() const { return _nr; }
        long nc() const { return _nc; }
        long stride_y() const { return _stride_y; }
        long stride_x() const { return _stride_x; }
        long padding_y() const { return padding_y_; }
        long padding_x() const { return padding_x_; }

        inline dpoint map_input_to_output (
            dpoint p
        ) const
        {
            p.x() = (p.x()+padding_x()-nc()/2)/stride_x();
            p.y() = (p.y()+padding_y()-nr()/2)/stride_y();
            return p;
        }

        inline dpoint map_output_to_input (
            dpoint p
        ) const
        {
            p.x() = p.x()*stride_x() - padding_x() + nc()/2;
            p.y() = p.y()*stride_y() - padding_y() + nr()/2;
            return p;
        }

        max_pool_ (
            const max_pool_& item
        )  :
            padding_y_(item.padding_y_),
            padding_x_(item.padding_x_)
        {
            // this->mp is non-copyable so we have to write our own copy to avoid trying to
            // copy it and getting an error.
        }

        max_pool_& operator= (
            const max_pool_& item
        )
        {
            if (this == &item)
                return *this;

            padding_y_ = item.padding_y_;
            padding_x_ = item.padding_x_;

            // this->mp is non-copyable so we have to write our own copy to avoid trying to
            // copy it and getting an error.
            return *this;
        }

        template <typename SUBNET>
        void setup (const SUBNET& /*sub*/)
        {
        }

        template <typename SUBNET>
        void forward(const SUBNET& sub, resizable_tensor& output)
        {
            mp.setup_max_pooling(_nr!=0?_nr:sub.get_output().nr(), 
                                 _nc!=0?_nc:sub.get_output().nc(),
                                 _stride_y, _stride_x, padding_y_, padding_x_);

            mp(output, sub.get_output());
        } 

        template <typename SUBNET>
        void backward(const tensor& computed_output, const tensor& gradient_input, SUBNET& sub, tensor& /*params_grad*/)
        {
            mp.setup_max_pooling(_nr!=0?_nr:sub.get_output().nr(), 
                                 _nc!=0?_nc:sub.get_output().nc(),
                                 _stride_y, _stride_x, padding_y_, padding_x_);

            mp.get_gradient(gradient_input, computed_output, sub.get_output(), sub.get_gradient_input());
        }

        const tensor& get_layer_params() const { return params; }
        tensor& get_layer_params() { return params; }

        friend void serialize(const max_pool_& item, std::ostream& out)
        {
            serialize("max_pool_2", out);
            serialize(_nr, out);
            serialize(_nc, out);
            serialize(_stride_y, out);
            serialize(_stride_x, out);
            serialize(item.padding_y_, out);
            serialize(item.padding_x_, out);
        }

        friend void deserialize(max_pool_& item, std::istream& in)
        {
            std::string version;
            deserialize(version, in);
            long nr;
            long nc;
            int stride_y;
            int stride_x;
            if (version == "max_pool_2")
            {
                deserialize(nr, in);
                deserialize(nc, in);
                deserialize(stride_y, in);
                deserialize(stride_x, in);
                deserialize(item.padding_y_, in);
                deserialize(item.padding_x_, in);
            }
            else
            {
                throw serialization_error("Unexpected version '"+version+"' found while deserializing dlib::max_pool_.");
            }

            if (item.padding_y_ != _padding_y) throw serialization_error("Wrong padding_y found while deserializing dlib::max_pool_");
            if (item.padding_x_ != _padding_x) throw serialization_error("Wrong padding_x found while deserializing dlib::max_pool_");
            if (_nr != nr) throw serialization_error("Wrong nr found while deserializing dlib::max_pool_");
            if (_nc != nc) throw serialization_error("Wrong nc found while deserializing dlib::max_pool_");
            if (_stride_y != stride_y) throw serialization_error("Wrong stride_y found while deserializing dlib::max_pool_");
            if (_stride_x != stride_x) throw serialization_error("Wrong stride_x found while deserializing dlib::max_pool_");
        }

        friend std::ostream& operator<<(std::ostream& out, const max_pool_& item)
        {
            out << "max_pool ("
                << "nr="<<_nr
                << ", nc="<<_nc
                << ", stride_y="<<_stride_y
                << ", stride_x="<<_stride_x
                << ", padding_y="<<item.padding_y_
                << ", padding_x="<<item.padding_x_
                << ")";
            return out;
        }

        friend void to_xml(const max_pool_& item, std::ostream& out)
        {
            out << "<max_pool"
                << " nr='"<<_nr<<"'"
                << " nc='"<<_nc<<"'"
                << " stride_y='"<<_stride_y<<"'"
                << " stride_x='"<<_stride_x<<"'"
                << " padding_y='"<<item.padding_y_<<"'"
                << " padding_x='"<<item.padding_x_<<"'"
                << "/>\n";
        }


    private:


        tt::pooling mp;
        resizable_tensor params;

        int padding_y_;
        int padding_x_;
    };

    template <
        long nr,
        long nc,
        int stride_y,
        int stride_x,
        typename SUBNET
        >
    using max_pool = add_layer<max_pool_<nr,nc,stride_y,stride_x>, SUBNET>;

    template <
        typename SUBNET
        >
    using max_pool_everything = add_layer<max_pool_<0,0,1,1>, SUBNET>;

// ----------------------------------------------------------------------------------------

    template <
        long _nr,
        long _nc,
        int _stride_y,
        int _stride_x,
        int _padding_y = _stride_y!=1? 0 : _nr/2,
        int _padding_x = _stride_x!=1? 0 : _nc/2
        >
    class avg_pool_
    {
    public:
        static_assert(_nr >= 0, "The number of rows in a filter must be >= 0");
        static_assert(_nc >= 0, "The number of columns in a filter must be >= 0");
        static_assert(_stride_y > 0, "The filter stride must be > 0");
        static_assert(_stride_x > 0, "The filter stride must be > 0");
        static_assert(0 <= _padding_y && ((_nr==0 && _padding_y == 0) || (_nr!=0 && _padding_y < _nr)), 
            "The padding must be smaller than the filter size, unless the filters size is 0.");
        static_assert(0 <= _padding_x && ((_nc==0 && _padding_x == 0) || (_nc!=0 && _padding_x < _nc)), 
            "The padding must be smaller than the filter size, unless the filters size is 0.");

        avg_pool_(
        ) :
            padding_y_(_padding_y),
            padding_x_(_padding_x)
        {}

        long nr() const { return _nr; }
        long nc() const { return _nc; }
        long stride_y() const { return _stride_y; }
        long stride_x() const { return _stride_x; }
        long padding_y() const { return padding_y_; }
        long padding_x() const { return padding_x_; }

        inline dpoint map_input_to_output (
            dpoint p
        ) const
        {
            p.x() = (p.x()+padding_x()-nc()/2)/stride_x();
            p.y() = (p.y()+padding_y()-nr()/2)/stride_y();
            return p;
        }

        inline dpoint map_output_to_input (
            dpoint p
        ) const
        {
            p.x() = p.x()*stride_x() - padding_x() + nc()/2;
            p.y() = p.y()*stride_y() - padding_y() + nr()/2;
            return p;
        }

        avg_pool_ (
            const avg_pool_& item
        )  :
            padding_y_(item.padding_y_),
            padding_x_(item.padding_x_)
        {
            // this->ap is non-copyable so we have to write our own copy to avoid trying to
            // copy it and getting an error.
        }

        avg_pool_& operator= (
            const avg_pool_& item
        )
        {
            if (this == &item)
                return *this;

            padding_y_ = item.padding_y_;
            padding_x_ = item.padding_x_;

            // this->ap is non-copyable so we have to write our own copy to avoid trying to
            // copy it and getting an error.
            return *this;
        }

        template <typename SUBNET>
        void setup (const SUBNET& /*sub*/)
        {
        }

        template <typename SUBNET>
        void forward(const SUBNET& sub, resizable_tensor& output)
        {
            ap.setup_avg_pooling(_nr!=0?_nr:sub.get_output().nr(), 
                                 _nc!=0?_nc:sub.get_output().nc(),
                                 _stride_y, _stride_x, padding_y_, padding_x_);

            ap(output, sub.get_output());
        } 

        template <typename SUBNET>
        void backward(const tensor& computed_output, const tensor& gradient_input, SUBNET& sub, tensor& /*params_grad*/)
        {
            ap.setup_avg_pooling(_nr!=0?_nr:sub.get_output().nr(), 
                                 _nc!=0?_nc:sub.get_output().nc(),
                                 _stride_y, _stride_x, padding_y_, padding_x_);

            ap.get_gradient(gradient_input, computed_output, sub.get_output(), sub.get_gradient_input());
        }

        const tensor& get_layer_params() const { return params; }
        tensor& get_layer_params() { return params; }

        friend void serialize(const avg_pool_& item, std::ostream& out)
        {
            serialize("avg_pool_2", out);
            serialize(_nr, out);
            serialize(_nc, out);
            serialize(_stride_y, out);
            serialize(_stride_x, out);
            serialize(item.padding_y_, out);
            serialize(item.padding_x_, out);
        }

        friend void deserialize(avg_pool_& item, std::istream& in)
        {
            std::string version;
            deserialize(version, in);

            long nr;
            long nc;
            int stride_y;
            int stride_x;
            if (version == "avg_pool_2")
            {
                deserialize(nr, in);
                deserialize(nc, in);
                deserialize(stride_y, in);
                deserialize(stride_x, in);
                deserialize(item.padding_y_, in);
                deserialize(item.padding_x_, in);
            }
            else
            {
                throw serialization_error("Unexpected version '"+version+"' found while deserializing dlib::avg_pool_.");
            }

            if (item.padding_y_ != _padding_y) throw serialization_error("Wrong padding_y found while deserializing dlib::avg_pool_");
            if (item.padding_x_ != _padding_x) throw serialization_error("Wrong padding_x found while deserializing dlib::avg_pool_");
            if (_nr != nr) throw serialization_error("Wrong nr found while deserializing dlib::avg_pool_");
            if (_nc != nc) throw serialization_error("Wrong nc found while deserializing dlib::avg_pool_");
            if (_stride_y != stride_y) throw serialization_error("Wrong stride_y found while deserializing dlib::avg_pool_");
            if (_stride_x != stride_x) throw serialization_error("Wrong stride_x found while deserializing dlib::avg_pool_");
        }

        friend std::ostream& operator<<(std::ostream& out, const avg_pool_& item)
        {
            out << "avg_pool ("
                << "nr="<<_nr
                << ", nc="<<_nc
                << ", stride_y="<<_stride_y
                << ", stride_x="<<_stride_x
                << ", padding_y="<<item.padding_y_
                << ", padding_x="<<item.padding_x_
                << ")";
            return out;
        }

        friend void to_xml(const avg_pool_& item, std::ostream& out)
        {
            out << "<avg_pool"
                << " nr='"<<_nr<<"'"
                << " nc='"<<_nc<<"'"
                << " stride_y='"<<_stride_y<<"'"
                << " stride_x='"<<_stride_x<<"'"
                << " padding_y='"<<item.padding_y_<<"'"
                << " padding_x='"<<item.padding_x_<<"'"
                << "/>\n";
        }
    private:

        tt::pooling ap;
        resizable_tensor params;

        int padding_y_;
        int padding_x_;
    };

    template <
        long nr,
        long nc,
        int stride_y,
        int stride_x,
        typename SUBNET
        >
    using avg_pool = add_layer<avg_pool_<nr,nc,stride_y,stride_x>, SUBNET>;

    template <
        typename SUBNET
        >
    using avg_pool_everything = add_layer<avg_pool_<0,0,1,1>, SUBNET>;

// ----------------------------------------------------------------------------------------

    const double DEFAULT_LAYER_NORM_EPS = 1e-5;

    class layer_norm_
    {
    public:
        explicit layer_norm_(
            double eps_ = DEFAULT_LAYER_NORM_EPS
        ) :
            learning_rate_multiplier(1),
            weight_decay_multiplier(0),
            bias_learning_rate_multiplier(1),
            bias_weight_decay_multiplier(1),
            eps(eps_)
        {
        }

        double get_eps() const { return eps; }

        double get_learning_rate_multiplier () const  { return learning_rate_multiplier; }
        double get_weight_decay_multiplier () const   { return weight_decay_multiplier; }
        void set_learning_rate_multiplier(double val) { learning_rate_multiplier = val; }
        void set_weight_decay_multiplier(double val)  { weight_decay_multiplier  = val; }

        double get_bias_learning_rate_multiplier () const  { return bias_learning_rate_multiplier; }
        double get_bias_weight_decay_multiplier () const   { return bias_weight_decay_multiplier; }
        void set_bias_learning_rate_multiplier(double val) { bias_learning_rate_multiplier = val; }
        void set_bias_weight_decay_multiplier(double val)  { bias_weight_decay_multiplier  = val; }

        inline dpoint map_input_to_output (const dpoint& p) const { return p; }
        inline dpoint map_output_to_input (const dpoint& p) const { return p; }

        template <typename SUBNET>
        void setup (const SUBNET& sub)
        {
            gamma = alias_tensor(1, sub.get_output().k(), sub.get_output().nr(), sub.get_output().nc());
            beta = gamma;

            params.set_size(gamma.size()+beta.size());

            gamma(params,0) = 1;
            beta(params,gamma.size()) = 0;
        }

        template <typename SUBNET>
        void forward(const SUBNET& sub, resizable_tensor& output)
        {
            auto g = gamma(params,0);
            auto b = beta(params,gamma.size());
            tt::layer_normalize(eps, output, means, invstds, sub.get_output(), g, b);
        }

        template <typename SUBNET>
        void backward(const tensor& gradient_input, SUBNET& sub, tensor& params_grad)
        {
            auto g = gamma(params, 0);
            auto g_grad = gamma(params_grad, 0);
            auto b_grad = beta(params_grad, gamma.size());
            tt::layer_normalize_gradient(eps, gradient_input, means, invstds, sub.get_output(), g, sub.get_gradient_input(), g_grad, b_grad);
        }

        const tensor& get_layer_params() const { return params; };
        tensor& get_layer_params() { return params; };

        friend void serialize(const layer_norm_& item, std::ostream& out)
        {
            serialize("layer_norm_", out);
            serialize(item.params, out);
            serialize(item.gamma, out);
            serialize(item.beta, out);
            serialize(item.means, out);
            serialize(item.invstds, out);
            serialize(item.learning_rate_multiplier, out);
            serialize(item.weight_decay_multiplier, out);
            serialize(item.bias_learning_rate_multiplier, out);
            serialize(item.bias_weight_decay_multiplier, out);
            serialize(item.eps, out);
        }

        friend void deserialize(layer_norm_& item, std::istream& in)
        {
            std::string version;
            deserialize(version, in);
            if (version != "layer_norm_")
                throw serialization_error("Unexpected version '"+version+"' found while deserializing dlib::layer_norm_.");
            deserialize(item.params, in);
            deserialize(item.gamma, in);
            deserialize(item.beta, in);
            deserialize(item.means, in);
            deserialize(item.invstds, in);
            deserialize(item.learning_rate_multiplier, in);
            deserialize(item.weight_decay_multiplier, in);
            deserialize(item.bias_learning_rate_multiplier, in);
            deserialize(item.bias_weight_decay_multiplier, in);
            deserialize(item.eps, in);
        }

        friend std::ostream& operator<<(std::ostream& out, const layer_norm_& item)
        {
            out << "layer_norm";
            out << " eps="<<item.eps;
            out << " learning_rate_mult="<<item.learning_rate_multiplier;
            out << " weight_decay_mult="<<item.weight_decay_multiplier;
            out << " bias_learning_rate_mult="<<item.bias_learning_rate_multiplier;
            out << " bias_weight_decay_mult="<<item.bias_weight_decay_multiplier;
            return out;
        }

        friend void to_xml(const layer_norm_& item, std::ostream& out)
        {
            out << "<layer_norm";
            out << " eps='"<<item.eps<<"'";
            out << " learning_rate_mult='"<<item.learning_rate_multiplier<<"'";
            out << " weight_decay_mult='"<<item.weight_decay_multiplier<<"'";
            out << " bias_learning_rate_mult='"<<item.bias_learning_rate_multiplier<<"'";
            out << " bias_weight_decay_mult='"<<item.bias_weight_decay_multiplier<<"'";
            out << ">\n";
            out << mat(item.params);
            out << "</layer_norm>\n";
        }

    private:
        resizable_tensor params;
        alias_tensor gamma, beta;
        resizable_tensor means, invstds;
        double learning_rate_multiplier;
        double weight_decay_multiplier;
        double bias_learning_rate_multiplier;
        double bias_weight_decay_multiplier;
        double eps;
    };

    template <typename SUBNET>
    using layer_norm = add_layer<layer_norm_, SUBNET>;

// ----------------------------------------------------------------------------------------
    enum layer_mode
    {
        CONV_MODE = 0,
        FC_MODE = 1
    };

    const double DEFAULT_BATCH_NORM_EPS = 0.0001;

    template <
        layer_mode mode
        >
    class bn_
    {
    public:
        explicit bn_(
            unsigned long window_size,
            double eps_ = DEFAULT_BATCH_NORM_EPS
        ) : 
            num_updates(0), 
            running_stats_window_size(window_size),
            learning_rate_multiplier(1),
            weight_decay_multiplier(0),
            bias_learning_rate_multiplier(1),
            bias_weight_decay_multiplier(1),
            eps(eps_)
        {
            DLIB_CASSERT(window_size > 0, "The batch normalization running stats window size can't be 0.");
        }

        bn_() : bn_(100) {}

        layer_mode get_mode() const { return mode; }
        unsigned long get_running_stats_window_size () const { return running_stats_window_size; }
        void set_running_stats_window_size (unsigned long new_window_size ) 
        { 
            DLIB_CASSERT(new_window_size > 0, "The batch normalization running stats window size can't be 0.");
            running_stats_window_size = new_window_size; 
        }
        double get_eps() const { return eps; }

        double get_learning_rate_multiplier () const  { return learning_rate_multiplier; }
        double get_weight_decay_multiplier () const   { return weight_decay_multiplier; }
        void set_learning_rate_multiplier(double val) { learning_rate_multiplier = val; }
        void set_weight_decay_multiplier(double val)  { weight_decay_multiplier  = val; }

        double get_bias_learning_rate_multiplier () const  { return bias_learning_rate_multiplier; }
        double get_bias_weight_decay_multiplier () const   { return bias_weight_decay_multiplier; }
        void set_bias_learning_rate_multiplier(double val) { bias_learning_rate_multiplier = val; }
        void set_bias_weight_decay_multiplier(double val)  { bias_weight_decay_multiplier  = val; }

        inline dpoint map_input_to_output (const dpoint& p) const { return p; }
        inline dpoint map_output_to_input (const dpoint& p) const { return p; }


        template <typename SUBNET>
        void setup (const SUBNET& sub)
        {
            if (mode == FC_MODE)
            {
                gamma = alias_tensor(1,
                                sub.get_output().k(),
                                sub.get_output().nr(),
                                sub.get_output().nc());
            }
            else
            {
                gamma = alias_tensor(1, sub.get_output().k());
            }
            beta = gamma;

            params.set_size(gamma.size()+beta.size());

            gamma(params,0) = 1;
            beta(params,gamma.size()) = 0;

            running_means.copy_size(gamma(params,0));
            running_variances.copy_size(gamma(params,0));
            running_means = 0;
            running_variances = 1;
            num_updates = 0;
        }

        template <typename SUBNET>
        void forward(const SUBNET& sub, resizable_tensor& output)
        {
            auto g = gamma(params,0);
            auto b = beta(params,gamma.size());
            if (sub.get_output().num_samples() > 1)
            {
                const double decay = 1.0 - num_updates/(num_updates+1.0);
                ++num_updates;
                if (num_updates > running_stats_window_size)
                    num_updates = running_stats_window_size;

                if (mode == FC_MODE)
                    tt::batch_normalize(eps, output, means, invstds, decay, running_means, running_variances, sub.get_output(), g, b);
                else 
                    tt::batch_normalize_conv(eps, output, means, invstds, decay, running_means, running_variances, sub.get_output(), g, b);
            }
            else // we are running in testing mode so we just linearly scale the input tensor.
            {
                if (mode == FC_MODE)
                    tt::batch_normalize_inference(eps, output, sub.get_output(), g, b, running_means, running_variances);
                else
                    tt::batch_normalize_conv_inference(eps, output, sub.get_output(), g, b, running_means, running_variances);
            }
        } 

        template <typename SUBNET>
        void backward(const tensor& gradient_input, SUBNET& sub, tensor& params_grad)
        {
            auto g = gamma(params,0);
            auto g_grad = gamma(params_grad, 0);
            auto b_grad = beta(params_grad, gamma.size());
            if (mode == FC_MODE)
                tt::batch_normalize_gradient(eps, gradient_input, means, invstds, sub.get_output(), g, sub.get_gradient_input(), g_grad, b_grad );
            else
                tt::batch_normalize_conv_gradient(eps, gradient_input, means, invstds, sub.get_output(), g, sub.get_gradient_input(), g_grad, b_grad );
        }

        const tensor& get_layer_params() const { return params; }
        tensor& get_layer_params() { return params; }

        friend void serialize(const bn_& item, std::ostream& out)
        {
            if (mode == CONV_MODE)
                serialize("bn_con2", out);
            else // if FC_MODE
                serialize("bn_fc2", out);
            serialize(item.params, out);
            serialize(item.gamma, out);
            serialize(item.beta, out);
            serialize(item.means, out);
            serialize(item.invstds, out);
            serialize(item.running_means, out);
            serialize(item.running_variances, out);
            serialize(item.num_updates, out);
            serialize(item.running_stats_window_size, out);
            serialize(item.learning_rate_multiplier, out);
            serialize(item.weight_decay_multiplier, out);
            serialize(item.bias_learning_rate_multiplier, out);
            serialize(item.bias_weight_decay_multiplier, out);
            serialize(item.eps, out);
        }

        friend void deserialize(bn_& item, std::istream& in)
        {
            std::string version;
            deserialize(version, in);
            if (mode == CONV_MODE) 
            {
                if (version != "bn_con2")
                    throw serialization_error("Unexpected version '"+version+"' found while deserializing dlib::bn_.");
            }
            else // must be in FC_MODE
            {
                if (version != "bn_fc2")
                    throw serialization_error("Unexpected version '"+version+"' found while deserializing dlib::bn_.");
            }

            deserialize(item.params, in);
            deserialize(item.gamma, in);
            deserialize(item.beta, in);
            deserialize(item.means, in);
            deserialize(item.invstds, in);
            deserialize(item.running_means, in);
            deserialize(item.running_variances, in);
            deserialize(item.num_updates, in);
            deserialize(item.running_stats_window_size, in);
            deserialize(item.learning_rate_multiplier, in);
            deserialize(item.weight_decay_multiplier, in);
            deserialize(item.bias_learning_rate_multiplier, in);
            deserialize(item.bias_weight_decay_multiplier, in);
            deserialize(item.eps, in);
        }

        friend std::ostream& operator<<(std::ostream& out, const bn_& item)
        {
            if (mode == CONV_MODE)
                out << "bn_con  ";
            else
                out << "bn_fc   ";
            out << " eps="<<item.eps;
            out << " running_stats_window_size="<<item.running_stats_window_size;
            out << " learning_rate_mult="<<item.learning_rate_multiplier;
            out << " weight_decay_mult="<<item.weight_decay_multiplier;
            out << " bias_learning_rate_mult="<<item.bias_learning_rate_multiplier;
            out << " bias_weight_decay_mult="<<item.bias_weight_decay_multiplier;
            return out;
        }

        friend void to_xml(const bn_& item, std::ostream& out)
        {
            if (mode==CONV_MODE)
                out << "<bn_con";
            else
                out << "<bn_fc";

            out << " eps='"<<item.eps<<"'";
            out << " running_stats_window_size='"<<item.running_stats_window_size<<"'";
            out << " learning_rate_mult='"<<item.learning_rate_multiplier<<"'";
            out << " weight_decay_mult='"<<item.weight_decay_multiplier<<"'";
            out << " bias_learning_rate_mult='"<<item.bias_learning_rate_multiplier<<"'";
            out << " bias_weight_decay_mult='"<<item.bias_weight_decay_multiplier<<"'";
            out << ">\n";

            out << mat(item.params);

            if (mode==CONV_MODE)
                out << "</bn_con>\n";
            else
                out << "</bn_fc>\n";
        }

    private:

        friend class affine_;

        resizable_tensor params;
        alias_tensor gamma, beta;
        resizable_tensor means, running_means;
        resizable_tensor invstds, running_variances;
        unsigned long num_updates;
        unsigned long running_stats_window_size;
        double learning_rate_multiplier;
        double weight_decay_multiplier;
        double bias_learning_rate_multiplier;
        double bias_weight_decay_multiplier;
        double eps;
    };

    template <typename SUBNET>
    using bn_con = add_layer<bn_<CONV_MODE>, SUBNET>;
    template <typename SUBNET>
    using bn_fc = add_layer<bn_<FC_MODE>, SUBNET>;

// ----------------------------------------------------------------------------------------

    enum fc_bias_mode
    {
        FC_HAS_BIAS = 0,
        FC_NO_BIAS = 1
    };

    struct num_fc_outputs
    {
        num_fc_outputs(unsigned long n) : num_outputs(n) {}
        unsigned long num_outputs;
    };

    template <
        unsigned long num_outputs_,
        fc_bias_mode bias_mode
        >
    class fc_
    {
        static_assert(num_outputs_ > 0, "The number of outputs from a fc_ layer must be > 0");

    public:
        fc_(num_fc_outputs o) : num_outputs(o.num_outputs), num_inputs(0),
            learning_rate_multiplier(1),
            weight_decay_multiplier(1),
            bias_learning_rate_multiplier(1),
            bias_weight_decay_multiplier(0),
            use_bias(true)
        {}

        fc_() : fc_(num_fc_outputs(num_outputs_)) {}

        double get_learning_rate_multiplier () const  { return learning_rate_multiplier; }
        double get_weight_decay_multiplier () const   { return weight_decay_multiplier; }
        void set_learning_rate_multiplier(double val) { learning_rate_multiplier = val; }
        void set_weight_decay_multiplier(double val)  { weight_decay_multiplier  = val; }

        double get_bias_learning_rate_multiplier () const  { return bias_learning_rate_multiplier; }
        double get_bias_weight_decay_multiplier () const   { return bias_weight_decay_multiplier; }
        void set_bias_learning_rate_multiplier(double val) { bias_learning_rate_multiplier = val; }
        void set_bias_weight_decay_multiplier(double val)  { bias_weight_decay_multiplier  = val; }
        void disable_bias() { use_bias = false; }
        bool bias_is_disabled() const { return !use_bias; }

        unsigned long get_num_outputs (
        ) const { return num_outputs; }

        void set_num_outputs(long num) 
        {
            DLIB_CASSERT(num > 0);
            if (num != (long)num_outputs)
            {
                DLIB_CASSERT(get_layer_params().size() == 0, 
                    "You can't change the number of filters in fc_ if the parameter tensor has already been allocated.");
                num_outputs = num;
            }
        }

        fc_bias_mode get_bias_mode (
        ) const { return bias_mode; }

        template <typename SUBNET>
        void setup (const SUBNET& sub)
        {
            num_inputs = sub.get_output().nr()*sub.get_output().nc()*sub.get_output().k();
            if (bias_mode == FC_HAS_BIAS && use_bias)
                params.set_size(num_inputs+1, num_outputs);
            else
                params.set_size(num_inputs, num_outputs);

            dlib::rand rnd(std::rand());
            randomize_parameters(params, num_inputs+num_outputs, rnd);

            weights = alias_tensor(num_inputs, num_outputs);

            if (bias_mode == FC_HAS_BIAS && use_bias)
            {
                biases = alias_tensor(1,num_outputs);
                // set the initial bias values to zero
                biases(params,weights.size()) = 0;
            }
        }

        template <typename SUBNET>
        void forward(const SUBNET& sub, resizable_tensor& output)
        {
            DLIB_CASSERT((long)num_inputs == sub.get_output().nr()*sub.get_output().nc()*sub.get_output().k(),
                "The size of the input tensor to this fc layer doesn't match the size the fc layer was trained with.");
            output.set_size(sub.get_output().num_samples(), num_outputs);

            auto w = weights(params, 0);
            tt::gemm(0,output, 1,sub.get_output(),false, w,false);
            if (bias_mode == FC_HAS_BIAS && use_bias)
            {
                auto b = biases(params, weights.size());
                tt::add(1,output,1,b);
            }
        } 

        template <typename SUBNET>
        void backward(const tensor& gradient_input, SUBNET& sub, tensor& params_grad)
        {
            // no point computing the parameter gradients if they won't be used.
            if (learning_rate_multiplier != 0)
            {
                // compute the gradient of the weight parameters.  
                auto pw = weights(params_grad, 0);
                tt::gemm(0,pw, 1,sub.get_output(),true, gradient_input,false);

                if (bias_mode == FC_HAS_BIAS && use_bias)
                {
                    // compute the gradient of the bias parameters.  
                    auto pb = biases(params_grad, weights.size());
                    tt::assign_bias_gradient(pb, gradient_input);
                }
            }

            // compute the gradient for the data
            auto w = weights(params, 0);
            tt::gemm(1,sub.get_gradient_input(), 1,gradient_input,false, w,true);
        }

        alias_tensor_instance get_weights()
        {
            return weights(params, 0);
        }

        alias_tensor_const_instance get_weights() const
        {
            return weights(params, 0);
        }

        alias_tensor_instance get_biases()
        {
            static_assert(bias_mode == FC_HAS_BIAS, "This fc_ layer doesn't have a bias vector "
                "to be retrieved, as per template parameter 'bias_mode'.");
            return biases(params, weights.size());
        }

        alias_tensor_const_instance get_biases() const
        {
            static_assert(bias_mode == FC_HAS_BIAS, "This fc_ layer doesn't have a bias vector "
                "to be retrieved, as per template parameter 'bias_mode'.");
            return biases(params, weights.size());
        }

        const tensor& get_layer_params() const { return params; }
        tensor& get_layer_params() { return params; }

        friend void serialize(const fc_& item, std::ostream& out)
        {
            serialize("fc_3", out);
            serialize(item.num_outputs, out);
            serialize(item.num_inputs, out);
            serialize(item.params, out);
            serialize(item.weights, out);
            serialize(item.biases, out);
            serialize((int)bias_mode, out);
            serialize(item.learning_rate_multiplier, out);
            serialize(item.weight_decay_multiplier, out);
            serialize(item.bias_learning_rate_multiplier, out);
            serialize(item.bias_weight_decay_multiplier, out);
            serialize(item.use_bias, out);
        }

        friend void deserialize(fc_& item, std::istream& in)
        {
            std::string version;
            deserialize(version, in);
            if (version == "fc_2" || version == "fc_3")
            {
                deserialize(item.num_outputs, in);
                deserialize(item.num_inputs, in);
                deserialize(item.params, in);
                deserialize(item.weights, in);
                deserialize(item.biases, in);
                int bmode = 0;
                deserialize(bmode, in);
                if (bias_mode != (fc_bias_mode)bmode) throw serialization_error("Wrong fc_bias_mode found while deserializing dlib::fc_");
                deserialize(item.learning_rate_multiplier, in);
                deserialize(item.weight_decay_multiplier, in);
                deserialize(item.bias_learning_rate_multiplier, in);
                deserialize(item.bias_weight_decay_multiplier, in);
                if (version == "fc_3")
                {
                    deserialize(item.use_bias, in);
                }
            }
            else
            {
                throw serialization_error("Unexpected version '"+version+"' found while deserializing dlib::fc_.");
            }
        }

        friend std::ostream& operator<<(std::ostream& out, const fc_& item)
        {
            if (bias_mode == FC_HAS_BIAS)
            {
                out << "fc\t ("
                    << "num_outputs="<<item.num_outputs
                    << ")";
                out << " learning_rate_mult="<<item.learning_rate_multiplier;
                out << " weight_decay_mult="<<item.weight_decay_multiplier;
                if (item.use_bias)
                {
                    out << " bias_learning_rate_mult="<<item.bias_learning_rate_multiplier;
                    out << " bias_weight_decay_mult="<<item.bias_weight_decay_multiplier;
                }
                else
                {
                    out << " use_bias=false";
                }
            }
            else
            {
                out << "fc_no_bias ("
                    << "num_outputs="<<item.num_outputs
                    << ")";
                out << " learning_rate_mult="<<item.learning_rate_multiplier;
                out << " weight_decay_mult="<<item.weight_decay_multiplier;
            }
            return out;
        }

        friend void to_xml(const fc_& item, std::ostream& out)
        {
            if (bias_mode==FC_HAS_BIAS)
            {
                out << "<fc"
                    << " num_outputs='"<<item.num_outputs<<"'"
                    << " learning_rate_mult='"<<item.learning_rate_multiplier<<"'"
                    << " weight_decay_mult='"<<item.weight_decay_multiplier<<"'"
                    << " bias_learning_rate_mult='"<<item.bias_learning_rate_multiplier<<"'"
                    << " bias_weight_decay_mult='"<<item.bias_weight_decay_multiplier<<"'"
                    << " use_bias='"<<(item.use_bias?"true":"false")<<"'>\n";
                out << mat(item.params);
                out << "</fc>\n";
            }
            else
            {
                out << "<fc_no_bias"
                    << " num_outputs='"<<item.num_outputs<<"'"
                    << " learning_rate_mult='"<<item.learning_rate_multiplier<<"'"
                    << " weight_decay_mult='"<<item.weight_decay_multiplier<<"'";
                out << ">\n";
                out << mat(item.params);
                out << "</fc_no_bias>\n";
            }
        }

    private:

        unsigned long num_outputs;
        unsigned long num_inputs;
        resizable_tensor params;
        alias_tensor weights, biases;
        double learning_rate_multiplier;
        double weight_decay_multiplier;
        double bias_learning_rate_multiplier;
        double bias_weight_decay_multiplier;
        bool use_bias;
    };

    template <
        unsigned long num_outputs,
        typename SUBNET
        >
    using fc = add_layer<fc_<num_outputs,FC_HAS_BIAS>, SUBNET>;

    template <
        unsigned long num_outputs,
        typename SUBNET
        >
    using fc_no_bias = add_layer<fc_<num_outputs,FC_NO_BIAS>, SUBNET>;

// ----------------------------------------------------------------------------------------

    class dropout_
    {
    public:
        explicit dropout_(
            float drop_rate_ = 0.5
        ) :
            drop_rate(drop_rate_),
            rnd(std::rand())
        {
            DLIB_CASSERT(0 <= drop_rate && drop_rate <= 1);
        }

        // We have to add a copy constructor and assignment operator because the rnd object
        // is non-copyable.
        dropout_(
            const dropout_& item
        ) : drop_rate(item.drop_rate), mask(item.mask), rnd(std::rand())
        {}

        dropout_& operator= (
            const dropout_& item
        )
        {
            if (this == &item)
                return *this;

            drop_rate = item.drop_rate;
            mask = item.mask;
            return *this;
        }

        float get_drop_rate (
        ) const { return drop_rate; }

        template <typename SUBNET>
        void setup (const SUBNET& /*sub*/)
        {
        }

        void forward_inplace(const tensor& input, tensor& output)
        {
            // create a random mask and use it to filter the data
            mask.copy_size(input);
            rnd.fill_uniform(mask);
            tt::threshold(mask, drop_rate);
            tt::multiply(false, output, input, mask);
        } 

        void backward_inplace(
            const tensor& gradient_input, 
            tensor& data_grad, 
            tensor& /*params_grad*/
        )
        {
            if (is_same_object(gradient_input, data_grad))
                tt::multiply(false, data_grad, mask, gradient_input);
            else
                tt::multiply(true, data_grad, mask, gradient_input);
        }

        inline dpoint map_input_to_output (const dpoint& p) const { return p; }
        inline dpoint map_output_to_input (const dpoint& p) const { return p; }

        const tensor& get_layer_params() const { return params; }
        tensor& get_layer_params() { return params; }

        friend void serialize(const dropout_& item, std::ostream& out)
        {
            serialize("dropout_", out);
            serialize(item.drop_rate, out);
            serialize(item.mask, out);
        }

        friend void deserialize(dropout_& item, std::istream& in)
        {
            std::string version;
            deserialize(version, in);
            if (version != "dropout_")
                throw serialization_error("Unexpected version '"+version+"' found while deserializing dlib::dropout_.");
            deserialize(item.drop_rate, in);
            deserialize(item.mask, in);
        }

        void clean(
        ) 
        {
            mask.clear();
        }

        friend std::ostream& operator<<(std::ostream& out, const dropout_& item)
        {
            out << "dropout\t ("
                << "drop_rate="<<item.drop_rate
                << ")";
            return out;
        }

        friend void to_xml(const dropout_& item, std::ostream& out)
        {
            out << "<dropout"
                << " drop_rate='"<<item.drop_rate<<"'";
            out << "/>\n";
        }

    private:
        float drop_rate;
        resizable_tensor mask;

        tt::tensor_rand rnd;
        resizable_tensor params; // unused
    };


    template <typename SUBNET>
    using dropout = add_layer<dropout_, SUBNET>;

// ----------------------------------------------------------------------------------------

    class multiply_
    {
    public:
        explicit multiply_(
            float val_ = 0.5
        ) :
            val(val_)
        {
        }

        multiply_ (
            const dropout_& item
        ) : val(1-item.get_drop_rate()) {}

        float get_multiply_value (
        ) const { return val; }

        template <typename SUBNET>
        void setup (const SUBNET& /*sub*/)
        {
        }

        void forward_inplace(const tensor& input, tensor& output)
        {
            tt::affine_transform(output, input, val);
        } 

        inline dpoint map_input_to_output (const dpoint& p) const { return p; }
        inline dpoint map_output_to_input (const dpoint& p) const { return p; }

        void backward_inplace(
            const tensor& gradient_input, 
            tensor& data_grad, 
            tensor& /*params_grad*/
        )
        {
            if (is_same_object(gradient_input, data_grad))
                tt::affine_transform(data_grad, gradient_input, val);
            else
                tt::affine_transform(data_grad, data_grad, gradient_input, 1, val);
        }

        const tensor& get_layer_params() const { return params; }
        tensor& get_layer_params() { return params; }

        friend void serialize(const multiply_& item, std::ostream& out)
        {
            serialize("multiply_", out);
            serialize(item.val, out);
        }

        friend void deserialize(multiply_& item, std::istream& in)
        {
            std::string version;
            deserialize(version, in);
            if (version == "dropout_")
            {
                // Since we can build a multiply_ from a dropout_ we check if that's what
                // is in the stream and if so then just convert it right here.
                unserialize sin(version, in);
                dropout_ temp;
                deserialize(temp, sin);
                item = temp;
                return;
            }

            if (version != "multiply_")
                throw serialization_error("Unexpected version '"+version+"' found while deserializing dlib::multiply_.");
            deserialize(item.val, in);
        }

        friend std::ostream& operator<<(std::ostream& out, const multiply_& item)
        {
            out << "multiply ("
                << "val="<<item.val
                << ")";
            return out;
        }

        friend void to_xml(const multiply_& item, std::ostream& out)
        {
            out << "<multiply"
                << " val='"<<item.val<<"'";
            out << "/>\n";
        }
    private:
        float val;
        resizable_tensor params; // unused
    };

    template <typename SUBNET>
    using multiply = add_layer<multiply_, SUBNET>;

// ----------------------------------------------------------------------------------------

    class affine_
    {
    public:
        affine_(
        ) : mode(FC_MODE)
        {
        }

        affine_(
            layer_mode mode_
        ) : mode(mode_)
        {
        }

        template <
            layer_mode bnmode
            >
        affine_(
            const bn_<bnmode>& item
        )
        {
            gamma = item.gamma;
            beta = item.beta;
            mode = bnmode;

            params.copy_size(item.params);

            auto g = gamma(params,0);
            auto b = beta(params,gamma.size());

            resizable_tensor temp(item.params);
            auto sg = gamma(temp,0);
            auto sb = beta(temp,gamma.size());

            g = pointwise_divide(mat(sg), sqrt(mat(item.running_variances)+item.get_eps()));
            b = mat(sb) - pointwise_multiply(mat(g), mat(item.running_means));
        }

        layer_mode get_mode() const { return mode; }

        void disable()
        {
            params.clear();
            disabled = true;
        }

        bool is_disabled() const { return disabled; }

        inline dpoint map_input_to_output (const dpoint& p) const { return p; }
        inline dpoint map_output_to_input (const dpoint& p) const { return p; }

        template <typename SUBNET>
        void setup (const SUBNET& sub)
        {
            if (disabled)
                return;

            if (mode == FC_MODE)
            {
                gamma = alias_tensor(1,
                                sub.get_output().k(),
                                sub.get_output().nr(),
                                sub.get_output().nc());
            }
            else
            {
                gamma = alias_tensor(1, sub.get_output().k());
            }
            beta = gamma;

            params.set_size(gamma.size()+beta.size());

            gamma(params,0) = 1;
            beta(params,gamma.size()) = 0;
        }

        void forward_inplace(const tensor& input, tensor& output)
        {
            if (disabled)
                return;

            auto g = gamma(params,0);
            auto b = beta(params,gamma.size());
            if (mode == FC_MODE)
                tt::affine_transform(output, input, g, b);
            else
                tt::affine_transform_conv(output, input, g, b);
        } 

        void backward_inplace(
            const tensor& gradient_input, 
            tensor& data_grad, 
            tensor& /*params_grad*/
        )
        {
            if (disabled)
                return;

            auto g = gamma(params,0);
            auto b = beta(params,gamma.size());

            // We are computing the gradient of dot(gradient_input, computed_output*g + b)
            if (mode == FC_MODE)
            {
                if (is_same_object(gradient_input, data_grad))
                    tt::multiply(false, data_grad, gradient_input, g);
                else
                    tt::multiply(true, data_grad, gradient_input, g);
            }
            else
            {
                if (is_same_object(gradient_input, data_grad))
                    tt::multiply_conv(false, data_grad, gradient_input, g);
                else
                    tt::multiply_conv(true, data_grad, gradient_input, g);
            }
        }

        alias_tensor_instance get_gamma() { return gamma(params, 0); };
        alias_tensor_const_instance get_gamma() const { return gamma(params, 0); };

        alias_tensor_instance get_beta() { return beta(params, gamma.size()); };
        alias_tensor_const_instance get_beta() const { return beta(params, gamma.size()); };

        const tensor& get_layer_params() const { return empty_params; }
        tensor& get_layer_params() { return empty_params; }

        friend void serialize(const affine_& item, std::ostream& out)
        {
            serialize("affine_2", out);
            serialize(item.params, out);
            serialize(item.gamma, out);
            serialize(item.beta, out);
            serialize((int)item.mode, out);
            serialize(item.disabled, out);
        }

        friend void deserialize(affine_& item, std::istream& in)
        {
            std::string version;
            deserialize(version, in);
            if (version == "bn_con2")
            {
                // Since we can build an affine_ from a bn_ we check if that's what is in
                // the stream and if so then just convert it right here.
                unserialize sin(version, in);
                bn_<CONV_MODE> temp;
                deserialize(temp, sin);
                item = temp;
                return;
            }
            else if (version == "bn_fc2")
            {
                // Since we can build an affine_ from a bn_ we check if that's what is in
                // the stream and if so then just convert it right here.
                unserialize sin(version, in);
                bn_<FC_MODE> temp;
                deserialize(temp, sin);
                item = temp;
                return;
            }

            if (version != "affine_" && version != "affine_2")
                throw serialization_error("Unexpected version '"+version+"' found while deserializing dlib::affine_.");
            deserialize(item.params, in);
            deserialize(item.gamma, in);
            deserialize(item.beta, in);
            int mode;
            deserialize(mode, in);
            item.mode = (layer_mode)mode;
            if (version == "affine_2")
                deserialize(item.disabled, in);
        }

        friend std::ostream& operator<<(std::ostream& out, const affine_& item)
        {
            out << "affine";
            if (item.disabled)
                out << "\t (disabled)";
            return out;
        }

        friend void to_xml(const affine_& item, std::ostream& out)
        {
            if (item.mode==CONV_MODE)
                out << "<affine_con";
            else
                out << "<affine_fc";
            if (item.disabled)
                out << " disabled='"<< std::boolalpha << item.disabled << "'";
            out << ">\n";
            out << mat(item.params);

            if (item.mode==CONV_MODE)
                out << "</affine_con>\n";
            else
                out << "</affine_fc>\n";
        }

    private:
        resizable_tensor params, empty_params; 
        alias_tensor gamma, beta;
        layer_mode mode;
        bool disabled = false;
    };

    template <typename SUBNET>
    using affine = add_layer<affine_, SUBNET>;

// ----------------------------------------------------------------------------------------

    template <
        template<typename> class tag
        >
    class add_prev_
    {
    public:
        const static unsigned long id = tag_id<tag>::id;

        add_prev_() 
        {
        }

        template <typename SUBNET>
        void setup (const SUBNET& /*sub*/)
        {
        }

        template <typename SUBNET>
        void forward(const SUBNET& sub, resizable_tensor& output)
        {
            auto&& t1 = sub.get_output();
            auto&& t2 = layer<tag>(sub).get_output();
            output.set_size(std::max(t1.num_samples(),t2.num_samples()),
                            std::max(t1.k(),t2.k()),
                            std::max(t1.nr(),t2.nr()),
                            std::max(t1.nc(),t2.nc()));
            tt::add(output, t1, t2);
        }

        template <typename SUBNET>
        void backward(const tensor& gradient_input, SUBNET& sub, tensor& /*params_grad*/)
        {
            // The gradient just flows backwards to the two layers that forward() added
            // together.
            tt::add(sub.get_gradient_input(), sub.get_gradient_input(), gradient_input);
            tt::add(layer<tag>(sub).get_gradient_input(), layer<tag>(sub).get_gradient_input(), gradient_input);
        }

        const tensor& get_layer_params() const { return params; }
        tensor& get_layer_params() { return params; }

        inline dpoint map_input_to_output (const dpoint& p) const { return p; }
        inline dpoint map_output_to_input (const dpoint& p) const { return p; }

        friend void serialize(const add_prev_& /*item*/, std::ostream& out)
        {
            serialize("add_prev_", out);
        }

        friend void deserialize(add_prev_& /*item*/, std::istream& in)
        {
            std::string version;
            deserialize(version, in);
            if (version != "add_prev_")
                throw serialization_error("Unexpected version '"+version+"' found while deserializing dlib::add_prev_.");
        }
        friend std::ostream& operator<<(std::ostream& out, const add_prev_& /*item*/)
        {
            out << "add_prev"<<id;
            return out;
        }

        friend void to_xml(const add_prev_& /*item*/, std::ostream& out)
        {
            out << "<add_prev tag='"<<id<<"'/>\n";
        }

    private:
        resizable_tensor params;
    };

    template <
        template<typename> class tag,
        typename SUBNET
        >
    using add_prev = add_layer<add_prev_<tag>, SUBNET>;

    template <typename SUBNET> using add_prev1  = add_prev<tag1, SUBNET>;
    template <typename SUBNET> using add_prev2  = add_prev<tag2, SUBNET>;
    template <typename SUBNET> using add_prev3  = add_prev<tag3, SUBNET>;
    template <typename SUBNET> using add_prev4  = add_prev<tag4, SUBNET>;
    template <typename SUBNET> using add_prev5  = add_prev<tag5, SUBNET>;
    template <typename SUBNET> using add_prev6  = add_prev<tag6, SUBNET>;
    template <typename SUBNET> using add_prev7  = add_prev<tag7, SUBNET>;
    template <typename SUBNET> using add_prev8  = add_prev<tag8, SUBNET>;
    template <typename SUBNET> using add_prev9  = add_prev<tag9, SUBNET>;
    template <typename SUBNET> using add_prev10 = add_prev<tag10, SUBNET>;

    using add_prev1_  = add_prev_<tag1>;
    using add_prev2_  = add_prev_<tag2>;
    using add_prev3_  = add_prev_<tag3>;
    using add_prev4_  = add_prev_<tag4>;
    using add_prev5_  = add_prev_<tag5>;
    using add_prev6_  = add_prev_<tag6>;
    using add_prev7_  = add_prev_<tag7>;
    using add_prev8_  = add_prev_<tag8>;
    using add_prev9_  = add_prev_<tag9>;
    using add_prev10_ = add_prev_<tag10>;

// ----------------------------------------------------------------------------------------

    template <
        template<typename> class tag
        >
    class concat_prev_
    {
    public:
        const static unsigned long id = tag_id<tag>::id;

        concat_prev_() 
        {
        }

        template <typename SUBNET>
        void setup (const SUBNET& /*sub*/)
        {
        }

        template <typename SUBNET>
        void forward(const SUBNET& sub, resizable_tensor& output)
        {
            auto&& t1 = sub.get_output();
            auto&& t2 = layer<tag>(sub).get_output();

            DLIB_CASSERT(t1.num_samples() == t2.num_samples());

            output.set_size(t2.num_samples(),
                            t1.k() + t2.k(),
                            t2.nr(),
                            t2.nc());

            if (t1.nr() != t2.nr() || t1.nc() != t2.nc())
            {
                // resize t1 to size of t2 - TODO: try to optimize this maybe?
                dlib::resizable_tensor temp;
                temp.set_size(t1.num_samples(), t1.k(), t2.nr(), t2.nc());
                tt::resize_bilinear(temp, t1);
                tt::copy_tensor(false, output, 0, temp, 0, t1.k());
            }
            else
            {
                tt::copy_tensor(false, output, 0, t1, 0, t1.k());
            }

            tt::copy_tensor(false, output, t1.k(), t2, 0, t2.k());
        }

        template <typename SUBNET>
        void backward(const tensor& gradient_input, SUBNET& sub, tensor& /*params_grad*/)
        {
            auto& t1 = sub.get_gradient_input();
            auto& t2 = layer<tag>(sub).get_gradient_input();

            DLIB_CASSERT(t1.k() + t2.k() == gradient_input.k());

            tt::copy_tensor(true, t1, 0, gradient_input, 0, t1.k());
            tt::copy_tensor(true, t2, 0, gradient_input, t1.k(), t2.k());
        }

        const tensor& get_layer_params() const { return params; }
        tensor& get_layer_params() { return params; }

        inline dpoint map_input_to_output (const dpoint& p) const { return p; }
        inline dpoint map_output_to_input (const dpoint& p) const { return p; }

        friend void serialize(const concat_prev_& , std::ostream& out)
        {
            serialize("concat_prev_", out);
        }

        friend void deserialize(concat_prev_& , std::istream& in)
        {
            std::string version;
            deserialize(version, in);
            if (version != "concat_prev_")
                throw serialization_error("Unexpected version '"+version+"' found while deserializing dlib::concat_prev_.");
        }

        friend std::ostream& operator<<(std::ostream& out, const concat_prev_& item)
        {
            out << "concat_prev"<<id;
            return out;
        }

        friend void to_xml(const concat_prev_& item, std::ostream& out)
        {
            out << "<concat_prev tag='"<<id<<"'/>\n";
        }

    private:
        resizable_tensor params;
    };

    template <
        template<typename> class tag,
        typename SUBNET
        >
    using concat_prev = add_layer<concat_prev_<tag>, SUBNET>;

    template <typename SUBNET> using concat_prev1  = concat_prev<tag1, SUBNET>;
    template <typename SUBNET> using concat_prev2  = concat_prev<tag2, SUBNET>;
    template <typename SUBNET> using concat_prev3  = concat_prev<tag3, SUBNET>;
    template <typename SUBNET> using concat_prev4  = concat_prev<tag4, SUBNET>;
    template <typename SUBNET> using concat_prev5  = concat_prev<tag5, SUBNET>;
    template <typename SUBNET> using concat_prev6  = concat_prev<tag6, SUBNET>;
    template <typename SUBNET> using concat_prev7  = concat_prev<tag7, SUBNET>;
    template <typename SUBNET> using concat_prev8  = concat_prev<tag8, SUBNET>;
    template <typename SUBNET> using concat_prev9  = concat_prev<tag9, SUBNET>;
    template <typename SUBNET> using concat_prev10 = concat_prev<tag10, SUBNET>;

#if 0
    using concat_prev1_  = concat_prev_<tag1>;
    using concat_prev2_  = concat_prev_<tag2>;
    using concat_prev3_  = concat_prev_<tag3>;
    using concat_prev4_  = concat_prev_<tag4>;
    using concat_prev5_  = concat_prev_<tag5>;
    using concat_prev6_  = concat_prev_<tag6>;
    using concat_prev7_  = concat_prev_<tag7>;
    using concat_prev8_  = concat_prev_<tag8>;
    using concat_prev9_  = concat_prev_<tag9>;
    using concat_prev10_ = concat_prev_<tag10>;
#endif

// ----------------------------------------------------------------------------------------

    template <
        template<typename> class tag
        >
    class mult_prev_
    {
    public:
        const static unsigned long id = tag_id<tag>::id;

        mult_prev_() 
        {
        }

        template <typename SUBNET>
        void setup (const SUBNET& /*sub*/)
        {
        }

        template <typename SUBNET>
        void forward(const SUBNET& sub, resizable_tensor& output)
        {
            auto&& t1 = sub.get_output();
            auto&& t2 = layer<tag>(sub).get_output();
            output.set_size(std::max(t1.num_samples(),t2.num_samples()),
                            std::max(t1.k(),t2.k()),
                            std::max(t1.nr(),t2.nr()),
                            std::max(t1.nc(),t2.nc()));
            tt::multiply_zero_padded(false, output, t1, t2);
        }

        template <typename SUBNET>
        void backward(const tensor& gradient_input, SUBNET& sub, tensor& /*params_grad*/)
        {
            auto&& t1 = sub.get_output();
            auto&& t2 = layer<tag>(sub).get_output();
            // The gradient just flows backwards to the two layers that forward()
            // multiplied together.
            tt::multiply_zero_padded(true, sub.get_gradient_input(), t2, gradient_input);
            tt::multiply_zero_padded(true, layer<tag>(sub).get_gradient_input(), t1, gradient_input);
        }

        const tensor& get_layer_params() const { return params; }
        tensor& get_layer_params() { return params; }

        inline dpoint map_input_to_output (const dpoint& p) const { return p; }
        inline dpoint map_output_to_input (const dpoint& p) const { return p; }

        friend void serialize(const mult_prev_& /*item*/, std::ostream& out)
        {
            serialize("mult_prev_", out);
        }

        friend void deserialize(mult_prev_& /*item*/, std::istream& in)
        {
            std::string version;
            deserialize(version, in);
            if (version != "mult_prev_")
                throw serialization_error("Unexpected version '"+version+"' found while deserializing dlib::mult_prev_.");
        }

        friend std::ostream& operator<<(std::ostream& out, const mult_prev_& /*item*/)
        {
            out << "mult_prev"<<id;
            return out;
        }

        friend void to_xml(const mult_prev_& /*item*/, std::ostream& out)
        {
            out << "<mult_prev tag='"<<id<<"'/>\n";
        }

    private:
        resizable_tensor params;
    };

    template <
        template<typename> class tag,
        typename SUBNET
        >
    using mult_prev = add_layer<mult_prev_<tag>, SUBNET>;

    template <typename SUBNET> using mult_prev1  = mult_prev<tag1, SUBNET>;
    template <typename SUBNET> using mult_prev2  = mult_prev<tag2, SUBNET>;
    template <typename SUBNET> using mult_prev3  = mult_prev<tag3, SUBNET>;
    template <typename SUBNET> using mult_prev4  = mult_prev<tag4, SUBNET>;
    template <typename SUBNET> using mult_prev5  = mult_prev<tag5, SUBNET>;
    template <typename SUBNET> using mult_prev6  = mult_prev<tag6, SUBNET>;
    template <typename SUBNET> using mult_prev7  = mult_prev<tag7, SUBNET>;
    template <typename SUBNET> using mult_prev8  = mult_prev<tag8, SUBNET>;
    template <typename SUBNET> using mult_prev9  = mult_prev<tag9, SUBNET>;
    template <typename SUBNET> using mult_prev10 = mult_prev<tag10, SUBNET>;

    using mult_prev1_  = mult_prev_<tag1>;
    using mult_prev2_  = mult_prev_<tag2>;
    using mult_prev3_  = mult_prev_<tag3>;
    using mult_prev4_  = mult_prev_<tag4>;
    using mult_prev5_  = mult_prev_<tag5>;
    using mult_prev6_  = mult_prev_<tag6>;
    using mult_prev7_  = mult_prev_<tag7>;
    using mult_prev8_  = mult_prev_<tag8>;
    using mult_prev9_  = mult_prev_<tag9>;
    using mult_prev10_ = mult_prev_<tag10>;

// ----------------------------------------------------------------------------------------

    template <
        template<typename> class tag
        >
    class resize_prev_to_tagged_
    {
    public:
        const static unsigned long id = tag_id<tag>::id;

        resize_prev_to_tagged_()
        {
        }

        template <typename SUBNET>
        void setup (const SUBNET& /*sub*/)
        {
        }

        template <typename SUBNET>
        void forward(const SUBNET& sub, resizable_tensor& output)
        {
            auto& prev = sub.get_output();
            auto& tagged = layer<tag>(sub).get_output();

            DLIB_CASSERT(prev.num_samples() == tagged.num_samples());

            output.set_size(prev.num_samples(),
                            prev.k(),
                            tagged.nr(),
                            tagged.nc());

            if (prev.nr() == tagged.nr() && prev.nc() == tagged.nc())
            {
                tt::copy_tensor(false, output, 0, prev, 0, prev.k());
            }
            else
            {
                tt::resize_bilinear(output, prev);
            }
        }

        template <typename SUBNET>
        void backward(const tensor& gradient_input, SUBNET& sub, tensor& /*params_grad*/)
        {
            auto& prev = sub.get_gradient_input();

            DLIB_CASSERT(prev.k() == gradient_input.k());
            DLIB_CASSERT(prev.num_samples() == gradient_input.num_samples());

            if (prev.nr() == gradient_input.nr() && prev.nc() == gradient_input.nc())
            {
                tt::copy_tensor(true, prev, 0, gradient_input, 0, prev.k());
            }
            else
            {
                tt::resize_bilinear_gradient(prev, gradient_input);
            }
        }

        const tensor& get_layer_params() const { return params; }
        tensor& get_layer_params() { return params; }

        inline dpoint map_input_to_output (const dpoint& p) const { return p; }
        inline dpoint map_output_to_input (const dpoint& p) const { return p; }

        friend void serialize(const resize_prev_to_tagged_& /*item*/, std::ostream& out)
        {
            serialize("resize_prev_to_tagged_", out);
        }

        friend void deserialize(resize_prev_to_tagged_& /*item*/, std::istream& in)
        {
            std::string version;
            deserialize(version, in);
            if (version != "resize_prev_to_tagged_")
                throw serialization_error("Unexpected version '"+version+"' found while deserializing dlib::resize_prev_to_tagged_.");
        }

        friend std::ostream& operator<<(std::ostream& out, const resize_prev_to_tagged_& /*item*/)
        {
            out << "resize_prev_to_tagged"<<id;
            return out;
        }

        friend void to_xml(const resize_prev_to_tagged_& /*item*/, std::ostream& out)
        {
            out << "<resize_prev_to_tagged tag='"<<id<<"'/>\n";
        }

    private:
        resizable_tensor params;
    };

    template <
        template<typename> class tag,
        typename SUBNET
        >
    using resize_prev_to_tagged = add_layer<resize_prev_to_tagged_<tag>, SUBNET>;

// ----------------------------------------------------------------------------------------

    template <
        template<typename> class tag
        >
    class scale_
    {
    public:
        const static unsigned long id = tag_id<tag>::id;

        scale_() 
        {
        }

        template <typename SUBNET>
        void setup (const SUBNET& /*sub*/)
        {
        }

        template <typename SUBNET>
        void forward(const SUBNET& sub, resizable_tensor& output)
        {
            auto&& scales = sub.get_output();
            auto&& src = layer<tag>(sub).get_output();
            DLIB_CASSERT(scales.num_samples() == src.num_samples() &&
                         scales.k()           == src.k() &&
                         scales.nr()          == 1 &&
                         scales.nc()          == 1, 
                         "scales.k(): " << scales.k() <<
                         "\nsrc.k(): " << src.k() 
                         );

            output.copy_size(src);
            tt::scale_channels(false, output, src, scales);
        }

        template <typename SUBNET>
        void backward(const tensor& gradient_input, SUBNET& sub, tensor& /*params_grad*/)
        {
            auto&& scales = sub.get_output();
            auto&& src = layer<tag>(sub).get_output();
            // The gradient just flows backwards to the two layers that forward()
            // read from.
            tt::scale_channels(true, layer<tag>(sub).get_gradient_input(), gradient_input, scales);

            if (reshape_src.num_samples() != src.num_samples())
            {
                reshape_scales = alias_tensor(src.num_samples()*src.k());
                reshape_src = alias_tensor(src.num_samples()*src.k(),src.nr()*src.nc());
            }

            auto&& scales_grad = sub.get_gradient_input();
            auto sgrad = reshape_scales(scales_grad);
            tt::dot_prods(true, sgrad, reshape_src(src), reshape_src(gradient_input));
        }

        const tensor& get_layer_params() const { return params; }
        tensor& get_layer_params() { return params; }

        friend void serialize(const scale_& item, std::ostream& out)
        {
            serialize("scale_", out);
            serialize(item.reshape_scales, out);
            serialize(item.reshape_src, out);
        }

        friend void deserialize(scale_& item, std::istream& in)
        {
            std::string version;
            deserialize(version, in);
            if (version != "scale_")
                throw serialization_error("Unexpected version '"+version+"' found while deserializing dlib::scale_.");
            deserialize(item.reshape_scales, in);
            deserialize(item.reshape_src, in);
        }

        friend std::ostream& operator<<(std::ostream& out, const scale_& /*item*/)
        {
            out << "scale"<<id;
            return out;
        }

        friend void to_xml(const scale_& /*item*/, std::ostream& out)
        {
            out << "<scale tag='"<<id<<"'/>\n";
        }

    private:
        alias_tensor reshape_scales;
        alias_tensor reshape_src;
        resizable_tensor params;
    };

    template <
        template<typename> class tag,
        typename SUBNET
        >
    using scale = add_layer<scale_<tag>, SUBNET>;

    template <typename SUBNET> using scale1  = scale<tag1, SUBNET>;
    template <typename SUBNET> using scale2  = scale<tag2, SUBNET>;
    template <typename SUBNET> using scale3  = scale<tag3, SUBNET>;
    template <typename SUBNET> using scale4  = scale<tag4, SUBNET>;
    template <typename SUBNET> using scale5  = scale<tag5, SUBNET>;
    template <typename SUBNET> using scale6  = scale<tag6, SUBNET>;
    template <typename SUBNET> using scale7  = scale<tag7, SUBNET>;
    template <typename SUBNET> using scale8  = scale<tag8, SUBNET>;
    template <typename SUBNET> using scale9  = scale<tag9, SUBNET>;
    template <typename SUBNET> using scale10 = scale<tag10, SUBNET>;

    using scale1_  = scale_<tag1>;
    using scale2_  = scale_<tag2>;
    using scale3_  = scale_<tag3>;
    using scale4_  = scale_<tag4>;
    using scale5_  = scale_<tag5>;
    using scale6_  = scale_<tag6>;
    using scale7_  = scale_<tag7>;
    using scale8_  = scale_<tag8>;
    using scale9_  = scale_<tag9>;
    using scale10_ = scale_<tag10>;

// ----------------------------------------------------------------------------------------

    template <
        template<typename> class tag
        >
    class scale_prev_
    {
    public:
        const static unsigned long id = tag_id<tag>::id;

        scale_prev_()
        {
        }

        template <typename SUBNET>
        void setup (const SUBNET& /*sub*/)
        {
        }

        template <typename SUBNET>
        void forward(const SUBNET& sub, resizable_tensor& output)
        {
            auto&& src = sub.get_output();
            auto&& scales = layer<tag>(sub).get_output();
            DLIB_CASSERT(scales.num_samples() == src.num_samples() &&
                         scales.k()           == src.k() &&
                         scales.nr()          == 1 &&
                         scales.nc()          == 1,
                         "scales.k(): " << scales.k() <<
                         "\nsrc.k(): " << src.k()
                         );

            output.copy_size(src);
            tt::scale_channels(false, output, src, scales);
        }

        template <typename SUBNET>
        void backward(const tensor& gradient_input, SUBNET& sub, tensor& /*params_grad*/)
        {
            auto&& src = sub.get_output();
            auto&& scales = layer<tag>(sub).get_output();
            tt::scale_channels(true, sub.get_gradient_input(), gradient_input, scales);

            if (reshape_src.num_samples() != src.num_samples())
            {
                reshape_scales = alias_tensor(src.num_samples()*src.k());
                reshape_src = alias_tensor(src.num_samples()*src.k(),src.nr()*src.nc());
            }

            auto&& scales_grad = layer<tag>(sub).get_gradient_input();
            auto sgrad = reshape_scales(scales_grad);
            tt::dot_prods(true, sgrad, reshape_src(src), reshape_src(gradient_input));
        }

        const tensor& get_layer_params() const { return params; }
        tensor& get_layer_params() { return params; }

        inline dpoint map_input_to_output (const dpoint& p) const { return p; }
        inline dpoint map_output_to_input (const dpoint& p) const { return p; }

        friend void serialize(const scale_prev_& item, std::ostream& out)
        {
            serialize("scale_prev_", out);
            serialize(item.reshape_scales, out);
            serialize(item.reshape_src, out);
        }

        friend void deserialize(scale_prev_& item, std::istream& in)
        {
            std::string version;
            deserialize(version, in);
            if (version != "scale_prev_")
                throw serialization_error("Unexpected version '"+version+"' found while deserializing dlib::scale_prev_.");
            deserialize(item.reshape_scales, in);
            deserialize(item.reshape_src, in);
        }

        friend std::ostream& operator<<(std::ostream& out, const scale_prev_& /*item*/)
        {
            out << "scale_prev"<<id;
            return out;
        }

        friend void to_xml(const scale_prev_& /*item*/, std::ostream& out)
        {
            out << "<scale_prev tag='"<<id<<"'/>\n";
        }

    private:
        alias_tensor reshape_scales;
        alias_tensor reshape_src;
        resizable_tensor params;
    };

    template <
        template<typename> class tag,
        typename SUBNET
        >
    using scale_prev = add_layer<scale_prev_<tag>, SUBNET>;

    template <typename SUBNET> using scale_prev1  = scale_prev<tag1, SUBNET>;
    template <typename SUBNET> using scale_prev2  = scale_prev<tag2, SUBNET>;
    template <typename SUBNET> using scale_prev3  = scale_prev<tag3, SUBNET>;
    template <typename SUBNET> using scale_prev4  = scale_prev<tag4, SUBNET>;
    template <typename SUBNET> using scale_prev5  = scale_prev<tag5, SUBNET>;
    template <typename SUBNET> using scale_prev6  = scale_prev<tag6, SUBNET>;
    template <typename SUBNET> using scale_prev7  = scale_prev<tag7, SUBNET>;
    template <typename SUBNET> using scale_prev8  = scale_prev<tag8, SUBNET>;
    template <typename SUBNET> using scale_prev9  = scale_prev<tag9, SUBNET>;
    template <typename SUBNET> using scale_prev10 = scale_prev<tag10, SUBNET>;

    using scale_prev1_  = scale_prev_<tag1>;
    using scale_prev2_  = scale_prev_<tag2>;
    using scale_prev3_  = scale_prev_<tag3>;
    using scale_prev4_  = scale_prev_<tag4>;
    using scale_prev5_  = scale_prev_<tag5>;
    using scale_prev6_  = scale_prev_<tag6>;
    using scale_prev7_  = scale_prev_<tag7>;
    using scale_prev8_  = scale_prev_<tag8>;
    using scale_prev9_  = scale_prev_<tag9>;
    using scale_prev10_ = scale_prev_<tag10>;

// ----------------------------------------------------------------------------------------

    class relu_
    {
    public:
        relu_() 
        {
        }

        template <typename SUBNET>
        void setup (const SUBNET& /*sub*/)
        {
        }

        void forward_inplace(const tensor& input, tensor& output)
        {
            tt::relu(output, input);
        } 

        void backward_inplace(
            const tensor& computed_output,
            const tensor& gradient_input, 
            tensor& data_grad, 
            tensor& 
        )
        {
            tt::relu_gradient(data_grad, computed_output, gradient_input);
        }

        inline dpoint map_input_to_output (const dpoint& p) const { return p; }
        inline dpoint map_output_to_input (const dpoint& p) const { return p; }

        const tensor& get_layer_params() const { return params; }
        tensor& get_layer_params() { return params; }

        friend void serialize(const relu_& /*item*/, std::ostream& out)
        {
            serialize("relu_", out);
        }

        friend void deserialize(relu_& /*item*/, std::istream& in)
        {
            std::string version;
            deserialize(version, in);
            if (version != "relu_")
                throw serialization_error("Unexpected version '"+version+"' found while deserializing dlib::relu_.");
        }

        friend std::ostream& operator<<(std::ostream& out, const relu_& /*item*/)
        {
            out << "relu";
            return out;
        }

        friend void to_xml(const relu_& /*item*/, std::ostream& out)
        {
            out << "<relu/>\n";
        }

    private:
        resizable_tensor params;
    };


    template <typename SUBNET>
    using relu = add_layer<relu_, SUBNET>;

// ----------------------------------------------------------------------------------------

    class prelu_
    {
    public:
        explicit prelu_(
            float initial_param_value_ = 0.25
        ) : initial_param_value(initial_param_value_)
        {
        }

        float get_initial_param_value (
        ) const { return initial_param_value; }

        template <typename SUBNET>
        void setup (const SUBNET& /*sub*/)
        {
            params.set_size(1);
            params = initial_param_value;
        }

        template <typename SUBNET>
        void forward(
            const SUBNET& sub, 
            resizable_tensor& data_output
        )
        {
            data_output.copy_size(sub.get_output());
            tt::prelu(data_output, sub.get_output(), params);
        }

        template <typename SUBNET>
        void backward(
            const tensor& gradient_input, 
            SUBNET& sub, 
            tensor& params_grad
        )
        {
            tt::prelu_gradient(sub.get_gradient_input(), sub.get_output(), 
                gradient_input, params, params_grad);
        }

        inline dpoint map_input_to_output (const dpoint& p) const { return p; }
        inline dpoint map_output_to_input (const dpoint& p) const { return p; }

        const tensor& get_layer_params() const { return params; }
        tensor& get_layer_params() { return params; }

        friend void serialize(const prelu_& item, std::ostream& out)
        {
            serialize("prelu_", out);
            serialize(item.params, out);
            serialize(item.initial_param_value, out);
        }

        friend void deserialize(prelu_& item, std::istream& in)
        {
            std::string version;
            deserialize(version, in);
            if (version != "prelu_")
                throw serialization_error("Unexpected version '"+version+"' found while deserializing dlib::prelu_.");
            deserialize(item.params, in);
            deserialize(item.initial_param_value, in);
        }

        friend std::ostream& operator<<(std::ostream& out, const prelu_& item)
        {
            out << "prelu\t ("
                << "initial_param_value="<<item.initial_param_value
                << ")";
            return out;
        }

        friend void to_xml(const prelu_& item, std::ostream& out)
        {
            out << "<prelu initial_param_value='"<<item.initial_param_value<<"'>\n";
            out << mat(item.params);
            out << "</prelu>\n";
        }

    private:
        resizable_tensor params;
        float initial_param_value;
    };

    template <typename SUBNET>
    using prelu = add_layer<prelu_, SUBNET>;

// ----------------------------------------------------------------------------------------

    class leaky_relu_
    {
    public:
        explicit leaky_relu_(
            float alpha_ = 0.01f
        ) : alpha(alpha_)
        {
        }

        float get_alpha(
        ) const {
            return alpha;
        }

        template <typename SUBNET>
        void setup(const SUBNET& /*sub*/)
        {
        }

        void forward_inplace(const tensor& input, tensor& output)
        {
            tt::leaky_relu(output, input, alpha);
        }

        void backward_inplace(
            const tensor& computed_output,
            const tensor& gradient_input,
            tensor& data_grad,
            tensor&
        )
        {
            tt::leaky_relu_gradient(data_grad, computed_output, gradient_input, alpha);
        }

        inline dpoint map_input_to_output (const dpoint& p) const { return p; }
        inline dpoint map_output_to_input (const dpoint& p) const { return p; }

        const tensor& get_layer_params() const { return params; }
        tensor& get_layer_params() { return params; }

        friend void serialize(const leaky_relu_& item, std::ostream& out)
        {
            serialize("leaky_relu_", out);
            serialize(item.alpha, out);
        }

        friend void deserialize(leaky_relu_& item, std::istream& in)
        {
            std::string version;
            deserialize(version, in);
            if (version != "leaky_relu_")
                throw serialization_error("Unexpected version '"+version+"' found while deserializing dlib::leaky_relu_.");
            deserialize(item.alpha, in);
        }

        friend std::ostream& operator<<(std::ostream& out, const leaky_relu_& item)
        {
            out << "leaky_relu\t("
                << "alpha=" << item.alpha
                << ")";
            return out;
        }

        friend void to_xml(const leaky_relu_& item, std::ostream& out)
        {
            out << "<leaky_relu alpha='"<< item.alpha << "'/>\n";
        }

    private:
        resizable_tensor params;
        float alpha;
    };

    template <typename SUBNET>
    using leaky_relu = add_layer<leaky_relu_, SUBNET>;

// ----------------------------------------------------------------------------------------

    class sig_
    {
    public:
        sig_() 
        {
        }

        template <typename SUBNET>
        void setup (const SUBNET& /*sub*/)
        {
        }

        void forward_inplace(const tensor& input, tensor& output)
        {
            tt::sigmoid(output, input);
        } 

        void backward_inplace(
            const tensor& computed_output,
            const tensor& gradient_input, 
            tensor& data_grad, 
            tensor& 
        )
        {
            tt::sigmoid_gradient(data_grad, computed_output, gradient_input);
        }

        inline dpoint map_input_to_output (const dpoint& p) const { return p; }
        inline dpoint map_output_to_input (const dpoint& p) const { return p; }

        const tensor& get_layer_params() const { return params; }
        tensor& get_layer_params() { return params; }

        friend void serialize(const sig_& /*item*/, std::ostream& out)
        {
            serialize("sig_", out);
        }

        friend void deserialize(sig_& /*item*/, std::istream& in)
        {
            std::string version;
            deserialize(version, in);
            if (version != "sig_")
                throw serialization_error("Unexpected version '"+version+"' found while deserializing dlib::sig_.");
        }

        friend std::ostream& operator<<(std::ostream& out, const sig_& /*item*/)
        {
            out << "sig";
            return out;
        }

        friend void to_xml(const sig_& /*item*/, std::ostream& out)
        {
            out << "<sig/>\n";
        }


    private:
        resizable_tensor params;
    };


    template <typename SUBNET>
    using sig = add_layer<sig_, SUBNET>;

// ----------------------------------------------------------------------------------------

    class mish_
    {
    public:
        mish_()
        {
        }

        template <typename SUBNET>
        void setup (const SUBNET& /*sub*/)
        {
        }

        template <typename SUBNET>
        void forward(
            const SUBNET& sub,
            resizable_tensor& data_output
        )
        {
            data_output.copy_size(sub.get_output());
            tt::mish(data_output, sub.get_output());
        }

        template <typename SUBNET>
        void backward(
            const tensor& gradient_input,
            SUBNET& sub,
            tensor&
        )
        {
            tt::mish_gradient(sub.get_gradient_input(), sub.get_output(), gradient_input);
        }

        inline dpoint map_input_to_output (const dpoint& p) const { return p; }
        inline dpoint map_output_to_input (const dpoint& p) const { return p; }

        const tensor& get_layer_params() const { return params; }
        tensor& get_layer_params() { return params; }

        friend void serialize(const mish_& /*item*/, std::ostream& out)
        {
            serialize("mish_", out);
        }

        friend void deserialize(mish_& /*item*/, std::istream& in)
        {
            std::string version;
            deserialize(version, in);
            if (version != "mish_")
                throw serialization_error("Unexpected version '"+version+"' found while deserializing dlib::mish_.");
        }

        friend std::ostream& operator<<(std::ostream& out, const mish_& /*item*/)
        {
            out << "mish";
            return out;
        }

        friend void to_xml(const mish_& /*item*/, std::ostream& out)
        {
            out << "<mish/>\n";
        }


    private:
        resizable_tensor params;
    };


    template <typename SUBNET>
    using mish = add_layer<mish_, SUBNET>;

// ----------------------------------------------------------------------------------------

    class htan_
    {
    public:
        htan_() 
        {
        }

        template <typename SUBNET>
        void setup (const SUBNET& /*sub*/)
        {
        }

        inline dpoint map_input_to_output (const dpoint& p) const { return p; }
        inline dpoint map_output_to_input (const dpoint& p) const { return p; }

        void forward_inplace(const tensor& input, tensor& output)
        {
            tt::tanh(output, input);
        } 

        void backward_inplace(
            const tensor& computed_output,
            const tensor& gradient_input, 
            tensor& data_grad, 
            tensor& 
        )
        {
            tt::tanh_gradient(data_grad, computed_output, gradient_input);
        }

        const tensor& get_layer_params() const { return params; }
        tensor& get_layer_params() { return params; }

        friend void serialize(const htan_& /*item*/, std::ostream& out)
        {
            serialize("htan_", out);
        }

        friend void deserialize(htan_& /*item*/, std::istream& in)
        {
            std::string version;
            deserialize(version, in);
            if (version != "htan_")
                throw serialization_error("Unexpected version '"+version+"' found while deserializing dlib::htan_.");
        }

        friend std::ostream& operator<<(std::ostream& out, const htan_& /*item*/)
        {
            out << "htan";
            return out;
        }

        friend void to_xml(const htan_& /*item*/, std::ostream& out)
        {
            out << "<htan/>\n";
        }


    private:
        resizable_tensor params;
    };


    template <typename SUBNET>
    using htan = add_layer<htan_, SUBNET>;

// ----------------------------------------------------------------------------------------

<<<<<<< HEAD
=======
    class clipped_relu_
    {
    public:
        clipped_relu_(
            const float ceiling_ = 6.0f
        ) : ceiling(ceiling_)
        {
        }

        float get_ceiling(
        ) const {
            return ceiling;
        }

        template <typename SUBNET>
        void setup (const SUBNET& /*sub*/)
        {
        }

        void forward_inplace(const tensor& input, tensor& output)
        {
            tt::clipped_relu(output, input, ceiling);
        }

        void backward_inplace(
            const tensor& computed_output,
            const tensor& gradient_input,
            tensor& data_grad,
            tensor&
        )
        {
            tt::clipped_relu_gradient(data_grad, computed_output, gradient_input, ceiling);
        }

        inline dpoint map_input_to_output (const dpoint& p) const { return p; }
        inline dpoint map_output_to_input (const dpoint& p) const { return p; }

        const tensor& get_layer_params() const { return params; }
        tensor& get_layer_params() { return params; }

        friend void serialize(const clipped_relu_& item, std::ostream& out)
        {
            serialize("clipped_relu_", out);
            serialize(item.ceiling, out);
        }

        friend void deserialize(clipped_relu_& item, std::istream& in)
        {
            std::string version;
            deserialize(version, in);
            if (version != "clipped_relu_")
                throw serialization_error("Unexpected version '"+version+"' found while deserializing dlib::clipped_relu_.");
            deserialize(item.ceiling, in);
        }

        friend std::ostream& operator<<(std::ostream& out, const clipped_relu_& item)
        {
            out << "clipped_relu\t("
                << "ceiling=" << item.ceiling
                << ")";
            return out;
        }

        friend void to_xml(const clipped_relu_& item, std::ostream& out)
        {
            out << "<clipped_relu ceiling='" << item.ceiling << "'/>\n";
        }


    private:
        resizable_tensor params;
        float ceiling;
    };

    template <typename SUBNET>
    using clipped_relu = add_layer<clipped_relu_, SUBNET>;

// ----------------------------------------------------------------------------------------

    class elu_
    {
    public:
        elu_(
            const float alpha_ = 1.0f
        ) : alpha(alpha_)
        {
        }

        float get_alpha(
        ) const {
            return alpha;
        }

        template <typename SUBNET>
        void setup (const SUBNET& /*sub*/)
        {
        }

        void forward_inplace(const tensor& input, tensor& output)
        {
            tt::elu(output, input, alpha);
        }

        void backward_inplace(
            const tensor& computed_output,
            const tensor& gradient_input,
            tensor& data_grad,
            tensor&
        )
        {
            tt::elu_gradient(data_grad, computed_output, gradient_input, alpha);
        }

        inline dpoint map_input_to_output (const dpoint& p) const { return p; }
        inline dpoint map_output_to_input (const dpoint& p) const { return p; }

        const tensor& get_layer_params() const { return params; }
        tensor& get_layer_params() { return params; }

        friend void serialize(const elu_& item, std::ostream& out)
        {
            serialize("elu_", out);
            serialize(item.alpha, out);
        }

        friend void deserialize(elu_& item, std::istream& in)
        {
            std::string version;
            deserialize(version, in);
            if (version != "elu_")
                throw serialization_error("Unexpected version '"+version+"' found while deserializing dlib::elu_.");
            deserialize(item.alpha, in);
        }

        friend std::ostream& operator<<(std::ostream& out, const elu_& item)
        {
            out << "elu\t ("
                << "alpha=" << item.alpha
                << ")";
            return out;
        }

        friend void to_xml(const elu_& item, std::ostream& out)
        {
            out << "<elu alpha='" << item.alpha << "'/>\n";
        }


    private:
        resizable_tensor params;
        float alpha;
    };

    template <typename SUBNET>
    using elu = add_layer<elu_, SUBNET>;

// ----------------------------------------------------------------------------------------

    class gelu_
    {
    public:
        gelu_()
        {
        }

        template <typename SUBNET>
        void setup (const SUBNET& /*sub*/)
        {
        }

        template <typename SUBNET>
        void forward(
            const SUBNET& sub,
            resizable_tensor& data_output
        )
        {
            data_output.copy_size(sub.get_output());
            tt::gelu(data_output, sub.get_output());
        }

        template <typename SUBNET>
        void backward(
            const tensor& gradient_input,
            SUBNET& sub,
            tensor&
        )
        {
            tt::gelu_gradient(sub.get_gradient_input(), sub.get_output(), gradient_input);
        }

        inline dpoint map_input_to_output (const dpoint& p) const { return p; }
        inline dpoint map_output_to_input (const dpoint& p) const { return p; }

        const tensor& get_layer_params() const { return params; }
        tensor& get_layer_params() { return params; }

        friend void serialize(const gelu_& /*item*/, std::ostream& out)
        {
            serialize("gelu_", out);
        }

        friend void deserialize(gelu_& /*item*/, std::istream& in)
        {
            std::string version;
            deserialize(version, in);
            if (version != "gelu_")
                throw serialization_error("Unexpected version '"+version+"' found while deserializing dlib::gelu_.");
        }

        friend std::ostream& operator<<(std::ostream& out, const gelu_& /*item*/)
        {
            out << "gelu";
            return out;
        }

        friend void to_xml(const gelu_& /*item*/, std::ostream& out)
        {
            out << "<gelu/>\n";
        }


    private:
        resizable_tensor params;
    };

    template <typename SUBNET>
    using gelu = add_layer<gelu_, SUBNET>;

// ----------------------------------------------------------------------------------------

>>>>>>> adf8a357
    class smelu_
    {
    public:
        explicit smelu_(
            float beta_ = 1
        ) : beta(beta_)
        {
        }

        float get_beta(
        ) const {
            return beta;
        }

        template <typename SUBNET>
        void setup(const SUBNET& /*sub*/)
        {
        }

        void forward_inplace(const tensor& input, tensor& output)
        {
            tt::smelu(output, input, beta);
        }

        void backward_inplace(
            const tensor& computed_output,
            const tensor& gradient_input,
            tensor& data_grad,
            tensor&
        )
        {
            tt::smelu_gradient(data_grad, computed_output, gradient_input, beta);
        }

        inline dpoint map_input_to_output (const dpoint& p) const { return p; }
        inline dpoint map_output_to_input (const dpoint& p) const { return p; }

        const tensor& get_layer_params() const { return params; }
        tensor& get_layer_params() { return params; }

        friend void serialize(const smelu_& item, std::ostream& out)
        {
            serialize("smelu_", out);
            serialize(item.beta, out);
        }

        friend void deserialize(smelu_& item, std::istream& in)
        {
            std::string version;
            deserialize(version, in);
            if (version != "smelu_")
                throw serialization_error("Unexpected version '"+version+"' found while deserializing dlib::smelu_.");
            deserialize(item.beta, in);
        }

        friend std::ostream& operator<<(std::ostream& out, const smelu_& item)
        {
<<<<<<< HEAD
            out << "smelu\t("
=======
            out << "smelu\t ("
>>>>>>> adf8a357
                << "beta=" << item.beta
                << ")";
            return out;
        }

        friend void to_xml(const smelu_& item, std::ostream& out)
        {
<<<<<<< HEAD
            out << "<smelu beta='"<< item.beta << "'>\n";
            out << "<smelu/>\n";
=======
            out << "<smelu beta='"<< item.beta << "'/>\n";
>>>>>>> adf8a357
        }

    private:
        resizable_tensor params;
        float beta;
    };

    template <typename SUBNET>
    using smelu = add_layer<smelu_, SUBNET>;

// ----------------------------------------------------------------------------------------

<<<<<<< HEAD
=======
    class silu_
    {
    public:
        silu_(
        )
        {
        }

        template <typename SUBNET>
        void setup(const SUBNET& /*sub*/)
        {
        }

        template <typename SUBNET>
        void forward(
            const SUBNET& sub,
            resizable_tensor& data_ouput)
        {
            data_ouput.copy_size(sub.get_output());
            tt::silu(data_ouput, sub.get_output());
        }

        template <typename SUBNET>
        void backward(
            const tensor& gradient_input,
            SUBNET& sub,
            tensor&
        )
        {
            tt::silu_gradient(sub.get_gradient_input(), sub.get_output(), gradient_input);
        }

        inline dpoint map_input_to_output (const dpoint& p) const { return p; }
        inline dpoint map_output_to_input (const dpoint& p) const { return p; }

        const tensor& get_layer_params() const { return params; }
        tensor& get_layer_params() { return params; }

        friend void serialize(const silu_& /*item*/, std::ostream& out)
        {
            serialize("silu_", out);
        }

        friend void deserialize(silu_& /*item*/, std::istream& in)
        {
            std::string version;
            deserialize(version, in);
            if (version != "silu_")
                throw serialization_error("Unexpected version '"+version+"' found while deserializing dlib::silu_.");
        }

        friend std::ostream& operator<<(std::ostream& out, const silu_& /*item*/)
        {
            out << "silu";
            return out;
        }

        friend void to_xml(const silu_& /*item*/, std::ostream& out)
        {
            out << "<silu/>\n";
        }

    private:
        resizable_tensor params;
    };

    template <typename SUBNET>
    using silu = add_layer<silu_, SUBNET>;

// ----------------------------------------------------------------------------------------

>>>>>>> adf8a357
    class softmax_
    {
    public:
        softmax_() 
        {
        }

        template <typename SUBNET>
        void setup (const SUBNET& /*sub*/)
        {
        }

        void forward_inplace(const tensor& input, tensor& output)
        {
            tt::softmax(output, input);
        } 

        void backward_inplace(
            const tensor& computed_output,
            const tensor& gradient_input, 
            tensor& data_grad, 
            tensor& 
        )
        {
            tt::softmax_gradient(data_grad, computed_output, gradient_input);
        }

        const tensor& get_layer_params() const { return params; }
        tensor& get_layer_params() { return params; }

        friend void serialize(const softmax_& /*item*/, std::ostream& out)
        {
            serialize("softmax_", out);
        }

        friend void deserialize(softmax_& /*item*/, std::istream& in)
        {
            std::string version;
            deserialize(version, in);
            if (version != "softmax_")
                throw serialization_error("Unexpected version '"+version+"' found while deserializing dlib::softmax_.");
        }

        friend std::ostream& operator<<(std::ostream& out, const softmax_& /*item*/)
        {
            out << "softmax";
            return out;
        }

        friend void to_xml(const softmax_& /*item*/, std::ostream& out)
        {
            out << "<softmax/>\n";
        }

    private:
        resizable_tensor params;
    };

    template <typename SUBNET>
    using softmax = add_layer<softmax_, SUBNET>;

// ----------------------------------------------------------------------------------------

    class softmax_all_
    {
    public:
        softmax_all_() 
        {
        }

        template <typename SUBNET>
        void setup (const SUBNET& /*sub*/)
        {
        }

        void forward_inplace(const tensor& input, tensor& output)
        {
            tt::softmax_all(output, input);
        } 

        void backward_inplace(
            const tensor& computed_output,
            const tensor& gradient_input, 
            tensor& data_grad, 
            tensor& 
        )
        {
            tt::softmax_all_gradient(data_grad, computed_output, gradient_input);
        }

        const tensor& get_layer_params() const { return params; }
        tensor& get_layer_params() { return params; }

        friend void serialize(const softmax_all_& /*item*/, std::ostream& out)
        {
            serialize("softmax_all_", out);
        }

        friend void deserialize(softmax_all_& /*item*/, std::istream& in)
        {
            std::string version;
            deserialize(version, in);
            if (version != "softmax_all_")
                throw serialization_error("Unexpected version '"+version+"' found while deserializing dlib::softmax_all_.");
        }

        friend std::ostream& operator<<(std::ostream& out, const softmax_all_& /*item*/)
        {
            out << "softmax_all";
            return out;
        }

        friend void to_xml(const softmax_all_& /*item*/, std::ostream& out)
        {
            out << "<softmax_all/>\n";
        }

    private:
        resizable_tensor params;
    };

    template <typename SUBNET>
    using softmax_all = add_layer<softmax_all_, SUBNET>;

// ----------------------------------------------------------------------------------------

    namespace impl
    {
        template <template<typename> class TAG_TYPE, template<typename> class... TAG_TYPES>
        struct concat_helper_impl{

            constexpr static size_t tag_count() {return 1 + concat_helper_impl<TAG_TYPES...>::tag_count();}
            static void list_tags(std::ostream& out)
            {
                out << tag_id<TAG_TYPE>::id << (tag_count() > 1 ? "," : "");
                concat_helper_impl<TAG_TYPES...>::list_tags(out);
            }

            template<typename SUBNET>
            static void resize_out(resizable_tensor& out, const SUBNET& sub, long sum_k)
            {
                auto& t = layer<TAG_TYPE>(sub).get_output();
                concat_helper_impl<TAG_TYPES...>::resize_out(out, sub, sum_k + t.k());
            }
            template<typename SUBNET>
            static void concat(tensor& out, const SUBNET& sub, size_t k_offset)
            {
                auto& t = layer<TAG_TYPE>(sub).get_output();
                tt::copy_tensor(false, out, k_offset, t, 0, t.k());
                k_offset += t.k();
                concat_helper_impl<TAG_TYPES...>::concat(out, sub, k_offset);
            }
            template<typename SUBNET>
            static void split(const tensor& input, SUBNET& sub, size_t k_offset)
            {
                auto& t = layer<TAG_TYPE>(sub).get_gradient_input();
                tt::copy_tensor(true, t, 0, input, k_offset, t.k());
                k_offset += t.k();
                concat_helper_impl<TAG_TYPES...>::split(input, sub, k_offset);
            }
        };
        template <template<typename> class TAG_TYPE>
        struct concat_helper_impl<TAG_TYPE>{
            constexpr static size_t tag_count() {return 1;}
            static void list_tags(std::ostream& out) 
            { 
                out << tag_id<TAG_TYPE>::id;
            }

            template<typename SUBNET>
            static void resize_out(resizable_tensor& out, const SUBNET& sub, long sum_k)
            {
                auto& t = layer<TAG_TYPE>(sub).get_output();
                out.set_size(t.num_samples(), t.k() + sum_k, t.nr(), t.nc());
            }
            template<typename SUBNET>
            static void concat(tensor& out, const SUBNET& sub, size_t k_offset)
            {
                auto& t = layer<TAG_TYPE>(sub).get_output();
                tt::copy_tensor(false, out, k_offset, t, 0, t.k());
            }
            template<typename SUBNET>
            static void split(const tensor& input, SUBNET& sub, size_t k_offset)
            {
                auto& t = layer<TAG_TYPE>(sub).get_gradient_input();
                tt::copy_tensor(true, t, 0, input, k_offset, t.k());
            }
        };
    }
    // concat layer
    template<
        template<typename> class... TAG_TYPES
        >
    class concat_
    {
        static void list_tags(std::ostream& out) { impl::concat_helper_impl<TAG_TYPES...>::list_tags(out);};

    public:
        constexpr static size_t tag_count() {return impl::concat_helper_impl<TAG_TYPES...>::tag_count();};

        template <typename SUBNET>
        void setup (const SUBNET&)
        {
            // do nothing
        }
        template <typename SUBNET>
        void forward(const SUBNET& sub, resizable_tensor& output)
        {
            // the total depth of result is the sum of depths from all tags
            impl::concat_helper_impl<TAG_TYPES...>::resize_out(output, sub, 0);

            // copy output from each tag into different part result
            impl::concat_helper_impl<TAG_TYPES...>::concat(output, sub, 0);
        }

        template <typename SUBNET>
        void backward(const tensor& gradient_input, SUBNET& sub, tensor&)
        {
            // Gradient is split into parts for each tag layer
            impl::concat_helper_impl<TAG_TYPES...>::split(gradient_input, sub, 0);
        }

        dpoint map_input_to_output(dpoint p) const { return p; }
        dpoint map_output_to_input(dpoint p) const { return p; }

        const tensor& get_layer_params() const { return params; }
        tensor& get_layer_params() { return params; }

        friend void serialize(const concat_& /*item*/, std::ostream& out)
        {
            serialize("concat_", out);
            size_t count = tag_count();
            serialize(count, out);
        }

        friend void deserialize(concat_& /*item*/, std::istream& in)
        {
            std::string version;
            deserialize(version, in);
            if (version != "concat_")
                throw serialization_error("Unexpected version '"+version+"' found while deserializing dlib::concat_.");
            size_t count_tags;
            deserialize(count_tags, in);
            if (count_tags != tag_count())
                throw serialization_error("Invalid count of tags "+ std::to_string(count_tags) +", expecting " +
                                          std::to_string(tag_count()) +
                                                  " found while deserializing dlib::concat_.");
        }

        friend std::ostream& operator<<(std::ostream& out, const concat_& /*item*/)
        {
            out << "concat\t (";
            list_tags(out);
            out << ")";
            return out;
        }

        friend void to_xml(const concat_& /*item*/, std::ostream& out)
        {
            out << "<concat tags='";
            list_tags(out);
            out << "'/>\n";
        }

    private:
        resizable_tensor params; // unused
    };


    // concat layer definitions
    template <template<typename> class TAG1,
            template<typename> class TAG2,
            typename SUBNET>
    using concat2 = add_layer<concat_<TAG1, TAG2>, SUBNET>;

    template <template<typename> class TAG1,
            template<typename> class TAG2,
            template<typename> class TAG3,
            typename SUBNET>
    using concat3 = add_layer<concat_<TAG1, TAG2, TAG3>, SUBNET>;

    template <template<typename> class TAG1,
            template<typename> class TAG2,
            template<typename> class TAG3,
            template<typename> class TAG4,
            typename SUBNET>
    using concat4 = add_layer<concat_<TAG1, TAG2, TAG3, TAG4>, SUBNET>;

    template <template<typename> class TAG1,
            template<typename> class TAG2,
            template<typename> class TAG3,
            template<typename> class TAG4,
            template<typename> class TAG5,
            typename SUBNET>
    using concat5 = add_layer<concat_<TAG1, TAG2, TAG3, TAG4, TAG5>, SUBNET>;

    // inception layer will use tags internally. If user will use tags too, some conflicts
    // possible to exclude them, here are new tags specially for inceptions
    template <typename SUBNET> using itag0  = add_tag_layer< 1000 + 0, SUBNET>;
    template <typename SUBNET> using itag1  = add_tag_layer< 1000 + 1, SUBNET>;
    template <typename SUBNET> using itag2  = add_tag_layer< 1000 + 2, SUBNET>;
    template <typename SUBNET> using itag3  = add_tag_layer< 1000 + 3, SUBNET>;
    template <typename SUBNET> using itag4  = add_tag_layer< 1000 + 4, SUBNET>;
    template <typename SUBNET> using itag5  = add_tag_layer< 1000 + 5, SUBNET>;
    // skip to inception input
    template <typename SUBNET> using iskip  = add_skip_layer< itag0, SUBNET>;

    // here are some templates to be used for creating inception layer groups
    template <template<typename>class B1,
            template<typename>class B2,
            typename SUBNET>
    using inception2 = concat2<itag1, itag2, itag1<B1<iskip< itag2<B2< itag0<SUBNET>>>>>>>;

    template <template<typename>class B1,
            template<typename>class B2,
            template<typename>class B3,
            typename SUBNET>
    using inception3 = concat3<itag1, itag2, itag3, itag1<B1<iskip< itag2<B2<iskip< itag3<B3<  itag0<SUBNET>>>>>>>>>>;

    template <template<typename>class B1,
            template<typename>class B2,
            template<typename>class B3,
            template<typename>class B4,
            typename SUBNET>
    using inception4 = concat4<itag1, itag2, itag3, itag4,
                itag1<B1<iskip< itag2<B2<iskip< itag3<B3<iskip<  itag4<B4<  itag0<SUBNET>>>>>>>>>>>>>;

    template <template<typename>class B1,
            template<typename>class B2,
            template<typename>class B3,
            template<typename>class B4,
            template<typename>class B5,
            typename SUBNET>
    using inception5 = concat5<itag1, itag2, itag3, itag4, itag5,
                itag1<B1<iskip< itag2<B2<iskip< itag3<B3<iskip<  itag4<B4<iskip<  itag5<B5<  itag0<SUBNET>>>>>>>>>>>>>>>>;

// ----------------------------------------------------------------------------------------
// ----------------------------------------------------------------------------------------

    const double DEFAULT_L2_NORM_EPS = 1e-5;

    class l2normalize_
    {
    public:
        explicit l2normalize_(
            double eps_ = DEFAULT_L2_NORM_EPS
        ) : 
            eps(eps_)
        {
        }

        double get_eps() const { return eps; }

        template <typename SUBNET>
        void setup (const SUBNET& /*sub*/)
        {
        }

        void forward_inplace(const tensor& input, tensor& output)
        {
            tt::inverse_norms(norm, input, eps);
            tt::scale_rows(output, input, norm);
        } 

        void backward_inplace(
            const tensor& computed_output, 
            const tensor& gradient_input, 
            tensor& data_grad, 
            tensor& /*params_grad*/
        )
        {
            if (is_same_object(gradient_input, data_grad))
            {
                tt::dot_prods(temp, gradient_input, computed_output);
                tt::scale_rows2(0, data_grad, gradient_input, computed_output, temp, norm);
            }
            else
            {
                tt::dot_prods(temp, gradient_input, computed_output);
                tt::scale_rows2(1, data_grad, gradient_input, computed_output, temp, norm);
            }
        }

        const tensor& get_layer_params() const { return params; }
        tensor& get_layer_params() { return params; }

        friend void serialize(const l2normalize_& item, std::ostream& out)
        {
            serialize("l2normalize_", out);
            serialize(item.eps, out);
        }

        friend void deserialize(l2normalize_& item, std::istream& in)
        {
            std::string version;
            deserialize(version, in);
            if (version != "l2normalize_")
                throw serialization_error("Unexpected version '"+version+"' found while deserializing dlib::l2normalize_.");
            deserialize(item.eps, in);
        }

        friend std::ostream& operator<<(std::ostream& out, const l2normalize_& item)
        {
            out << "l2normalize";
            out << " eps="<<item.eps;
            return out;
        }

        friend void to_xml(const l2normalize_& item, std::ostream& out)
        {
            out << "<l2normalize";
            out << " eps='"<<item.eps<<"'";
            out << "/>\n";
        }
    private:
        double eps;

        resizable_tensor params; // unused
        // Here only to avoid reallocation and as a cache between forward/backward
        // functions.  
        resizable_tensor norm;
        resizable_tensor temp;
    };

    template <typename SUBNET>
    using l2normalize = add_layer<l2normalize_, SUBNET>;

// ----------------------------------------------------------------------------------------

    template <
        long _offset,
        long _k,
        long _nr,
        long _nc
        >
    class extract_
    {
        static_assert(_offset >= 0, "The offset must be >= 0.");
        static_assert(_k > 0,  "The number of channels must be > 0.");
        static_assert(_nr > 0, "The number of rows must be > 0.");
        static_assert(_nc > 0, "The number of columns must be > 0.");
    public:
        extract_(
        )  
        {
        }

        template <typename SUBNET>
        void setup (const SUBNET& sub)
        {
            DLIB_CASSERT((long)sub.get_output().size() >= sub.get_output().num_samples()*(_offset+_k*_nr*_nc), 
                "The tensor we are trying to extract from the input tensor is too big to fit into the input tensor.");

            aout = alias_tensor(sub.get_output().num_samples(), _k*_nr*_nc);
            ain = alias_tensor(sub.get_output().num_samples(),  sub.get_output().size()/sub.get_output().num_samples());
        }

        template <typename SUBNET>
        void forward(const SUBNET& sub, resizable_tensor& output)
        {
            if (aout.num_samples() != sub.get_output().num_samples())
            {
                aout = alias_tensor(sub.get_output().num_samples(), _k*_nr*_nc);
                ain = alias_tensor(sub.get_output().num_samples(),  sub.get_output().size()/sub.get_output().num_samples());
            }

            output.set_size(sub.get_output().num_samples(), _k, _nr, _nc);
            auto out = aout(output,0);
            auto in = ain(sub.get_output(),0);
            tt::copy_tensor(false, out, 0, in, _offset, _k*_nr*_nc);
        } 

        template <typename SUBNET>
        void backward(const tensor& gradient_input, SUBNET& sub, tensor& /*params_grad*/)
        {
            auto out = ain(sub.get_gradient_input(),0);
            auto in = aout(gradient_input,0);
            tt::copy_tensor(true, out, _offset, in, 0, _k*_nr*_nc);
        }

        const tensor& get_layer_params() const { return params; }
        tensor& get_layer_params() { return params; }

        friend void serialize(const extract_& /*item*/, std::ostream& out)
        {
            serialize("extract_", out);
            serialize(_offset, out);
            serialize(_k, out);
            serialize(_nr, out);
            serialize(_nc, out);
        }

        friend void deserialize(extract_& /*item*/, std::istream& in)
        {
            std::string version;
            deserialize(version, in);
            if (version != "extract_")
                throw serialization_error("Unexpected version '"+version+"' found while deserializing dlib::extract_.");

            long offset;
            long k;
            long nr;
            long nc;
            deserialize(offset, in);
            deserialize(k, in);
            deserialize(nr, in);
            deserialize(nc, in);

            if (offset != _offset) throw serialization_error("Wrong offset found while deserializing dlib::extract_");
            if (k != _k)   throw serialization_error("Wrong k found while deserializing dlib::extract_");
            if (nr != _nr) throw serialization_error("Wrong nr found while deserializing dlib::extract_");
            if (nc != _nc) throw serialization_error("Wrong nc found while deserializing dlib::extract_");
        }

        friend std::ostream& operator<<(std::ostream& out, const extract_& /*item*/)
        {
            out << "extract\t ("
                << "offset="<<_offset
                << ", k="<<_k
                << ", nr="<<_nr
                << ", nc="<<_nc
                << ")";
            return out;
        }

        friend void to_xml(const extract_& /*item*/, std::ostream& out)
        {
            out << "<extract";
            out << " offset='"<<_offset<<"'";
            out << " k='"<<_k<<"'";
            out << " nr='"<<_nr<<"'";
            out << " nc='"<<_nc<<"'";
            out << "/>\n";
        }
    private:
        alias_tensor aout, ain;

        resizable_tensor params; // unused
    };

    template <
        long offset,
        long k,
        long nr,
        long nc,
        typename SUBNET
        >
    using extract = add_layer<extract_<offset,k,nr,nc>, SUBNET>;

// ----------------------------------------------------------------------------------------

    template <long long row_stride = 2, long long col_stride = 2>
    class reorg_
    {
        static_assert(row_stride >= 1, "The row_stride must be >= 1");
        static_assert(row_stride >= 1, "The col_stride must be >= 1");

    public:
        reorg_(
        )
        {
        }

        template <typename SUBNET>
        void setup (const SUBNET& sub)
        {
            DLIB_CASSERT(sub.get_output().nr() % row_stride == 0);
            DLIB_CASSERT(sub.get_output().nc() % col_stride == 0);
        }

        template <typename SUBNET>
        void forward(const SUBNET& sub, resizable_tensor& output)
        {
            output.set_size(
                sub.get_output().num_samples(),
                sub.get_output().k() * col_stride * row_stride,
                sub.get_output().nr() / row_stride,
                sub.get_output().nc() / col_stride
            );
            tt::reorg(output, row_stride, col_stride, sub.get_output());
        }

        template <typename SUBNET>
        void backward(const tensor& gradient_input, SUBNET& sub, tensor& /*params_grad*/)
        {
            tt::reorg_gradient(sub.get_gradient_input(), row_stride, col_stride, gradient_input);
        }

        inline dpoint map_input_to_output (dpoint p) const
        {
            p.x() = p.x() / col_stride;
            p.y() = p.y() / row_stride;
            return p;
        }
        inline dpoint map_output_to_input (dpoint p) const
        {
            p.x() = p.x() * col_stride;
            p.y() = p.y() * row_stride;
            return p;
        }

        const tensor& get_layer_params() const { return params; }
        tensor& get_layer_params() { return params; }

        friend void serialize(const reorg_& /*item*/, std::ostream& out)
        {
            serialize("reorg_", out);
            serialize(row_stride, out);
            serialize(col_stride, out);
        }

        friend void deserialize(reorg_& /*item*/, std::istream& in)
        {
            std::string version;
            deserialize(version, in);
            if (version != "reorg_")
                throw serialization_error("Unexpected version '"+version+"' found while deserializing dlib::reorg_.");
            long long rs;
            long long cs;
            deserialize(rs, in);
            deserialize(cs, in);
            if (rs != row_stride) throw serialization_error("Wrong row_stride found while deserializing dlib::reorg_");
            if (cs != col_stride) throw serialization_error("Wrong col_stride found while deserializing dlib::reorg_");
        }

        friend std::ostream& operator<<(std::ostream& out, const reorg_& /*item*/)
        {
            out << "reorg\t ("
                << "row_stride=" << row_stride
                << ", col_stride=" << col_stride
                << ")";
            return out;
        }

        friend void to_xml(const reorg_ /*item*/, std::ostream& out)
        {
            out << "<reorg";
            out << " row_stride='" << row_stride << "'";
            out << " col_stride='" << col_stride << "'";
            out << "/>\n";
        }

    private:
        resizable_tensor params; // unused

    };

    template <typename SUBNET>
    using reorg = add_layer<reorg_<2, 2>, SUBNET>;

// ----------------------------------------------------------------------------------------

}

#endif // DLIB_DNn_LAYERS_H_

<|MERGE_RESOLUTION|>--- conflicted
+++ resolved
@@ -3523,8 +3523,6 @@
 
 // ----------------------------------------------------------------------------------------
 
-<<<<<<< HEAD
-=======
     class clipped_relu_
     {
     public:
@@ -3755,7 +3753,6 @@
 
 // ----------------------------------------------------------------------------------------
 
->>>>>>> adf8a357
     class smelu_
     {
     public:
@@ -3813,11 +3810,7 @@
 
         friend std::ostream& operator<<(std::ostream& out, const smelu_& item)
         {
-<<<<<<< HEAD
-            out << "smelu\t("
-=======
             out << "smelu\t ("
->>>>>>> adf8a357
                 << "beta=" << item.beta
                 << ")";
             return out;
@@ -3825,12 +3818,7 @@
 
         friend void to_xml(const smelu_& item, std::ostream& out)
         {
-<<<<<<< HEAD
-            out << "<smelu beta='"<< item.beta << "'>\n";
-            out << "<smelu/>\n";
-=======
             out << "<smelu beta='"<< item.beta << "'/>\n";
->>>>>>> adf8a357
         }
 
     private:
@@ -3843,8 +3831,6 @@
 
 // ----------------------------------------------------------------------------------------
 
-<<<<<<< HEAD
-=======
     class silu_
     {
     public:
@@ -3916,7 +3902,6 @@
 
 // ----------------------------------------------------------------------------------------
 
->>>>>>> adf8a357
     class softmax_
     {
     public:
