// Copyright (C) 2015  Davis E. King (davis@dlib.net)
// License: Boost Software License   See LICENSE.txt for the full license.
#ifndef DLIB_DNn_INPUT_H_
#define DLIB_DNn_INPUT_H_

#include "input_abstract.h"
#include "../matrix.h"
#include "../array2d.h"
#include "../pixel.h"
#include "../image_processing.h"
#include <sstream>
#include <array>
#include "../cuda/tensor_tools.h"


namespace dlib
{

// ----------------------------------------------------------------------------------------

    template <typename T>
    class input
    {
        const static bool always_false = sizeof(T)!=sizeof(T); 
        static_assert(always_false, "Unsupported type given to input<>.  input<> only supports "
            "dlib::matrix and dlib::array2d objects."); 
    };

// ----------------------------------------------------------------------------------------

    template <size_t NR, size_t NC=NR, typename mem_manager = default_memory_manager>
    class input_rgb_image_sized;

<<<<<<< HEAD
    template <typename mem_manager = default_memory_manager>
=======
    class input_rgb_image_pair;

>>>>>>> d0f41798
    class input_rgb_image
    {
    public:
        typedef matrix<rgb_pixel,0,0,mem_manager> input_type;

        input_rgb_image (
        ) : 
            avg_red(122.782f),
            avg_green(117.001f),
            avg_blue(104.298f)
        {
        }

        input_rgb_image (
            float avg_red_,
            float avg_green_,
            float avg_blue_
        ) : avg_red(avg_red_), avg_green(avg_green_), avg_blue(avg_blue_) 
        {}

        template <size_t NR, size_t NC>
        inline input_rgb_image (
            const input_rgb_image_sized<NR,NC>& item
        );

        inline input_rgb_image (
            const input_rgb_image_pair& item
        );

        float get_avg_red()   const { return avg_red; }
        float get_avg_green() const { return avg_green; }
        float get_avg_blue()  const { return avg_blue; }

        bool image_contained_point ( const tensor& data, const point& p) const { return get_rect(data).contains(p); }
        drectangle tensor_space_to_image_space ( const tensor& /*data*/, drectangle r) const { return r; }
        drectangle image_space_to_tensor_space ( const tensor& /*data*/, double /*scale*/, drectangle r ) const { return r; }

        template <typename forward_iterator>
        void to_tensor (
            forward_iterator ibegin,
            forward_iterator iend,
            resizable_tensor& data
        ) const
        {
            DLIB_CASSERT(std::distance(ibegin,iend) > 0);
            const auto nr = ibegin->nr();
            const auto nc = ibegin->nc();
            // make sure all the input matrices have the same dimensions
            for (auto i = ibegin; i != iend; ++i)
            {
                DLIB_CASSERT(i->nr()==nr && i->nc()==nc,
                    "\t input_rgb_image::to_tensor()"
                    << "\n\t All matrices given to to_tensor() must have the same dimensions."
                    << "\n\t nr: " << nr
                    << "\n\t nc: " << nc
                    << "\n\t i->nr(): " << i->nr()
                    << "\n\t i->nc(): " << i->nc()
                );
            }


            // initialize data to the right size to contain the stuff in the iterator range.
            data.set_size(std::distance(ibegin,iend), 3, nr, nc);


            const size_t offset = nr*nc;
            auto ptr = data.host();
            for (auto i = ibegin; i != iend; ++i)
            {
                for (long r = 0; r < nr; ++r)
                {
                    for (long c = 0; c < nc; ++c)
                    {
                        rgb_pixel temp = (*i)(r,c);
                        auto p = ptr++;
                        *p = (temp.red-avg_red)/256.0; 
                        p += offset;
                        *p = (temp.green-avg_green)/256.0; 
                        p += offset;
                        *p = (temp.blue-avg_blue)/256.0; 
                        p += offset;
                    }
                }
                ptr += offset*(data.k()-1);
            }

        }

        friend void serialize(const input_rgb_image& item, std::ostream& out)
        {
            serialize("input_rgb_image", out);
            serialize(item.avg_red, out);
            serialize(item.avg_green, out);
            serialize(item.avg_blue, out);
        }

        friend void deserialize(input_rgb_image& item, std::istream& in)
        {
            std::string version;
            deserialize(version, in);
            if (version != "input_rgb_image" && version != "input_rgb_image_sized" && version != "input_rgb_image_pair")
                throw serialization_error("Unexpected version found while deserializing dlib::input_rgb_image.");
            deserialize(item.avg_red, in);
            deserialize(item.avg_green, in);
            deserialize(item.avg_blue, in);

            // read and discard the sizes if this was really a sized input layer.
            if (version == "input_rgb_image_sized")
            {
                size_t nr, nc;
                deserialize(nr, in);
                deserialize(nc, in);
            }
        }

        friend std::ostream& operator<<(std::ostream& out, const input_rgb_image& item)
        {
            out << "input_rgb_image("<<item.avg_red<<","<<item.avg_green<<","<<item.avg_blue<<")";
            return out;
        }

        friend void to_xml(const input_rgb_image& item, std::ostream& out)
        {
            out << "<input_rgb_image r='"<<item.avg_red<<"' g='"<<item.avg_green<<"' b='"<<item.avg_blue<<"'/>\n";
        }

    private:
        float avg_red;
        float avg_green;
        float avg_blue;
    };

// ----------------------------------------------------------------------------------------

    template <size_t NR, size_t NC, typename mem_manager>
    class input_rgb_image_sized
    {
    public:
        static_assert(NR != 0 && NC != 0, "The input image can't be empty.");

        typedef matrix<rgb_pixel,0,0,mem_manager> input_type;

        input_rgb_image_sized (
        ) : 
            avg_red(122.782), 
            avg_green(117.001),
            avg_blue(104.298) 
        {
        }

        input_rgb_image_sized (
            const input_rgb_image<mem_manager>& item
        ) : avg_red(item.get_avg_red()),
            avg_green(item.get_avg_green()),
            avg_blue(item.get_avg_blue())
        {}

        input_rgb_image_sized (
            float avg_red_,
            float avg_green_,
            float avg_blue_
        ) : avg_red(avg_red_), avg_green(avg_green_), avg_blue(avg_blue_) 
        {}

        float get_avg_red()   const { return avg_red; }
        float get_avg_green() const { return avg_green; }
        float get_avg_blue()  const { return avg_blue; }

        bool image_contained_point ( const tensor& data, const point& p) const { return get_rect(data).contains(p); }
        drectangle tensor_space_to_image_space ( const tensor& /*data*/, drectangle r) const { return r; }
        drectangle image_space_to_tensor_space ( const tensor& /*data*/, double /*scale*/, drectangle r ) const { return r; }

        template <typename forward_iterator>
        void to_tensor (
            forward_iterator ibegin,
            forward_iterator iend,
            resizable_tensor& data
        ) const
        {
            DLIB_CASSERT(std::distance(ibegin,iend) > 0);
            // make sure all input images have the correct size
            for (auto i = ibegin; i != iend; ++i)
            {
                DLIB_CASSERT(i->nr()==NR && i->nc()==NC,
                    "\t input_rgb_image_sized::to_tensor()"
                    << "\n\t All input images must have "<<NR<<" rows and "<<NC<< " columns, but we got one with "<<i->nr()<<" rows and "<<i->nc()<<" columns."
                );
            }


            // initialize data to the right size to contain the stuff in the iterator range.
            data.set_size(std::distance(ibegin,iend), 3, NR, NC);


            const size_t offset = NR*NC;
            auto ptr = data.host();
            for (auto i = ibegin; i != iend; ++i)
            {
                for (size_t r = 0; r < NR; ++r)
                {
                    for (size_t c = 0; c < NC; ++c)
                    {
                        rgb_pixel temp = (*i)(r,c);
                        auto p = ptr++;
                        *p = (temp.red-avg_red)/256.0; 
                        p += offset;
                        *p = (temp.green-avg_green)/256.0; 
                        p += offset;
                        *p = (temp.blue-avg_blue)/256.0; 
                        p += offset;
                    }
                }
                ptr += offset*(data.k()-1);
            }

        }

        friend void serialize(const input_rgb_image_sized& item, std::ostream& out)
        {
            serialize("input_rgb_image_sized", out);
            serialize(item.avg_red, out);
            serialize(item.avg_green, out);
            serialize(item.avg_blue, out);
            serialize(NR, out);
            serialize(NC, out);
        }

        friend void deserialize(input_rgb_image_sized& item, std::istream& in)
        {
            std::string version;
            deserialize(version, in);
            if (version != "input_rgb_image_sized")
                throw serialization_error("Unexpected version found while deserializing dlib::input_rgb_image_sized.");
            deserialize(item.avg_red, in);
            deserialize(item.avg_green, in);
            deserialize(item.avg_blue, in);
            size_t nr, nc;
            deserialize(nr, in);
            deserialize(nc, in);
            if (nr != NR || nc != NC)
            {
                std::ostringstream sout;
                sout << "Wrong image dimensions found while deserializing dlib::input_rgb_image_sized.\n";
                sout << "Expected "<<NR<<" rows and "<<NC<< " columns, but found "<<nr<<" rows and "<<nc<<" columns.";
                throw serialization_error(sout.str());
            }
        }

        friend std::ostream& operator<<(std::ostream& out, const input_rgb_image_sized& item)
        {
            out << "input_rgb_image_sized("<<item.avg_red<<","<<item.avg_green<<","<<item.avg_blue<<") nr="<<NR<<" nc="<<NC;
            return out;
        }

        friend void to_xml(const input_rgb_image_sized& item, std::ostream& out)
        {
            out << "<input_rgb_image_sized r='"<<item.avg_red<<"' g='"<<item.avg_green<<"' b='"<<item.avg_blue<<"' nr='"<<NR<<"' nc='"<<NC<<"'/>\n";
        }

    private:
        float avg_red;
        float avg_green;
        float avg_blue;
    };

// ----------------------------------------------------------------------------------------
#if 0
    template <size_t NR, size_t NC, typename mem_manager>
    input_rgb_image<mem_manager>::
    input_rgb_image (
        const input_rgb_image_sized<NR,NC,mem_manager>& item
    ) : avg_red(item.get_avg_red()),
        avg_green(item.get_avg_green()),
        avg_blue(item.get_avg_blue())
    {}
#endif
// ----------------------------------------------------------------------------------------

    template <typename mem_manager = default_memory_manager>
    class input_grayscale_image
    {
    public:
        typedef matrix<uint8_t,0,0,mem_manager> input_type;

        input_grayscale_image(
        ) : average(127.5f)
        {}

        input_grayscale_image (
            float average_
        ) : average(average_)
        {}

        float get_average()   const { return average; }

        template <typename forward_iterator>
        void to_tensor (
            forward_iterator ibegin,
            forward_iterator iend,
            resizable_tensor& data
        ) const
        {
            DLIB_CASSERT(std::distance(ibegin,iend) > 0);
            const auto nr = ibegin->nr();
            const auto nc = ibegin->nc();
            // make sure all the input matrices have the same dimensions
            for (auto i = ibegin; i != iend; ++i)
            {
                DLIB_CASSERT(i->nr()==nr && i->nc()==nc,
                    "\t input_grayscale_image::to_tensor()"
                    << "\n\t All matrices given to to_tensor() must have the same dimensions."
                    << "\n\t nr: " << nr
                    << "\n\t nc: " << nc
                    << "\n\t i->nr(): " << i->nr()
                    << "\n\t i->nc(): " << i->nc()
                );
            }

            
            // initialize data to the right size to contain the stuff in the iterator range.
            data.set_size(std::distance(ibegin,iend), 1, nr, nc);


            const size_t offset = nr*nc;
            auto ptr = data.host();
            for (auto i = ibegin; i != iend; ++i)
            {
                for (long r = 0; r < nr; ++r)
                {
                    for (long c = 0; c < nc; ++c)
                    {
                        const uint8_t temp = (*i)(r,c);
                        *ptr++ = (temp-average)/256.0;
                    }
                }
            }

        }

        friend void serialize(const input_grayscale_image& item, std::ostream& out)
        {
            serialize("input_grayscale_image", out);
            serialize(item.average, out);
        }

        friend void deserialize(input_grayscale_image& item, std::istream& in)
        {
            std::string version;
            deserialize(version, in);
            if (version != "input_grayscale_image")
                throw serialization_error("Unexpected version found while deserializing dlib::input_grayscale_image.");
            deserialize(item.average, in);
        }

        friend std::ostream& operator<<(std::ostream& out, const input_grayscale_image& item)
        {
            out << "input_grayscale_image("<<item.average<<")";
            return out;
        }

        friend void to_xml(const input_grayscale_image& item, std::ostream& out)
        {
            out << "<input_grayscale_image r='"<<item.average<<"'/>";
        }

    private:
        float average;
    };

// ----------------------------------------------------------------------------------------

<<<<<<< HEAD
=======
    class input_rgb_image_pair
    {
    public:
        typedef std::pair<matrix<rgb_pixel>, matrix<rgb_pixel>> input_type;

        input_rgb_image_pair (
        ) :
            avg_red(122.782),
            avg_green(117.001),
            avg_blue(104.298)
        {
        }

        input_rgb_image_pair (
            float avg_red,
            float avg_green,
            float avg_blue
        ) : avg_red(avg_red), avg_green(avg_green), avg_blue(avg_blue)
        {}

        inline input_rgb_image_pair (
            const input_rgb_image& item
        ) :
            avg_red(item.get_avg_red()),
            avg_green(item.get_avg_green()),
            avg_blue(item.get_avg_blue())
        {}

        template <size_t NR, size_t NC>
        inline input_rgb_image_pair (
            const input_rgb_image_sized<NR, NC>& item
        ) :
            avg_red(item.get_avg_red()),
            avg_green(item.get_avg_green()),
            avg_blue(item.get_avg_blue())
        {}

        float get_avg_red()   const { return avg_red; }
        float get_avg_green() const { return avg_green; }
        float get_avg_blue()  const { return avg_blue; }

        bool image_contained_point ( const tensor& data, const point& p) const { return get_rect(data).contains(p); }
        drectangle tensor_space_to_image_space ( const tensor& /*data*/, drectangle r) const { return r; }
        drectangle image_space_to_tensor_space ( const tensor& /*data*/, double /*scale*/, drectangle r ) const { return r; }

        template <typename forward_iterator>
        void to_tensor (
            forward_iterator ibegin,
            forward_iterator iend,
            resizable_tensor& data
        ) const
        {
            DLIB_CASSERT(std::distance(ibegin, iend) > 0);
            const auto nr = ibegin->first.nr();
            const auto nc = ibegin->first.nc();

            // make sure all the input matrices have the same dimensions
            for (auto i = ibegin; i != iend; ++i)
            {
                DLIB_CASSERT(i->first.nr() == nr && i->first.nc()==nc &&
                             i->second.nr() == nr && i->second.nc() == nc,
                    "\t input_rgb_image_pair::to_tensor()"
                    << "\n\t All matrices given to to_tensor() must have the same dimensions."
                    << "\n\t nr: " << nr
                    << "\n\t nc: " << nc
                    << "\n\t i->first.nr(): " << i->first.nr()
                    << "\n\t i->first.nc(): " << i->first.nc()
                    << "\n\t i->second.nr(): " << i->second.nr()
                    << "\n\t i->second.nc(): " << i->second.nc()
                );
            }

            // initialize data to the right size to contain the stuff in the iterator range.
            data.set_size(2 * std::distance(ibegin, iend), 3, nr, nc);

            const size_t offset = nr * nc;
            const size_t offset2 = data.size() / 2;
            auto ptr = data.host();
            for (auto i = ibegin; i != iend; ++i)
            {
                for (long r = 0; r < nr; ++r)
                {
                    for (long c = 0; c < nc; ++c)
                    {
                        rgb_pixel temp_first = i->first(r, c);
                        rgb_pixel temp_second = i->second(r, c);
                        auto p = ptr++;
                        *p = (temp_first.red - avg_red) / 256.0;
                        *(p + offset2) = (temp_second.red - avg_red) / 256.0;
                        p += offset;
                        *p = (temp_first.green - avg_green) / 256.0;
                        *(p + offset2) = (temp_second.green - avg_green) / 256.0;
                        p += offset;
                        *p = (temp_first.blue - avg_blue) / 256.0;
                        *(p + offset2) = (temp_second.blue - avg_blue) / 256.0;
                        p += offset;
                    }
                }
                ptr += offset * (data.k() - 1);
            }
        }

        friend void serialize(const input_rgb_image_pair& item, std::ostream& out)
        {
            serialize("input_rgb_image_pair", out);
            serialize(item.avg_red, out);
            serialize(item.avg_green, out);
            serialize(item.avg_blue, out);
        }

        friend void deserialize(input_rgb_image_pair& item, std::istream& in)
        {
            std::string version;
            deserialize(version, in);
            if (version != "input_rgb_image_pair" && version != "input_rgb_image" && version != "input_rgb_image_sized")
                throw serialization_error("Unexpected version found while deserializing dlib::input_rgb_image_pair.");

            deserialize(item.avg_red, in);
            deserialize(item.avg_green, in);
            deserialize(item.avg_blue, in);
            // read and discard the sizes if this was really a sized input layer.
            if (version == "input_rgb_image_sized")
            {
                size_t nr, nc;
                deserialize(nr, in);
                deserialize(nc, in);
            }
        }

        friend std::ostream& operator<<(std::ostream& out, const input_rgb_image_pair& item)
        {
            out << "input_rgb_image_pair("<< item.avg_red<<","<<item.avg_green<<","<<item.avg_blue << ")";
            return out;
        }

        friend void to_xml(const input_rgb_image_pair& item, std::ostream& out)
        {
            out << "<input_rgb_image_pair r='"<<item.avg_red<<"' g='"<<item.avg_green<<"' b='"<<item.avg_blue<<"'/>\n";
        }

    private:
        float avg_red;
        float avg_green;
        float avg_blue;
    };

// ----------------------------------------------------------------------------------------

    input_rgb_image::
    input_rgb_image (
        const input_rgb_image_pair& item
    ) : avg_red(item.get_avg_red()),
        avg_green(item.get_avg_green()),
        avg_blue(item.get_avg_blue())
    {}

// ----------------------------------------------------------------------------------------
>>>>>>> d0f41798

    template <typename T, long NR, long NC, typename MM, typename L>
    class input<matrix<T,NR,NC,MM,L>> 
    {
    public:
        typedef matrix<T,NR,NC,MM,L> input_type;

        input() {}

        template <typename mm>
        input(const input<array2d<T,mm>>&) {}

        bool image_contained_point ( const tensor& data, const point& p) const { return get_rect(data).contains(p); }
        drectangle tensor_space_to_image_space ( const tensor& /*data*/, drectangle r) const { return r; }
        drectangle image_space_to_tensor_space ( const tensor& /*data*/, double /*scale*/, drectangle r ) const { return r; }

        template <typename forward_iterator>
        void to_tensor (
            forward_iterator ibegin,
            forward_iterator iend,
            resizable_tensor& data
        ) const
        {
            DLIB_CASSERT(std::distance(ibegin,iend) > 0);
            const auto nr = ibegin->nr();
            const auto nc = ibegin->nc();
            // make sure all the input matrices have the same dimensions
            for (auto i = ibegin; i != iend; ++i)
            {
                DLIB_CASSERT(i->nr()==nr && i->nc()==nc,
                    "\t input::to_tensor()"
                    << "\n\t All matrices given to to_tensor() must have the same dimensions."
                    << "\n\t nr: " << nr
                    << "\n\t nc: " << nc
                    << "\n\t i->nr(): " << i->nr()
                    << "\n\t i->nc(): " << i->nc()
                );
            }

            
            // initialize data to the right size to contain the stuff in the iterator range.
            data.set_size(std::distance(ibegin,iend), pixel_traits<T>::num, nr, nc);

            typedef typename pixel_traits<T>::basic_pixel_type bptype;

            const size_t offset = nr*nc;
            auto ptr = data.host();
            for (auto i = ibegin; i != iend; ++i)
            {
                for (long r = 0; r < nr; ++r)
                {
                    for (long c = 0; c < nc; ++c)
                    {
                        auto temp = pixel_to_vector<float>((*i)(r,c));
                        auto p = ptr++;
                        for (long j = 0; j < temp.size(); ++j)
                        {
                            if (is_same_type<bptype,unsigned char>::value)
                                *p = temp(j)/256.0;
                            else
                                *p = temp(j);
                            p += offset;
                        }
                    }
                }
                ptr += offset*(data.k()-1);
            }

        }

        friend void serialize(const input& /*item*/, std::ostream& out)
        {
            serialize("input<matrix>", out);
        }

        friend void deserialize(input& /*item*/, std::istream& in)
        {
            std::string version;
            deserialize(version, in);
            if (version != "input<matrix>")
                throw serialization_error("Unexpected version found while deserializing dlib::input.");
        }

        friend std::ostream& operator<<(std::ostream& out, const input& /*item*/)
        {
            out << "input<matrix>";
            return out;
        }

        friend void to_xml(const input& /*item*/, std::ostream& out)
        {
            out << "<input/>\n";
        }
    };

// ----------------------------------------------------------------------------------------

    template <typename T, long NR, long NC, typename MM, typename L, size_t K>
    class input<std::array<matrix<T,NR,NC,MM,L>,K>> 
    {
    public:
        typedef std::array<matrix<T,NR,NC,MM,L>,K> input_type;

        input() {}
        input(const input&) {}

        bool image_contained_point ( const tensor& data, const point& p) const { return get_rect(data).contains(p); }
        drectangle tensor_space_to_image_space ( const tensor& /*data*/, drectangle r) const { return r; }
        drectangle image_space_to_tensor_space ( const tensor& /*data*/, double /*scale*/, drectangle r ) const { return r; }

        template <typename forward_iterator>
        void to_tensor (
            forward_iterator ibegin,
            forward_iterator iend,
            resizable_tensor& data
        ) const
        {
            DLIB_CASSERT(std::distance(ibegin,iend) > 0);
            DLIB_CASSERT(ibegin->size() != 0, "When using std::array<matrix> inputs you can't give 0 sized arrays.");
            const auto nr = (*ibegin)[0].nr();
            const auto nc = (*ibegin)[0].nc();
            // make sure all the input matrices have the same dimensions
            for (auto i = ibegin; i != iend; ++i)
            {
                for (size_t k = 0; k < K; ++k)
                {
                    const auto& arr = *i;
                    DLIB_CASSERT(arr[k].nr()==nr && arr[k].nc()==nc,
                        "\t input::to_tensor()"
                        << "\n\t When using std::array<matrix> as input, all matrices in a batch must have the same dimensions."
                        << "\n\t nr: " << nr
                        << "\n\t nc: " << nc
                        << "\n\t k:  " << k 
                        << "\n\t arr[k].nr(): " << arr[k].nr()
                        << "\n\t arr[k].nc(): " << arr[k].nc()
                    );
                }
            }

            
            // initialize data to the right size to contain the stuff in the iterator range.
            data.set_size(std::distance(ibegin,iend), K, nr, nc);

            auto ptr = data.host();
            for (auto i = ibegin; i != iend; ++i)
            {
                for (size_t k = 0; k < K; ++k)
                {
                    for (long r = 0; r < nr; ++r)
                    {
                        for (long c = 0; c < nc; ++c)
                        {
                            if (is_same_type<T,unsigned char>::value)
                                *ptr++ = (*i)[k](r,c)/256.0;
                            else
                                *ptr++ = (*i)[k](r,c);
                        }
                    }
                }
            }

        }

        friend void serialize(const input& /*item*/, std::ostream& out)
        {
            serialize("input<array<matrix>>", out);
        }

        friend void deserialize(input& /*item*/, std::istream& in)
        {
            std::string version;
            deserialize(version, in);
            if (version != "input<array<matrix>>")
                throw serialization_error("Unexpected version found while deserializing dlib::input<array<matrix>>.");
        }

        friend std::ostream& operator<<(std::ostream& out, const input& /*item*/)
        {
            out << "input<array<matrix>>";
            return out;
        }

        friend void to_xml(const input& /*item*/, std::ostream& out)
        {
            out << "<input/>\n";
        }
    };

// ----------------------------------------------------------------------------------------

    template <typename T, typename MM>
    class input<array2d<T,MM>> 
    {
    public:
        typedef array2d<T,MM> input_type;

        input() {}
        input(const input&) {}

        template <long NR, long NC, typename mm, typename L>
        input(const input<matrix<T,NR,NC,mm,L>>&) {}

        bool image_contained_point ( const tensor& data, const point& p) const { return get_rect(data).contains(p); }
        drectangle tensor_space_to_image_space ( const tensor& /*data*/, drectangle r) const { return r; }
        drectangle image_space_to_tensor_space ( const tensor& /*data*/, double /*scale*/, drectangle r ) const { return r; }

        template <typename forward_iterator>
        void to_tensor (
            forward_iterator ibegin,
            forward_iterator iend,
            resizable_tensor& data
        ) const
        {
            DLIB_CASSERT(std::distance(ibegin,iend) > 0);
            const auto nr = ibegin->nr();
            const auto nc = ibegin->nc();
            // make sure all the input matrices have the same dimensions
            for (auto i = ibegin; i != iend; ++i)
            {
                DLIB_CASSERT(i->nr()==nr && i->nc()==nc,
                    "\t input::to_tensor()"
                    << "\n\t All array2d objects given to to_tensor() must have the same dimensions."
                    << "\n\t nr: " << nr
                    << "\n\t nc: " << nc
                    << "\n\t i->nr(): " << i->nr()
                    << "\n\t i->nc(): " << i->nc()
                );
            }

            
            // initialize data to the right size to contain the stuff in the iterator range.
            data.set_size(std::distance(ibegin,iend), pixel_traits<T>::num, nr, nc);
            typedef typename pixel_traits<T>::basic_pixel_type bptype;

            const size_t offset = nr*nc;
            auto ptr = data.host();
            for (auto i = ibegin; i != iend; ++i)
            {
                for (long r = 0; r < nr; ++r)
                {
                    for (long c = 0; c < nc; ++c)
                    {
                        auto temp = pixel_to_vector<float>((*i)[r][c]);
                        auto p = ptr++;
                        for (long j = 0; j < temp.size(); ++j)
                        {
                            if (is_same_type<bptype,unsigned char>::value)
                                *p = temp(j)/256.0;
                            else
                                *p = temp(j);
                            p += offset;
                        }
                    }
                }
                ptr += offset*(data.k()-1);
            }

        }

        friend void serialize(const input&, std::ostream& out)
        {
            serialize("input<array2d>", out);
        }

        friend void deserialize(input&, std::istream& in)
        {
            std::string version;
            deserialize(version, in);
            if (version != "input<array2d>")
                throw serialization_error("Unexpected version found while deserializing dlib::input.");
        }
        friend std::ostream& operator<<(std::ostream& out, const input&)
        {
            out << "input<array2d>";
            return out;
        }

        friend void to_xml(const input&, std::ostream& out)
        {
            out << "<input/>\n";
        }
    };

// ----------------------------------------------------------------------------------------

    namespace detail {
        template <typename PYRAMID_TYPE>
        class input_image_pyramid
        {
        public:

            virtual ~input_image_pyramid() = 0;

            typedef PYRAMID_TYPE pyramid_type;

            unsigned long get_pyramid_padding() const { return pyramid_padding; }
            void set_pyramid_padding(unsigned long value) { pyramid_padding = value; }

            unsigned long get_pyramid_outer_padding() const { return pyramid_outer_padding; }
            void set_pyramid_outer_padding(unsigned long value) { pyramid_outer_padding = value; }

            bool image_contained_point(
                const tensor& data,
                const point& p
            ) const
            {
                auto&& rects = any_cast<std::vector<rectangle>>(data.annotation());
                DLIB_CASSERT(rects.size() > 0);
                return rects[0].contains(p + rects[0].tl_corner());
            }

            drectangle tensor_space_to_image_space(
                const tensor& data,
                drectangle r
            ) const
            {
                auto&& rects = any_cast<std::vector<rectangle>>(data.annotation());
                return tiled_pyramid_to_image<pyramid_type>(rects, r);
            }

            drectangle image_space_to_tensor_space (
                const tensor& data,
                double scale,
                drectangle r
            ) const
            {
                DLIB_CASSERT(0 < scale && scale <= 1, "scale: " << scale);
                auto&& rects = any_cast<std::vector<rectangle>>(data.annotation());
                return image_to_tiled_pyramid<pyramid_type>(rects, scale, r);
            }

        protected:

            template <typename forward_iterator>
            void to_tensor_init (
                forward_iterator ibegin,
                forward_iterator iend,
                resizable_tensor &data,
                unsigned int k
            ) const
            {

                DLIB_CASSERT(std::distance(ibegin, iend) > 0);
                auto nr = ibegin->nr();
                auto nc = ibegin->nc();
                // make sure all the input matrices have the same dimensions
                for (auto i = ibegin; i != iend; ++i)
                {
                    DLIB_CASSERT(i->nr() == nr && i->nc() == nc,
                                 "\t input_grayscale_image_pyramid::to_tensor()"
                                         << "\n\t All matrices given to to_tensor() must have the same dimensions."
                                         << "\n\t nr: " << nr
                                         << "\n\t nc: " << nc
                                         << "\n\t i->nr(): " << i->nr()
                                         << "\n\t i->nc(): " << i->nc()
                    );
                }

                long NR, NC;
                pyramid_type pyr;
                auto& rects = data.annotation().get<std::vector<rectangle>>();
                impl::compute_tiled_image_pyramid_details(pyr, nr, nc, pyramid_padding, pyramid_outer_padding, rects,
                                                          NR, NC);

                // initialize data to the right size to contain the stuff in the iterator range.
                data.set_size(std::distance(ibegin, iend), k, NR, NC);

                // We need to zero the image before doing the pyramid, since the pyramid
                // creation code doesn't write to all parts of the image.  We also take
                // care to avoid triggering any device to hosts copies.
                auto ptr = data.host_write_only();
                for (size_t i = 0; i < data.size(); ++i)
                    ptr[i] = 0;

            }

            // now build the image pyramid into data.  This does the same thing as
            // standard create_tiled_pyramid(), except we use the GPU if one is available.
            void create_tiled_pyramid (
                const std::vector<rectangle>& rects,
                resizable_tensor& data
            ) const
            {
                for (size_t i = 1; i < rects.size(); ++i) {
                    alias_tensor src(data.num_samples(), data.k(), rects[i - 1].height(), rects[i - 1].width());
                    alias_tensor dest(data.num_samples(), data.k(), rects[i].height(), rects[i].width());

                    auto asrc = src(data, data.nc() * rects[i - 1].top() + rects[i - 1].left());
                    auto adest = dest(data, data.nc() * rects[i].top() + rects[i].left());

                    tt::resize_bilinear(adest, data.nc(), data.nr() * data.nc(),
                                        asrc, data.nc(), data.nr() * data.nc());
                }
            }

            unsigned long pyramid_padding = 10;
            unsigned long pyramid_outer_padding = 11;
        };

        template <typename PYRAMID_TYPE>
        input_image_pyramid<PYRAMID_TYPE>::~input_image_pyramid() {}
    }

// ----------------------------------------------------------------------------------------

    template <typename PYRAMID_TYPE>
    class input_grayscale_image_pyramid : public detail::input_image_pyramid<PYRAMID_TYPE>
    {
    public:
        typedef matrix<unsigned char> input_type;
        typedef PYRAMID_TYPE pyramid_type;

        template <typename forward_iterator>
        void to_tensor (
            forward_iterator ibegin,
            forward_iterator iend,
            resizable_tensor& data
        ) const
        {
            this->to_tensor_init(ibegin, iend, data, 1);

            const auto rects = data.annotation().get<std::vector<rectangle>>();
            if (rects.size() == 0)
                return;

            // copy the first raw image into the top part of the tiled pyramid.  We need to
            // do this for each of the input images/samples in the tensor.
            auto ptr = data.host_write_only();
            for (auto i = ibegin; i != iend; ++i)
            {
                auto& img = *i;
                ptr += rects[0].top()*data.nc();
                for (long r = 0; r < img.nr(); ++r)
                {
                    auto p = ptr+rects[0].left();
                    for (long c = 0; c < img.nc(); ++c)
                        p[c] = (img(r,c))/256.0;
                    ptr += data.nc();
                }
                ptr += data.nc()*(data.nr()-rects[0].bottom()-1);
            }

            this->create_tiled_pyramid(rects, data);
        }

        friend void serialize(const input_grayscale_image_pyramid& item, std::ostream& out)
        {
            serialize("input_grayscale_image_pyramid", out);
            serialize(item.pyramid_padding, out);
            serialize(item.pyramid_outer_padding, out);
        }

        friend void deserialize(input_grayscale_image_pyramid& item, std::istream& in)
        {
            std::string version;
            deserialize(version, in);
            if (version != "input_grayscale_image_pyramid")
                throw serialization_error("Unexpected version found while deserializing dlib::input_grayscale_image_pyramid.");
            deserialize(item.pyramid_padding, in);
            deserialize(item.pyramid_outer_padding, in);
        }

        friend std::ostream& operator<<(std::ostream& out, const input_grayscale_image_pyramid& item)
        {
            out << "input_grayscale_image_pyramid()";
            out << " pyramid_padding="<<item.pyramid_padding;
            out << " pyramid_outer_padding="<<item.pyramid_outer_padding;
            return out;
        }

        friend void to_xml(const input_grayscale_image_pyramid& item, std::ostream& out)
        {
            out << "<input_grayscale_image_pyramid"
                <<"' pyramid_padding='"<<item.pyramid_padding
                <<"' pyramid_outer_padding='"<<item.pyramid_outer_padding
                <<"'/>\n";
        }
    };

// ----------------------------------------------------------------------------------------

    template <typename PYRAMID_TYPE>
    class input_rgb_image_pyramid : public detail::input_image_pyramid<PYRAMID_TYPE>
    {
    public:
        typedef matrix<rgb_pixel> input_type;
        typedef PYRAMID_TYPE pyramid_type;

        input_rgb_image_pyramid (
        ) :
            avg_red(122.782),
            avg_green(117.001),
            avg_blue(104.298)
        {
        }

        input_rgb_image_pyramid (
            float avg_red_,
            float avg_green_,
            float avg_blue_
        ) : avg_red(avg_red_), avg_green(avg_green_), avg_blue(avg_blue_)
        {}

        float get_avg_red()   const { return avg_red; }
        float get_avg_green() const { return avg_green; }
        float get_avg_blue()  const { return avg_blue; }

        template <typename forward_iterator>
        void to_tensor (
            forward_iterator ibegin,
            forward_iterator iend,
            resizable_tensor& data
        ) const
        {
            this->to_tensor_init(ibegin, iend, data, 3);

            const auto rects = data.annotation().get<std::vector<rectangle>>();
            if (rects.size() == 0)
                return;

            // copy the first raw image into the top part of the tiled pyramid.  We need to
            // do this for each of the input images/samples in the tensor.
            auto ptr = data.host_write_only();
            for (auto i = ibegin; i != iend; ++i)
            {
                auto& img = *i;
                ptr += rects[0].top()*data.nc();
                for (long r = 0; r < img.nr(); ++r)
                {
                    auto p = ptr+rects[0].left();
                    for (long c = 0; c < img.nc(); ++c)
                        p[c] = (img(r,c).red-avg_red)/256.0;
                    ptr += data.nc();
                }
                ptr += data.nc()*(data.nr()-rects[0].bottom()-1);

                ptr += rects[0].top()*data.nc();
                for (long r = 0; r < img.nr(); ++r)
                {
                    auto p = ptr+rects[0].left();
                    for (long c = 0; c < img.nc(); ++c)
                        p[c] = (img(r,c).green-avg_green)/256.0;
                    ptr += data.nc();
                }
                ptr += data.nc()*(data.nr()-rects[0].bottom()-1);

                ptr += rects[0].top()*data.nc();
                for (long r = 0; r < img.nr(); ++r)
                {
                    auto p = ptr+rects[0].left();
                    for (long c = 0; c < img.nc(); ++c)
                        p[c] = (img(r,c).blue-avg_blue)/256.0;
                    ptr += data.nc();
                }
                ptr += data.nc()*(data.nr()-rects[0].bottom()-1);
            }

            this->create_tiled_pyramid(rects, data);
        }

        friend void serialize(const input_rgb_image_pyramid& item, std::ostream& out)
        {
            serialize("input_rgb_image_pyramid2", out);
            serialize(item.avg_red, out);
            serialize(item.avg_green, out);
            serialize(item.avg_blue, out);
            serialize(item.pyramid_padding, out);
            serialize(item.pyramid_outer_padding, out);
        }

        friend void deserialize(input_rgb_image_pyramid& item, std::istream& in)
        {
            std::string version;
            deserialize(version, in);
            if (version != "input_rgb_image_pyramid" && version != "input_rgb_image_pyramid2")
                throw serialization_error("Unexpected version found while deserializing dlib::input_rgb_image_pyramid.");
            deserialize(item.avg_red, in);
            deserialize(item.avg_green, in);
            deserialize(item.avg_blue, in);
            if (version == "input_rgb_image_pyramid2")
            {
                deserialize(item.pyramid_padding, in);
                deserialize(item.pyramid_outer_padding, in);
            }
            else
            {
                item.pyramid_padding = 10;
                item.pyramid_outer_padding = 11;
            }
        }

        friend std::ostream& operator<<(std::ostream& out, const input_rgb_image_pyramid& item)
        {
            out << "input_rgb_image_pyramid("<<item.avg_red<<","<<item.avg_green<<","<<item.avg_blue<<")";
            out << " pyramid_padding="<<item.pyramid_padding;
            out << " pyramid_outer_padding="<<item.pyramid_outer_padding;
            return out;
        }

        friend void to_xml(const input_rgb_image_pyramid& item, std::ostream& out)
        {
            out << "<input_rgb_image_pyramid r='"<<item.avg_red<<"' g='"<<item.avg_green
                <<"' b='"<<item.avg_blue
                <<"' pyramid_padding='"<<item.pyramid_padding
                <<"' pyramid_outer_padding='"<<item.pyramid_outer_padding
                <<"'/>\n";
        }

    private:
        float avg_red;
        float avg_green;
        float avg_blue;
    };

// ----------------------------------------------------------------------------------------

<<<<<<< HEAD
    class input_grayscale_image_stack
    {
    public:
        typedef std::vector<matrix<uint8_t>> input_type;

        input_grayscale_image_stack( // If average values are not passed, then 127.5f is assumed
        )
        {}

        input_grayscale_image_stack(
            const std::vector<float>& average_values_
        ) : average_values(average_values_)
        {}

        const std::vector<float>& get_average_values() const { return average_values; }

        bool image_contained_point(const tensor& data, const point& p) const { return get_rect(data).contains(p); }
        drectangle tensor_space_to_image_space(const tensor& /*data*/, drectangle r) const { return r; }
        drectangle image_space_to_tensor_space(const tensor& /*data*/, double /*scale*/, drectangle r) const { return r; }

        template <typename forward_iterator>
        void to_tensor(
            forward_iterator ibegin,
            forward_iterator iend,
            resizable_tensor& data
        ) const
        {
            DLIB_CASSERT(std::distance(ibegin, iend) > 0);
            DLIB_CASSERT(!ibegin->empty());
            const auto images_in_stack = ibegin->size();
            const auto nr = ibegin->begin()->nr();
            const auto nc = ibegin->begin()->nc();
            // make sure all the input matrices have the same dimensions
            for (auto i = ibegin; i != iend; ++i)
            {
                DLIB_CASSERT(i->size() == images_in_stack,
                    "\t input_grayscale_image_stack::to_tensor()"
                    << "\n\t All image stacks given to to_tensor() must have the same size."
                    << "\n\t images_in_stack: " << images_in_stack
                    << "\n\t i->size: " << i->size()
                );

                for (auto j = i->begin(); j != i->end(); ++j)
                {
                    DLIB_CASSERT(j->nr() == nr && j->nc() == nc,
                        "\t input_grayscale_image_stack::to_tensor()"
                        << "\n\t All matrices given to to_tensor() must have the same dimensions."
                        << "\n\t nr: " << nr
                        << "\n\t nc: " << nc
                        << "\n\t j->nr(): " << j->nr()
                        << "\n\t j->nc(): " << j->nc()
                    );
                }
            }


            // initialize data to the right size to contain the stuff in the iterator range.
            data.set_size(std::distance(ibegin, iend), images_in_stack, nr, nc);

            // if average values are supplied, then they need to match the stack size
            // (if they are not supplied, then 127.5f is assumed)
            DLIB_CASSERT(average_values.empty() || average_values.size() == images_in_stack);
            const bool has_average_values = !average_values.empty();

            const size_t offset = nr*nc;
            auto ptr = data.host();
            for (auto i = ibegin; i != iend; ++i)
            {
                for (long r = 0; r < nr; ++r)
                {
                    for (long c = 0; c < nc; ++c)
                    {
                        auto p = ptr++;
                        for (size_t j = 0; j < images_in_stack; ++j)
                        {
                            const float avg = has_average_values ? average_values[j] : 127.5f;
                            const uint8_t temp = (*i)[j](r, c);
                            *p = (temp - avg) / 256.f;
                            p += offset;
                        }
                    }
                }
                ptr += offset*(data.k() - 1);
            }

        }

        friend void serialize(const input_grayscale_image_stack& item, std::ostream& out)
        {
            serialize("input_grayscale_image_stack", out);
            serialize(item.average_values, out);
        }

        friend void deserialize(input_grayscale_image_stack& item, std::istream& in)
        {
            std::string version;
            deserialize(version, in);
            if (version != "input_grayscale_image_stack")
                throw serialization_error("Unexpected version found while deserializing dlib::input_grayscale_image_stack.");
            deserialize(item.average_values, in);
        }

        friend std::ostream& operator<<(std::ostream& out, const input_grayscale_image_stack& item)
        {
            out << "input_grayscale_image_stack(";
            for (size_t j = 0; j < item.average_values.size(); ++j) {
                if (j > 0) {
                    out << ",";
                }
                out << item.average_values[j];
            }
            out << ")";
            return out;
        }

        friend void to_xml(const input_grayscale_image_stack& item, std::ostream& out)
        {
            out << "<input_grayscale_image_stack>";
            for (size_t j = 0; j < item.average_values.size(); ++j) {
                out << "<stack_position index=\"" << j << "\" average_value=\"" << item.average_values[j] << "/>";
            }
            out << "</input_grayscale_image_stack>";
        }

    private:
        std::vector<float> average_values;
    };

// ----------------------------------------------------------------------------------------

    struct rgb_pixel_float_values {
        float red   = std::numeric_limits<float>::quiet_NaN();
        float green = std::numeric_limits<float>::quiet_NaN();
        float blue  = std::numeric_limits<float>::quiet_NaN();
    };

    class input_rgb_image_stack
    {
    public:
        typedef std::vector<matrix<rgb_pixel>> input_type;

        input_rgb_image_stack( // If average values are not passed, then the values defined already in input_rgb_image are assumed
        )
        {}

        input_rgb_image_stack(
            const std::vector<rgb_pixel_float_values>& average_values_
        ) : average_values(average_values_)
        {}

        const std::vector<rgb_pixel_float_values>& get_average_values() const { return average_values; }

        bool image_contained_point(const tensor& data, const point& p) const { return get_rect(data).contains(p); }
        drectangle tensor_space_to_image_space(const tensor& /*data*/, drectangle r) const { return r; }
        drectangle image_space_to_tensor_space(const tensor& /*data*/, double /*scale*/, drectangle r) const { return r; }

        template <typename forward_iterator>
=======
    class input_tensor
    {
    public:
        typedef tensor input_type;

        input_tensor() {}
        input_tensor(const input_tensor&) {}

        template<typename forward_iterator>
>>>>>>> d0f41798
        void to_tensor(
            forward_iterator ibegin,
            forward_iterator iend,
            resizable_tensor& data
        ) const
        {
            DLIB_CASSERT(std::distance(ibegin, iend) > 0);
<<<<<<< HEAD
            DLIB_CASSERT(!ibegin->empty());
            const auto images_in_stack = ibegin->size();
            const auto nr = ibegin->begin()->nr();
            const auto nc = ibegin->begin()->nc();
            // make sure all the input matrices have the same dimensions
            for (auto i = ibegin; i != iend; ++i)
            {
                DLIB_CASSERT(i->size() == images_in_stack,
                    "\t input_rgb_image_stack::to_tensor()"
                    << "\n\t All image stacks given to to_tensor() must have the same size."
                    << "\n\t images_in_stack: " << images_in_stack
                    << "\n\t i->size: " << i->size()
                );

                for (auto j = i->begin(); j != i->end(); ++j)
                {
                    DLIB_CASSERT(j->nr() == nr && j->nc() == nc,
                        "\t input_rgb_image_stack::to_tensor()"
                        << "\n\t All matrices given to to_tensor() must have the same dimensions."
                        << "\n\t nr: " << nr
                        << "\n\t nc: " << nc
                        << "\n\t j->nr(): " << j->nr()
                        << "\n\t j->nc(): " << j->nc()
                    );
                }
            }


            // initialize data to the right size to contain the stuff in the iterator range.
            data.set_size(std::distance(ibegin, iend), 3 * images_in_stack, nr, nc);

            // if average values are supplied, then they need to match the stack size
            // (if they are not supplied, then values defined already in input_rgb_image are assumed)
            DLIB_CASSERT(average_values.empty() || average_values.size() == images_in_stack);
            const bool has_average_values = !average_values.empty();

            const size_t offset = nr*nc;
            auto ptr = data.host();
            for (auto i = ibegin; i != iend; ++i)
            {
                for (long r = 0; r < nr; ++r)
                {
                    for (long c = 0; c < nc; ++c)
                    {
                        auto p = ptr++;
                        for (size_t j = 0; j < images_in_stack; ++j)
                        {
                            const float avg_red   = has_average_values ? average_values[j].red   : 122.782;
                            const float avg_green = has_average_values ? average_values[j].green : 117.001;
                            const float avg_blue  = has_average_values ? average_values[j].blue  : 104.298;

                            const rgb_pixel& temp = (*i)[j](r, c);
                            *p = (temp.red   - avg_red  ) / 256.0;
                            p += offset;
                            *p = (temp.green - avg_green) / 256.0;
                            p += offset;
                            *p = (temp.blue  - avg_blue ) / 256.0;
                            p += offset;
                        }
                    }
                }
                ptr += offset*(data.k() - 1);
            }
        }

        friend void serialize(const input_rgb_image_stack& item, std::ostream& out)
        {
            serialize("input_rgb_image_stack", out);
            
            // TODO: this should use std::vector's serialization instead, but didn't know
            //       where to put rgb_pixel_float_values's serialization so that it would
            //       have been found correctly.
            serialize(item.average_values.size(), out);
            for (size_t j = 0; j < item.average_values.size(); ++j) {
                const auto& i = item.average_values[j];
                serialize(i.red,   out);
                serialize(i.green, out);
                serialize(i.blue,  out);
            }
        }

        friend void deserialize(input_rgb_image_stack& item, std::istream& in)
        {
            std::string version;
            deserialize(version, in);
            if (version != "input_rgb_image_stack")
                throw serialization_error("Unexpected version found while deserializing dlib::input_rgb_image_stack.");

            // TODO: this should use std::vector's deserialization instead, but didn't know
            //       where to put rgb_pixel_float_values's deserialization so that it would
            //       have been found correctly.
            size_t size;
            deserialize(size, in);
            item.average_values.resize(size);
            for (size_t j = 0; j < size; ++j) {
                auto& i = item.average_values[j];
                deserialize(i.red,   in);
                deserialize(i.green, in);
                deserialize(i.blue,  in);
            }
        }

        friend std::ostream& operator<<(std::ostream& out, const input_rgb_image_stack& item)
        {
            out << "input_rgb_image_stack(";
            for (size_t j = 0; j < item.average_values.size(); ++j) {
                if (j > 0) {
                    out << ";";
                }
                out << "(" 
                    << item.average_values[j].red   << "," 
                    << item.average_values[j].green << "," 
                    << item.average_values[j].blue  << ")";
            }
            out << ")";
            return out;
        }

        friend void to_xml(const input_rgb_image_stack& item, std::ostream& out)
        {
            out << "<input_rgb_image_stack>";
            for (size_t j = 0; j < item.average_values.size(); ++j) {
                out << "<stack_position index=\"" << j << "\" "
                    << " average_red=\""   << item.average_values[j].red   << "\""
                    << " average_green=\"" << item.average_values[j].green << "\""
                    << " average_blue=\""  << item.average_values[j].blue  << "\"/>";
            }
            out << "</input_rgb_image_stack>";
        }

    private:
        std::vector<rgb_pixel_float_values> average_values;
    };

// ----------------------------------------------------------------------------------------

    class image_size_provider {
    public:
        image_size_provider(long nr, long nc)
            : _nr(nr)
            , _nc(nc)
        {}

        long nr() const { return _nr; }
        long nc() const { return _nc; }

    private:
        const long _nr;
        const long _nc;
    };

    template <typename PYRAMID_TYPE>
    class input_rgb_image_stack_pyramid : public detail::input_image_pyramid<PYRAMID_TYPE>
    {
    public:
        typedef std::vector<matrix<rgb_pixel>> input_type;
        typedef PYRAMID_TYPE pyramid_type;

        input_rgb_image_stack_pyramid (
        )
        {}

        input_rgb_image_stack_pyramid (
            const std::vector<rgb_pixel_float_values>& average_values_
        ) : average_values(average_values_)
        {}

        const std::vector<rgb_pixel_float_values>& get_average_values() const { return average_values; }

        template <typename forward_iterator>
        void to_tensor (
            forward_iterator ibegin,
            forward_iterator iend,
            resizable_tensor& data
        ) const
        {
            const auto samples = std::distance(ibegin, iend);
            const auto images_in_stack = ibegin->size();

            const auto nr = ibegin->begin()->nr();
            const auto nc = ibegin->begin()->nc();
            // make sure all the input matrices have the same dimensions
            for (auto i = ibegin; i != iend; ++i)
            {
                DLIB_CASSERT(i->size() == images_in_stack,
                    "\t input_rgb_image_stack_pyramid::to_tensor()"
                    << "\n\t All image stacks given to to_tensor() must have the same size."
                    << "\n\t images_in_stack: " << images_in_stack
                    << "\n\t i->size: " << i->size()
                );

                for (auto j = i->begin(); j != i->end(); ++j)
                {
                    DLIB_CASSERT(j->nr() == nr && j->nc() == nc,
                        "\t input_rgb_image_stack_pyramid::to_tensor()"
                        << "\n\t All matrices given to to_tensor() must have the same dimensions."
                        << "\n\t nr: " << nr
                        << "\n\t nc: " << nc
                        << "\n\t j->nr(): " << j->nr()
                        << "\n\t j->nc(): " << j->nc()
                    );
                }
            }

            // if average values are supplied, then they need to match the stack size
            // (if they are not supplied, then values defined already in input_rgb_image are assumed)
            DLIB_CASSERT(average_values.empty() || average_values.size() == images_in_stack);
            const bool has_average_values = !average_values.empty();

            std::vector<image_size_provider> image_size_providers;
            image_size_providers.reserve(samples);
            for (auto i = ibegin; i != iend; ++i)
            {
                const auto& img = i->front();
                image_size_providers.push_back(image_size_provider(img.nr(), img.nc()));
            }
            this->to_tensor_init(image_size_providers.begin(), image_size_providers.end(), data, images_in_stack * 3);

            const auto rects = data.annotation().get<std::vector<rectangle>>();
            if (rects.size() == 0)
                return;

            // copy the first raw image into the top part of the tiled pyramid
            auto ptr = data.host_write_only();
            for (auto i = ibegin; i != iend; ++i)
            {
                for (size_t j = 0; j < images_in_stack; ++j)
                {
                    const auto& img = (*i)[j];

                    const float avg_red   = has_average_values ? average_values[j].red   : 122.782;
                    const float avg_green = has_average_values ? average_values[j].green : 117.001;
                    const float avg_blue  = has_average_values ? average_values[j].blue  : 104.298;

                    ptr += rects[0].top() * data.nc();
                    for (long r = 0; r < img.nr(); ++r)
                    {
                        auto p = ptr + rects[0].left();
                        for (long c = 0; c < img.nc(); ++c)
                            p[c] = (img(r, c).red - avg_red) / 256.0;
                        ptr += data.nc();
                    }
                    ptr += data.nc()*(data.nr() - rects[0].bottom() - 1);

                    ptr += rects[0].top()*data.nc();
                    for (long r = 0; r < img.nr(); ++r)
                    {
                        auto p = ptr + rects[0].left();
                        for (long c = 0; c < img.nc(); ++c)
                            p[c] = (img(r, c).green - avg_green) / 256.0;
                        ptr += data.nc();
                    }
                    ptr += data.nc()*(data.nr() - rects[0].bottom() - 1);

                    ptr += rects[0].top()*data.nc();
                    for (long r = 0; r < img.nr(); ++r)
                    {
                        auto p = ptr + rects[0].left();
                        for (long c = 0; c < img.nc(); ++c)
                            p[c] = (img(r, c).blue - avg_blue) / 256.0;
                        ptr += data.nc();
                    }
                    ptr += data.nc()*(data.nr() - rects[0].bottom() - 1);
                }
            }

            this->create_tiled_pyramid(rects, data);
        }

        friend void serialize(const input_rgb_image_stack_pyramid& item, std::ostream& out)
        {
            serialize("input_rgb_image_stack_pyramid", out);
            serialize(item.pyramid_padding, out);
            serialize(item.pyramid_outer_padding, out);

            // TODO: this should use std::vector's serialization instead, but didn't know
            //       where to put rgb_pixel_float_values's serialization so that it would
            //       have been found correctly.
            serialize(item.average_values.size(), out);
            for (size_t j = 0; j < item.average_values.size(); ++j)
            {
                const auto& i = item.average_values[j];
                serialize(i.red, out);
                serialize(i.green, out);
                serialize(i.blue, out);
            }
        }

        friend void deserialize(input_rgb_image_stack_pyramid& item, std::istream& in)
        {
            std::string version;
            deserialize(version, in);
            if (version != "input_rgb_image_stack_pyramid")
                throw serialization_error("Unexpected version found while deserializing dlib::input_rgb_image_stack_pyramid.");
            deserialize(item.pyramid_padding, in);
            deserialize(item.pyramid_outer_padding, in);

            // TODO: this should use std::vector's deserialization instead, but didn't know
            //       where to put rgb_pixel_float_values's deserialization so that it would
            //       have been found correctly.
            size_t size;
            deserialize(size, in);
            item.average_values.resize(size);
            for (size_t j = 0; j < size; ++j)
            {
                auto& i = item.average_values[j];
                deserialize(i.red, in);
                deserialize(i.green, in);
                deserialize(i.blue, in);
            }
        }

        friend std::ostream& operator<<(std::ostream& out, const input_rgb_image_stack_pyramid& item)
        {
            out << "input_rgb_image_stack_pyramid";

            for (size_t j = 0; j < item.average_values.size(); ++j)
            {
                if (j > 0)
                    out << ";";

                out << "("
                    << item.average_values[j].red << ","
                    << item.average_values[j].green << ","
                    << item.average_values[j].blue << ")";
            }

            out << " pyramid_padding="<<item.pyramid_padding;
            out << " pyramid_outer_padding="<<item.pyramid_outer_padding;
            return out;
        }

        friend void to_xml(const input_rgb_image_stack_pyramid& item, std::ostream& out)
        {
            out << "<input_rgb_image_stack_pyramid"
                << " pyramid_padding='" << item.pyramid_padding << "'"
                << " pyramid_outer_padding='" << item.pyramid_outer_padding << "'>";

            for (size_t j = 0; j < item.average_values.size(); ++j)
            {
                out << "<stack_position index=\"" << j << "\" "
                    << " average_red=\"" << item.average_values[j].red << "\""
                    << " average_green=\"" << item.average_values[j].green << "\""
                    << " average_blue=\"" << item.average_values[j].blue << "\"/>";
            }

            out <<"</input_rgb_image_stack_pyramid>";
        }

    private:
        std::vector<rgb_pixel_float_values> average_values;
=======
            const auto k = ibegin->k();
            const auto nr = ibegin->nr();
            const auto nc = ibegin->nc();
            // make sure all the input tensors have the same dimensions
            for (auto i = ibegin; i != iend; ++i)
            {
                DLIB_CASSERT(i->k() == k && i->nr() == nr && i->nc() == nc,
                    "\t input_tensor::to_tensor()"
                    << "\n\t All tensor objects given to to_tensor() must have the same dimensions."
                    << "\n\t k: " << k
                    << "\n\t nr: " << nr
                    << "\n\t nc: " << nc
                    << "\n\t i->k(): " << i->k()
                    << "\n\t i->nr(): " << i->nr()
                    << "\n\t i->nc(): " << i->nc()
                );
            }

            const auto num_samples = count_samples(ibegin, iend);
            // initialize data to the right size to contain the stuff in the iterator range.
            data.set_size(num_samples, k, nr, nc);

            const size_t stride = k * nr * nc;
            size_t offset = 0;
            for (auto i = ibegin; i != iend; ++i)
            {
                alias_tensor slice(i->num_samples(), k, nr, nc);
                memcpy(slice(data, offset), *i);
                offset += slice.num_samples() * stride;
            }
        }

        friend void serialize(const input_tensor&, std::ostream& out)
        {
            serialize("input_tensor", out);
        }

        friend void deserialize(input_tensor&, std::istream& in)
        {
            std::string version;
            deserialize(version, in);
            if (version != "input_tensor")
                throw serialization_error("Unexpected version found while deserializing dlib::input_tensor.");
        }

        friend std::ostream& operator<<(std::ostream& out, const input_tensor&)
        {
            out << "input_tensor";
            return out;
        }

        friend void to_xml(const input_tensor&, std::ostream& out)
        {
            out << "<input_tensor/>\n";
        }

    private:

        template<typename forward_iterator>
        long long count_samples(
            forward_iterator ibegin,
            forward_iterator iend
        ) const
        {
            return std::accumulate(ibegin, iend, 0,
                [](long long a, const auto& b) { return a + b.num_samples(); });
        }
>>>>>>> d0f41798
    };

// ----------------------------------------------------------------------------------------

}

#endif // DLIB_DNn_INPUT_H_
<|MERGE_RESOLUTION|>--- conflicted
+++ resolved
@@ -31,12 +31,10 @@
     template <size_t NR, size_t NC=NR, typename mem_manager = default_memory_manager>
     class input_rgb_image_sized;
 
-<<<<<<< HEAD
     template <typename mem_manager = default_memory_manager>
-=======
     class input_rgb_image_pair;
 
->>>>>>> d0f41798
+    template <typename mem_manager = default_memory_manager>
     class input_rgb_image
     {
     public:
@@ -63,7 +61,7 @@
         );
 
         inline input_rgb_image (
-            const input_rgb_image_pair& item
+            const input_rgb_image_pair<mem_manager>& item
         );
 
         float get_avg_red()   const { return avg_red; }
@@ -408,8 +406,7 @@
 
 // ----------------------------------------------------------------------------------------
 
-<<<<<<< HEAD
-=======
+    template <typename mem_manager>
     class input_rgb_image_pair
     {
     public:
@@ -558,16 +555,17 @@
 
 // ----------------------------------------------------------------------------------------
 
-    input_rgb_image::
-    input_rgb_image (
-        const input_rgb_image_pair& item
+    template <typename mem_manager>
+    input_rgb_image<mem_manager>::
+    input_rgb_image(
+        const input_rgb_image_pair<mem_manager>& item
     ) : avg_red(item.get_avg_red()),
         avg_green(item.get_avg_green()),
         avg_blue(item.get_avg_blue())
     {}
 
 // ----------------------------------------------------------------------------------------
->>>>>>> d0f41798
+
 
     template <typename T, long NR, long NC, typename MM, typename L>
     class input<matrix<T,NR,NC,MM,L>> 
@@ -1184,7 +1182,93 @@
 
 // ----------------------------------------------------------------------------------------
 
-<<<<<<< HEAD
+    class input_tensor
+    {
+    public:
+        typedef tensor input_type;
+
+        input_tensor() {}
+        input_tensor(const input_tensor&) {}
+
+        template<typename forward_iterator>
+        void to_tensor(
+            forward_iterator ibegin,
+            forward_iterator iend,
+            resizable_tensor& data
+        ) const
+        {
+            DLIB_CASSERT(std::distance(ibegin, iend) > 0);
+            const auto k = ibegin->k();
+            const auto nr = ibegin->nr();
+            const auto nc = ibegin->nc();
+            // make sure all the input tensors have the same dimensions
+            for (auto i = ibegin; i != iend; ++i)
+            {
+                DLIB_CASSERT(i->k() == k && i->nr() == nr && i->nc() == nc,
+                    "\t input_tensor::to_tensor()"
+                    << "\n\t All tensor objects given to to_tensor() must have the same dimensions."
+                    << "\n\t k: " << k
+                    << "\n\t nr: " << nr
+                    << "\n\t nc: " << nc
+                    << "\n\t i->k(): " << i->k()
+                    << "\n\t i->nr(): " << i->nr()
+                    << "\n\t i->nc(): " << i->nc()
+                );
+            }
+
+            const auto num_samples = count_samples(ibegin, iend);
+            // initialize data to the right size to contain the stuff in the iterator range.
+            data.set_size(num_samples, k, nr, nc);
+
+            const size_t stride = k * nr * nc;
+            size_t offset = 0;
+            for (auto i = ibegin; i != iend; ++i)
+            {
+                alias_tensor slice(i->num_samples(), k, nr, nc);
+                memcpy(slice(data, offset), *i);
+                offset += slice.num_samples() * stride;
+            }
+        }
+
+        friend void serialize(const input_tensor&, std::ostream& out)
+        {
+            serialize("input_tensor", out);
+        }
+
+        friend void deserialize(input_tensor&, std::istream& in)
+        {
+            std::string version;
+            deserialize(version, in);
+            if (version != "input_tensor")
+                throw serialization_error("Unexpected version found while deserializing dlib::input_tensor.");
+        }
+
+        friend std::ostream& operator<<(std::ostream& out, const input_tensor&)
+        {
+            out << "input_tensor";
+            return out;
+        }
+
+        friend void to_xml(const input_tensor&, std::ostream& out)
+        {
+            out << "<input_tensor/>\n";
+        }
+
+    private:
+
+        template<typename forward_iterator>
+        long long count_samples(
+            forward_iterator ibegin,
+            forward_iterator iend
+        ) const
+        {
+            return std::accumulate(ibegin, iend, 0,
+                [](long long a, const auto& b) { return a + b.num_samples(); });
+        }
+    };
+
+// ----------------------------------------------------------------------------------------
+
     class input_grayscale_image_stack
     {
     public:
@@ -1342,17 +1426,6 @@
         drectangle image_space_to_tensor_space(const tensor& /*data*/, double /*scale*/, drectangle r) const { return r; }
 
         template <typename forward_iterator>
-=======
-    class input_tensor
-    {
-    public:
-        typedef tensor input_type;
-
-        input_tensor() {}
-        input_tensor(const input_tensor&) {}
-
-        template<typename forward_iterator>
->>>>>>> d0f41798
         void to_tensor(
             forward_iterator ibegin,
             forward_iterator iend,
@@ -1360,7 +1433,6 @@
         ) const
         {
             DLIB_CASSERT(std::distance(ibegin, iend) > 0);
-<<<<<<< HEAD
             DLIB_CASSERT(!ibegin->empty());
             const auto images_in_stack = ibegin->size();
             const auto nr = ibegin->begin()->nr();
@@ -1712,75 +1784,6 @@
 
     private:
         std::vector<rgb_pixel_float_values> average_values;
-=======
-            const auto k = ibegin->k();
-            const auto nr = ibegin->nr();
-            const auto nc = ibegin->nc();
-            // make sure all the input tensors have the same dimensions
-            for (auto i = ibegin; i != iend; ++i)
-            {
-                DLIB_CASSERT(i->k() == k && i->nr() == nr && i->nc() == nc,
-                    "\t input_tensor::to_tensor()"
-                    << "\n\t All tensor objects given to to_tensor() must have the same dimensions."
-                    << "\n\t k: " << k
-                    << "\n\t nr: " << nr
-                    << "\n\t nc: " << nc
-                    << "\n\t i->k(): " << i->k()
-                    << "\n\t i->nr(): " << i->nr()
-                    << "\n\t i->nc(): " << i->nc()
-                );
-            }
-
-            const auto num_samples = count_samples(ibegin, iend);
-            // initialize data to the right size to contain the stuff in the iterator range.
-            data.set_size(num_samples, k, nr, nc);
-
-            const size_t stride = k * nr * nc;
-            size_t offset = 0;
-            for (auto i = ibegin; i != iend; ++i)
-            {
-                alias_tensor slice(i->num_samples(), k, nr, nc);
-                memcpy(slice(data, offset), *i);
-                offset += slice.num_samples() * stride;
-            }
-        }
-
-        friend void serialize(const input_tensor&, std::ostream& out)
-        {
-            serialize("input_tensor", out);
-        }
-
-        friend void deserialize(input_tensor&, std::istream& in)
-        {
-            std::string version;
-            deserialize(version, in);
-            if (version != "input_tensor")
-                throw serialization_error("Unexpected version found while deserializing dlib::input_tensor.");
-        }
-
-        friend std::ostream& operator<<(std::ostream& out, const input_tensor&)
-        {
-            out << "input_tensor";
-            return out;
-        }
-
-        friend void to_xml(const input_tensor&, std::ostream& out)
-        {
-            out << "<input_tensor/>\n";
-        }
-
-    private:
-
-        template<typename forward_iterator>
-        long long count_samples(
-            forward_iterator ibegin,
-            forward_iterator iend
-        ) const
-        {
-            return std::accumulate(ibegin, iend, 0,
-                [](long long a, const auto& b) { return a + b.num_samples(); });
-        }
->>>>>>> d0f41798
     };
 
 // ----------------------------------------------------------------------------------------
