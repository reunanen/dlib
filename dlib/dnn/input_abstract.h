--- conflicted
+++ resolved
@@ -274,43 +274,6 @@
 
 // ----------------------------------------------------------------------------------------
 
-<<<<<<< HEAD
-    class input_grayscale_image
-    {
-        /*!
-            WHAT THIS OBJECT REPRESENTS
-                This input layer works with grayscale images of type matrix<uint8_t>.  It is
-                very similar to the dlib::input layer except that it allows you to subtract
-                the average color value from each color channel when converting an image to
-                a tensor.
-        !*/
-    public:
-        typedef matrix<uint8_t> input_type;
-
-        input_grayscale_image (
-        );
-        /*!
-            ensures
-                - #get_average()   == 127.5
-        !*/
-
-        input_grayscale_image (
-            float average
-        ); 
-        /*!
-            ensures
-                - #get_average() == average
-        !*/
-
-        float get_average(
-        ) const;
-        /*!
-            ensures
-                - returns the value subtracted from the input color.
-        !*/
-
-        template <typename forward_iterator>
-=======
     class input_rgb_image_pair
     {
         /*!
@@ -388,7 +351,6 @@
                 - returns the value subtracted from the blue color channel.
         !*/
 
->>>>>>> d0f41798
         void to_tensor (
             forward_iterator ibegin,
             forward_iterator iend,
@@ -403,17 +365,6 @@
             ensures
                 - Converts the iterator range into a tensor and stores it into #data.  In
                   particular, if the input images have R rows, C columns then we will have:
-<<<<<<< HEAD
-                    - #data.num_samples() == std::distance(ibegin,iend)
-                    - #data.nr() == R
-                    - #data.nc() == C
-                    - #data.k() == 1
-                  Moreover, the grayscale channel is normalized by having its average value
-                  subtracted (according to get_average()) and then divided by 256.0.
-        !*/
-
-    };
-=======
                     - #data.num_samples() == 2 * std::distance(ibegin,iend)
                     - #data.nr() == R
                     - #data.nc() == C
@@ -429,7 +380,67 @@
         bool image_contained_point ( const tensor& data, const point& p) const { return get_rect(data).contains(p); }
         drectangle tensor_space_to_image_space ( const tensor& /*data*/, drectangle r) const { return r; }
         drectangle image_space_to_tensor_space ( const tensor& /*data*/, double /*scale*/, drectangle r ) const { return r; }
->>>>>>> d0f41798
+
+// ----------------------------------------------------------------------------------------
+
+    class input_grayscale_image
+    {
+        /*!
+            WHAT THIS OBJECT REPRESENTS
+                This input layer works with grayscale images of type matrix<uint8_t>.  It is
+                very similar to the dlib::input layer except that it allows you to subtract
+                the average color value from each color channel when converting an image to
+                a tensor.
+        !*/
+    public:
+        typedef matrix<uint8_t> input_type;
+
+        input_grayscale_image (
+        );
+        /*!
+            ensures
+                - #get_average()   == 127.5
+        !*/
+
+        input_grayscale_image (
+            float average
+        ); 
+        /*!
+            ensures
+                - #get_average() == average
+        !*/
+
+        float get_average(
+        ) const;
+        /*!
+            ensures
+                - returns the value subtracted from the input color.
+        !*/
+
+        template <typename forward_iterator>
+        void to_tensor (
+            forward_iterator ibegin,
+            forward_iterator iend,
+            resizable_tensor& data
+        ) const;
+        /*!
+            requires
+                - [ibegin, iend) is an iterator range over input_type objects.
+                - std::distance(ibegin,iend) > 0
+                - The input range should contain images that all have the same
+                  dimensions.
+            ensures
+                - Converts the iterator range into a tensor and stores it into #data.  In
+                  particular, if the input images have R rows, C columns then we will have:
+                    - #data.num_samples() == std::distance(ibegin,iend)
+                    - #data.nr() == R
+                    - #data.nc() == C
+                    - #data.k() == 1
+                  Moreover, the grayscale channel is normalized by having its average value
+                  subtracted (according to get_average()) and then divided by 256.0.
+        !*/
+
+    };
 
 // ----------------------------------------------------------------------------------------
 
