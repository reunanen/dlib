// Copyright (C) 2015  Davis E. King (davis@dlib.net)
// License: Boost Software License   See LICENSE.txt for the full license.
#undef DLIB_DNn_LOSS_ABSTRACT_H_
#ifdef DLIB_DNn_LOSS_ABSTRACT_H_

#include "core_abstract.h"
#include "../image_processing/full_object_detection_abstract.h"

namespace dlib
{

// ----------------------------------------------------------------------------------------

    class EXAMPLE_LOSS_LAYER_
    {
        /*!
            WHAT THIS OBJECT REPRESENTS
                A loss layer is the final layer in a deep neural network.  It computes the
                task loss.  That is, it computes a number that tells us how well the
                network is performing on some task, such as predicting a binary label.  

                You can use one of the loss layers that comes with dlib (defined below).
                But importantly, you are able to define your own loss layers to suit your
                needs.  You do this by creating a class that defines an interface matching
                the one described by this EXAMPLE_LOSS_LAYER_ class.  Note that there is no
                dlib::EXAMPLE_LOSS_LAYER_ type.  It is shown here purely to document the
                interface that a loss layer must implement.

                A loss layer can optionally provide a to_label() method that converts the
                output of a network into a user defined type.  If to_label() is not
                provided then the operator() methods of add_loss_layer will not be
                available, but otherwise everything will function as normal.

                Finally, note that there are two broad flavors of loss layer, supervised
                and unsupervised.  The EXAMPLE_LOSS_LAYER_ as shown here is a supervised
                layer.  To make an unsupervised loss you simply leave out the
                training_label_type typedef and the truth iterator argument to
                compute_loss_value_and_gradient().
        !*/

    public:

        // In most cases training_label_type and output_label_type will be the same type.
        typedef whatever_type_you_use_for_training_labels training_label_type;
        typedef whatever_type_you_use_for_outout_labels   output_label_type;

        EXAMPLE_LOSS_LAYER_ (
        );
        /*!
            ensures
                - EXAMPLE_LOSS_LAYER_ objects are default constructable.
        !*/

        EXAMPLE_LOSS_LAYER_ (
            const EXAMPLE_LOSS_LAYER_& item
        );
        /*!
            ensures
                - EXAMPLE_LOSS_LAYER_ objects are copy constructable.
        !*/

        // Implementing to_label() is optional.
        template <
            typename SUB_TYPE,
            typename label_iterator
            >
        void to_label (
            const tensor& input_tensor,
            const SUB_TYPE& sub,
            label_iterator iter
        ) const;
        /*!
            requires
                - SUBNET implements the SUBNET interface defined at the top of
                  layers_abstract.h.
                - input_tensor was given as input to the network sub and the outputs are
                  now visible in layer<i>(sub).get_output(), for all valid i.
                - input_tensor.num_samples() > 0
                - input_tensor.num_samples()%sub.sample_expansion_factor() == 0.
                - iter == an iterator pointing to the beginning of a range of
                  input_tensor.num_samples()/sub.sample_expansion_factor() elements.  Moreover,
                  they must be output_label_type elements.
            ensures
                - Converts the output of the provided network to output_label_type objects and
                  stores the results into the range indicated by iter.  In particular, for
                  all valid i, it will be the case that:
                    *(iter+i/sub.sample_expansion_factor()) is populated based on the output of
                    sub and corresponds to the ith sample in input_tensor.
        !*/

        template <
            typename const_label_iterator,
            typename SUBNET
            >
        double compute_loss_value_and_gradient (
            const tensor& input_tensor,
            const_label_iterator truth, 
            SUBNET& sub
        ) const;
        /*!
            requires
                - SUBNET implements the SUBNET interface defined at the top of
                  layers_abstract.h.
                - input_tensor was given as input to the network sub and the outputs are
                  now visible in layer<i>(sub).get_output(), for all valid i.
                - input_tensor.num_samples() > 0
                - input_tensor.num_samples()%sub.sample_expansion_factor() == 0.
                - for all valid i:
                    - layer<i>(sub).get_gradient_input() has the same dimensions as
                      layer<i>(sub).get_output().
                    - layer<i>(sub).get_gradient_input() contains all zeros (i.e.
                      initially, all input gradients are 0).
                - truth == an iterator pointing to the beginning of a range of
                  input_tensor.num_samples()/sub.sample_expansion_factor() elements.  Moreover,
                  they must be training_label_type elements.
                - for all valid i:
                    - *(truth+i/sub.sample_expansion_factor()) is the label of the ith sample in
                      input_tensor.
            ensures
                - This function computes a loss function that describes how well the output
                  of sub matches the expected labels given by truth.  Let's write the loss
                  function as L(input_tensor, truth, sub).  
                - Then compute_loss_value_and_gradient() computes the gradient of L() with
                  respect to the outputs in sub.  Specifically, compute_loss_value_and_gradient() 
                  assigns the gradients into sub by performing the following tensor
                  assignments, for all valid i: 
                    - layer<i>(sub).get_gradient_input() = the gradient of
                      L(input_tensor,truth,sub) with respect to layer<i>(sub).get_output().
                      Note that, since get_gradient_input() is zero initialized, you don't
                      have to write gradient information to layers that have a zero
                      loss gradient.
                - returns L(input_tensor,truth,sub)
        !*/
    };

    std::ostream& operator<<(std::ostream& out, const EXAMPLE_LOSS_LAYER_& item);
    /*!
        print a string describing this layer.
    !*/

    void to_xml(const EXAMPLE_LOSS_LAYER_& item, std::ostream& out);
    /*!
        This function is optional, but required if you want to print your networks with
        net_to_xml().  Therefore, to_xml() prints a layer as XML.
    !*/

    void serialize(const EXAMPLE_LOSS_LAYER_& item, std::ostream& out);
    void deserialize(EXAMPLE_LOSS_LAYER_& item, std::istream& in);
    /*!
        provides serialization support  
    !*/

    // For each loss layer you define, always define an add_loss_layer template so that
    // layers can be easily composed.  Moreover, the convention is that the layer class
    // ends with an _ while the add_loss_layer template has the same name but without the
    // trailing _.
    template <typename SUBNET>
    using EXAMPLE_LOSS_LAYER = add_loss_layer<EXAMPLE_LOSS_LAYER_, SUBNET>;

// ----------------------------------------------------------------------------------------
// ----------------------------------------------------------------------------------------
// ----------------------------------------------------------------------------------------

    class loss_binary_hinge_ 
    {
        /*!
            WHAT THIS OBJECT REPRESENTS
                This object implements the loss layer interface defined above by
                EXAMPLE_LOSS_LAYER_.  In particular, it implements the hinge loss, which is
                appropriate for binary classification problems.  Therefore, the possible
                labels when using this loss are +1 and -1.  Moreover, it will cause the
                network to produce outputs > 0 when predicting a member of the +1 class and
                values < 0 otherwise.
        !*/
    public:

        typedef float training_label_type;
        typedef float output_label_type;

        template <
            typename SUB_TYPE,
            typename label_iterator
            >
        void to_label (
            const tensor& input_tensor,
            const SUB_TYPE& sub,
            label_iterator iter
        ) const;
        /*!
            This function has the same interface as EXAMPLE_LOSS_LAYER_::to_label() except
            it has the additional calling requirements that: 
                - sub.get_output().nr() == 1
                - sub.get_output().nc() == 1
                - sub.get_output().k() == 1
                - sub.get_output().num_samples() == input_tensor.num_samples()
                - sub.sample_expansion_factor() == 1
            and the output label is the raw score for each classified object.  If the score
            is > 0 then the classifier is predicting the +1 class, otherwise it is
            predicting the -1 class.
        !*/

        template <
            typename const_label_iterator,
            typename SUBNET
            >
        double compute_loss_value_and_gradient (
            const tensor& input_tensor,
            const_label_iterator truth, 
            SUBNET& sub
        ) const;
        /*!
            This function has the same interface as EXAMPLE_LOSS_LAYER_::compute_loss_value_and_gradient() 
            except it has the additional calling requirements that: 
                - sub.get_output().nr() == 1
                - sub.get_output().nc() == 1
                - sub.get_output().k() == 1
                - sub.get_output().num_samples() == input_tensor.num_samples()
                - sub.sample_expansion_factor() == 1
                - all values pointed to by truth are +1 or -1.
        !*/

    };

    template <typename SUBNET>
    using loss_binary_hinge = add_loss_layer<loss_binary_hinge_, SUBNET>;

// ----------------------------------------------------------------------------------------

    class loss_binary_log_ 
    {
        /*!
            WHAT THIS OBJECT REPRESENTS
                This object implements the loss layer interface defined above by
                EXAMPLE_LOSS_LAYER_.  In particular, it implements the log loss, which is
                appropriate for binary classification problems.  Therefore, there are two possible
                classes of labels: positive (> 0) and negative (< 0) when using this loss.
                The absolute value of the label represents its weight.  Putting a larger weight
                on a sample increases the importance of getting its prediction correct during 
                training.  A good rule of thumb is to use weights with absolute value 1 unless 
                you have a very unbalanced training dataset, in that case, give larger weight
                to the class with less training examples.
                
                This loss will cause the network to produce outputs > 0 when predicting a
                member of the positive class and values < 0 otherwise.

                To be more specific, this object contains a sigmoid layer followed by a 
                cross-entropy layer.  
        !*/
    public:

        typedef float training_label_type;
        typedef float output_label_type;

        template <
            typename SUB_TYPE,
            typename label_iterator
            >
        void to_label (
            const tensor& input_tensor,
            const SUB_TYPE& sub,
            label_iterator iter
        ) const;
        /*!
            This function has the same interface as EXAMPLE_LOSS_LAYER_::to_label() except
            it has the additional calling requirements that: 
                - sub.get_output().nr() == 1
                - sub.get_output().nc() == 1
                - sub.get_output().k() == 1
                - sub.get_output().num_samples() == input_tensor.num_samples()
                - sub.sample_expansion_factor() == 1
            and the output label is the raw score for each classified object.  If the score
            is > 0 then the classifier is predicting the +1 class, otherwise it is
            predicting the -1 class.
        !*/

        template <
            typename const_label_iterator,
            typename SUBNET
            >
        double compute_loss_value_and_gradient (
            const tensor& input_tensor,
            const_label_iterator truth, 
            SUBNET& sub
        ) const;
        /*!
            This function has the same interface as EXAMPLE_LOSS_LAYER_::compute_loss_value_and_gradient() 
            except it has the additional calling requirements that: 
                - sub.get_output().nr() == 1
                - sub.get_output().nc() == 1
                - sub.get_output().k() == 1
                - sub.get_output().num_samples() == input_tensor.num_samples()
                - sub.sample_expansion_factor() == 1
                - all values pointed to by truth are non-zero.  Nominally they should be +1 or -1,
                  each indicating the desired class label.
        !*/

    };

    template <typename SUBNET>
    using loss_binary_log = add_loss_layer<loss_binary_log_, SUBNET>;

// ----------------------------------------------------------------------------------------

    class loss_multiclass_log_ 
    {
        /*!
            WHAT THIS OBJECT REPRESENTS
                This object implements the loss layer interface defined above by
                EXAMPLE_LOSS_LAYER_.  In particular, it implements the multiclass logistic
                regression loss (e.g. negative log-likelihood loss), which is appropriate
                for multiclass classification problems.  This means that the possible
                labels when using this loss are integers >= 0.  
                
                Moreover, if after training you were to replace the loss layer of the
                network with a softmax layer, the network outputs would give the
                probabilities of each class assignment.  That is, if you have K classes
                then the network should output tensors with the tensor::k()'th dimension
                equal to K.  Applying softmax to these K values gives the probabilities of
                each class.  The index into that K dimensional vector with the highest
                probability is the predicted class label.
        !*/

    public:

        typedef unsigned long training_label_type;
        typedef unsigned long output_label_type;

        template <
            typename SUB_TYPE,
            typename label_iterator
            >
        void to_label (
            const tensor& input_tensor,
            const SUB_TYPE& sub,
            label_iterator iter
        ) const;
        /*!
            This function has the same interface as EXAMPLE_LOSS_LAYER_::to_label() except
            it has the additional calling requirements that: 
                - sub.get_output().nr() == 1
                - sub.get_output().nc() == 1
                - sub.get_output().num_samples() == input_tensor.num_samples()
                - sub.sample_expansion_factor() == 1
            and the output label is the predicted class for each classified object.  The number
            of possible output classes is sub.get_output().k().
        !*/

        template <
            typename const_label_iterator,
            typename SUBNET
            >
        double compute_loss_value_and_gradient (
            const tensor& input_tensor,
            const_label_iterator truth, 
            SUBNET& sub
        ) const;
        /*!
            This function has the same interface as EXAMPLE_LOSS_LAYER_::compute_loss_value_and_gradient() 
            except it has the additional calling requirements that: 
                - sub.get_output().nr() == 1
                - sub.get_output().nc() == 1
                - sub.get_output().num_samples() == input_tensor.num_samples()
                - sub.sample_expansion_factor() == 1
                - all values pointed to by truth are < sub.get_output().k()
        !*/

    };

    template <typename SUBNET>
    using loss_multiclass_log = add_loss_layer<loss_multiclass_log_, SUBNET>;

// ----------------------------------------------------------------------------------------

    template <typename label_type>
    struct weighted_label
    {
        /*!
            WHAT THIS OBJECT REPRESENTS
                This object represents the truth label of a single sample, together with
                an associated weight (the higher the weight, the more emphasis the
                corresponding sample is given during the training).
                This object is used in the following loss layers:
                    - loss_multiclass_log_weighted_ with unsigned long as label_type
                    - loss_multiclass_log_per_pixel_weighted_ with uint16_t as label_type,
                      since, in semantic segmentation, 65536 classes ought to be enough for
                      anybody. 
        !*/
        weighted_label()
        {}

        weighted_label(label_type label, float weight = 1.f)
            : label(label), weight(weight)
        {}

        // The ground truth label
        label_type label{};

        // The weight of the corresponding sample
        float weight = 1.f;
    };

// ----------------------------------------------------------------------------------------

    class loss_multiclass_log_weighted_
    {
        /*!
            WHAT THIS OBJECT REPRESENTS
                This object implements the loss layer interface defined above by
                EXAMPLE_LOSS_LAYER_.  In particular, it implements the multiclass logistic
                regression loss (e.g. negative log-likelihood loss), which is appropriate
                for multiclass classification problems.  It is basically just like the
                loss_multiclass_log except that it lets you define per-sample weights,
                which might be useful e.g. if you want to emphasize rare classes while
                training.  If the classification problem is difficult, a flat weight
                structure may lead the network to always predict the most common label,
                in particular if the degree of imbalance is high.  To emphasize a certain
                class or classes, simply increase the weights of the corresponding samples,
                relative to the weights of other pixels.

                Note that if you set all the weights equals to 1, then you get
                loss_multiclass_log_ as a special case.
        !*/

    public:

        typedef dlib::weighted_label<unsigned long> weighted_label;
        typedef weighted_label training_label_type;
        typedef unsigned long output_label_type;

        template <
            typename SUB_TYPE,
            typename label_iterator
            >
        void to_label (
            const tensor& input_tensor,
            const SUB_TYPE& sub,
            label_iterator iter
        ) const;
        /*!
            This function has the same interface as EXAMPLE_LOSS_LAYER_::to_label() except
            it has the additional calling requirements that: 
                - sub.get_output().nr() == 1
                - sub.get_output().nc() == 1
                - sub.get_output().num_samples() == input_tensor.num_samples()
                - sub.sample_expansion_factor() == 1
            and the output label is the predicted class for each classified object.  The number
            of possible output classes is sub.get_output().k().
        !*/

        template <
            typename const_label_iterator,
            typename SUBNET
            >
        double compute_loss_value_and_gradient (
            const tensor& input_tensor,
            const_label_iterator truth, 
            SUBNET& sub
        ) const;
        /*!
            This function has the same interface as EXAMPLE_LOSS_LAYER_::compute_loss_value_and_gradient() 
            except it has the additional calling requirements that: 
                - sub.get_output().nr() == 1
                - sub.get_output().nc() == 1
                - sub.get_output().num_samples() == input_tensor.num_samples()
                - sub.sample_expansion_factor() == 1
                - all values pointed to by truth are < sub.get_output().k()
        !*/

    };

    template <typename SUBNET>
    using loss_multiclass_log_weighted = add_loss_layer<loss_multiclass_log_weighted_, SUBNET>;// ----------------------------------------------------------------------------------------

// ----------------------------------------------------------------------------------------

    class loss_multimulticlass_log_ 
    {
        /*!
            WHAT THIS OBJECT REPRESENTS
                This object implements the loss layer interface defined above by
                EXAMPLE_LOSS_LAYER_.  In particular, it implements a collection of
                multiclass classifiers.  An example will make its use clear.  So suppose,
                for example, that you want to make something that takes a picture of a
                vehicle and answers the following questions:
                    - What type of vehicle is it? A sedan or a truck?
                    - What color is it? red, green, blue, gray, or black?
                You need two separate multi-class classifiers to do this.  One to decide
                the type of vehicle, and another to decide the color.  The
                loss_multimulticlass_log_ allows you to pack these two classifiers into one
                neural network.  This means that when you use the network to process an
                image it will output 2 labels for each image, the type label and the color
                label.  

                To create a loss_multimulticlass_log_ for the above case you would
                construct it as follows:
                    std::map<std::string,std::vector<std::string>> labels;
                    labels["type"] = {"sedan", "truck"};
                    labels["color"] = {"red", "green", "blue", "gray", "black"};
                    loss_multimulticlass_log_ myloss(labels);
                Then you could use myloss with a network object and train it to do this
                task.  More generally, you can use any number of classifiers and labels
                when using this object.  Finally, each of the classifiers uses a standard
                multi-class logistic regression loss.
        !*/

    public:

        loss_multimulticlass_log_(
        ); 
        /*!
            ensures
                - #number_of_labels() == 0
                - #get_labels().size() == 0
        !*/

        loss_multimulticlass_log_ (
            const std::map<std::string,std::vector<std::string>>& labels
        );
        /*!
            requires
                - Each vector in labels must contain at least 2 strings.  I.e. each
                  classifier must have at least two possible labels.
            ensures
                - #number_of_labels() == the total number of strings in all the
                  std::vectors in labels.
                - #number_of_classifiers() == labels.size()
                - #get_labels() == labels
        !*/

        unsigned long number_of_labels(
        ) const; 
        /*!
            ensures
                - returns the total number of labels known to this loss.  This is the count of 
                  all the labels in each classifier.
        !*/

        unsigned long number_of_classifiers(
        ) const; 
        /*!
            ensures
                - returns the number of classifiers defined by this loss.
        !*/

        std::map<std::string,std::vector<std::string>> get_labels ( 
        ) const;
        /*!
            ensures
                - returns the names of the classifiers and labels used by this loss.  In
                  particular, if the returned object is L then:
                    - L[CLASS] == the set of labels used by the classifier CLASS.
                    - L.size() == number_of_classifiers()
                    - The count of strings in the vectors in L == number_of_labels()
        !*/

        class classifier_output
        {
            /*!
                WHAT THIS OBJECT REPRESENTS
                    This object stores the predictions from one of the classifiers in
                    loss_multimulticlass_log_.  It allows you to find out the most likely
                    string label predicted by that classifier, as well as get the class
                    conditional probability of any of the classes in the classifier.
            !*/

        public:

            classifier_output(
            );
            /*!
                ensures
                    - #num_classes() == 0
            !*/

            size_t num_classes(
            ) const; 
            /*!
                ensures
                    - returns the number of possible classes output by this classifier.
            !*/

            double probability_of_class (
                size_t i
            ) const;
            /*!
                requires
                    - i < num_classes()
                ensures
                    - returns the probability that the true class has a label of label(i).
                    - The sum of probability_of_class(j) for j in the range [0, num_classes()) is always 1.
            !*/

            const std::string& label(
                size_t i
            ) const;
            /*!
                requires
                    - i < num_classes()
                ensures
                    - returns the string label for the ith class.
            !*/

            operator std::string(
            ) const;
            /*!
                requires
                    - num_classes() != 0
                ensures
                    - returns the string label for the most probable class.
            !*/

            friend std::ostream& operator<< (std::ostream& out, const classifier_output& item);
            /*!
                requires
                    - num_classes() != 0
                ensures
                    - prints the most probable class label to out.
            !*/

        };

        // Both training_label_type and output_label_type should always have sizes equal to
        // number_of_classifiers().  That is, the std::map should have an entry for every
        // classifier known to this loss.
        typedef std::map<std::string,std::string> training_label_type;
        typedef std::map<std::string,classifier_output> output_label_type;


        template <
            typename SUB_TYPE,
            typename label_iterator
            >
        void to_label (
            const tensor& input_tensor,
            const SUB_TYPE& sub,
            label_iterator iter
        ) const;
        /*!
            This function has the same interface as EXAMPLE_LOSS_LAYER_::to_label() except
            it has the additional calling requirements that: 
                - number_of_labels() != 0
                - sub.get_output().k() == number_of_labels()
                - sub.get_output().nr() == 1
                - sub.get_output().nc() == 1
                - sub.get_output().num_samples() == input_tensor.num_samples()
                - sub.sample_expansion_factor() == 1
        !*/

        template <
            typename const_label_iterator,
            typename SUBNET
            >
        double compute_loss_value_and_gradient (
            const tensor& input_tensor,
            const_label_iterator truth, 
            SUBNET& sub
        ) const;
        /*!
            This function has the same interface as EXAMPLE_LOSS_LAYER_::compute_loss_value_and_gradient() 
            except it has the additional calling requirements that: 
                - number_of_labels() != 0
                - sub.get_output().k() == number_of_labels()
                    It should be noted that the last layer in your network should usually
                    be an fc layer.  If so, you can satisfy this requirement of k() being
                    number_of_labels() by calling set_num_outputs() prior to training your
                    network like so:
                    your_network.subnet().layer_details().set_num_outputs(your_network.loss_details().number_of_labels());
                - sub.get_output().nr() == 1
                - sub.get_output().nc() == 1
                - sub.get_output().num_samples() == input_tensor.num_samples()
                - sub.sample_expansion_factor() == 1
                - All the std::maps pointed to by truth contain entries for all the
                  classifiers known to this loss.  That is, it must be valid to call
                  truth[i][classifier] for any of the classifiers known to this loss.  To
                  say this another way, all the training samples must contain labels for
                  each of the classifiers defined by this loss.

                  To really belabor this, this also means that truth[i].size() ==
                  get_labels().size() and that both truth[i] and get_labels() have the same
                  set of key strings.  It also means that the value strings in truth[i]
                  must be strings known to the loss, i.e. they are valid labels according
                  to get_labels().
        !*/
    };

    template <typename SUBNET>
    using loss_multimulticlass_log = add_loss_layer<loss_multimulticlass_log_, SUBNET>;

    // Allow comparison between classifier_outputs and std::string to check if the
    // predicted class is a particular string.
    inline bool operator== (const std::string& lhs, const loss_multimulticlass_log_::classifier_output& rhs)
    { return lhs == static_cast<const std::string&>(rhs); }
    inline bool operator== (const loss_multimulticlass_log_::classifier_output& lhs, const std::string& rhs)
    { return rhs == static_cast<const std::string&>(lhs); }

// ----------------------------------------------------------------------------------------
// ----------------------------------------------------------------------------------------

    enum class use_image_pyramid : uint8_t
    {
        no,
        yes
    };

    struct mmod_options
    {
        /*!
            WHAT THIS OBJECT REPRESENTS
                This object contains all the parameters that control the behavior of loss_mmod_.
        !*/

    public:

        struct detector_window_details
        {
            detector_window_details() = default; 
            detector_window_details(unsigned long w, unsigned long h) : width(w), height(h) {}
            detector_window_details(unsigned long w, unsigned long h, const std::string& l) : width(w), height(h), label(l) {}

            unsigned long width = 0;
            unsigned long height = 0;
            std::string label;
            double gain = 0.0;

            friend inline void serialize(const detector_window_details& item, std::ostream& out);
            friend inline void deserialize(detector_window_details& item, std::istream& in);
        };

        mmod_options() = default;

        // This kind of object detector is a sliding window detector.  The detector_windows
        // field determines how many sliding windows we will use and what the shape of each
        // window is.  It also determines the output label applied to each detection
        // identified by each window.  Since you will usually use the MMOD loss with an
        // image pyramid, the detector sizes also determine the size of the smallest object
        // you can detect.
        std::vector<detector_window_details> detector_windows;

        // These parameters control how we penalize different kinds of mistakes.  See 
        // Max-Margin Object Detection by Davis E. King (http://arxiv.org/abs/1502.00046)
        // for further details.
        double loss_per_false_alarm = 1;
        double loss_per_missed_target = 1;

        // A detection must have an intersection-over-union value greater than this for us
        // to consider it a match against a ground truth box.
        double truth_match_iou_threshold = 0.5;

        // When doing non-max suppression, we use overlaps_nms to decide if a box overlaps
        // an already output detection and should therefore be thrown out.
        test_box_overlap overlaps_nms = test_box_overlap(0.4);

        // Any mmod_rect in the training data that has its ignore field set to true defines
        // an "ignore zone" in an image.  Any detection from that area is totally ignored
        // by the optimizer.  Therefore, this overlaps_ignore field defines how we decide
        // if a box falls into an ignore zone.  You use these ignore zones if there are
        // objects in your dataset that you are unsure if you want to detect or otherwise
        // don't care if the detector gets them or not.  
        test_box_overlap overlaps_ignore;

        // Usually the detector would be scale-invariant, and used with an image pyramid.
        // However, sometimes scale-invariance may not be desired.
        use_image_pyramid assume_image_pyramid = use_image_pyramid::yes;

        // By default, the mmod loss doesn't train any bounding box regression model.  But
        // if you set use_bounding_box_regression == true then it expects the network to
        // output a tensor with detector_windows.size()*5 channels rather than just
        // detector_windows.size() channels.  The 4 extra channels per window are trained
        // to give a bounding box regression output that improves the positioning of the
        // output detection box.
        bool use_bounding_box_regression = false; 
        // When using bounding box regression, bbr_lambda determines how much you care
        // about getting the bounding box shape correct vs just getting the detector to
        // find objects.  That is, the objective function being optimized is
        // basic_mmod_loss + bbr_lambda*bounding_box_regression_loss.  So setting
        // bbr_lambda to a larger value will cause the overall loss to care more about
        // getting the bounding box shape correct.
        double bbr_lambda = 100; 

        mmod_options (
            const std::vector<std::vector<mmod_rect>>& boxes,
            const unsigned long target_size,      
            const unsigned long min_target_size,   
            const double min_detector_window_overlap_iou = 0.75
        );
        /*!
            requires
                - 0 < min_target_size <= target_size
                - 0.5 < min_detector_window_overlap_iou < 1
            ensures
                - use_image_pyramid_ == use_image_pyramid::yes
                - This function should be used when scale-invariance is desired, and
                  input_rgb_image_pyramid is therefore used as the input layer.
                - This function tries to automatically set the MMOD options to reasonable
                  values, assuming you have a training dataset of boxes.size() images, where
                  the ith image contains objects boxes[i] you want to detect.
                - The most important thing this function does is decide what detector
                  windows should be used.  This is done by finding a set of detector
                  windows that are sized such that:
                    - When slid over an image pyramid, each box in boxes will have an
                      intersection-over-union with one of the detector windows of at least
                      min_detector_window_overlap_iou.  That is, we will make sure that
                      each box in boxes could potentially be detected by one of the
                      detector windows.  This essentially comes down to picking detector
                      windows with aspect ratios similar to the aspect ratios in boxes.
                      Note that we also make sure that each box can be detected by a window
                      with the same label.  For example, if all the boxes had the same
                      aspect ratio but there were 4 different labels used in boxes then
                      there would be 4 resulting detector windows, one for each label.
                    - The longest edge of each detector window is target_size pixels in
                      length, unless the window's shortest side would be less than
                      min_target_size pixels in length.  In this case the shortest side
                      will be set to min_target_size length, and the other side sized to
                      preserve the aspect ratio of the window.  
                  This means that target_size and min_target_size control the size of the
                  detector windows, while the aspect ratios of the detector windows are
                  automatically determined by the contents of boxes.  It should also be
                  emphasized that the detector isn't going to be able to detect objects
                  smaller than any of the detector windows.  So consider that when setting
                  these sizes.
                - This function will also set the overlaps_nms tester to the most
                  restrictive tester that doesn't reject anything in boxes.
        !*/

        mmod_options (
            use_image_pyramid use_image_pyramid,
            const std::vector<std::vector<mmod_rect>>& boxes,
            const double min_detector_window_overlap_iou = 0.75
        );
        /*!
            requires
                - use_image_pyramid == use_image_pyramid::no
                - 0.5 < min_detector_window_overlap_iou < 1
            ensures
                - This function should be used when scale-invariance is not desired, and
                  there is no intention to apply an image pyramid.
                - This function tries to automatically set the MMOD options to reasonable
                  values, assuming you have a training dataset of boxes.size() images, where
                  the ith image contains objects boxes[i] you want to detect.
                - The most important thing this function does is decide what detector
                  windows should be used.  This is done by finding a set of detector
                  windows that are sized such that:
                    - When slid over an image, each box in boxes will have an
                      intersection-over-union with one of the detector windows of at least
                      min_detector_window_overlap_iou.  That is, we will make sure that
                      each box in boxes could potentially be detected by one of the
                      detector windows.
                - This function will also set the overlaps_nms tester to the most
                  restrictive tester that doesn't reject anything in boxes.
        !*/
    };

    void serialize(const mmod_options& item, std::ostream& out);
    void deserialize(mmod_options& item, std::istream& in);

// ----------------------------------------------------------------------------------------

    class loss_mmod_ 
    {
        /*!
            WHAT THIS OBJECT REPRESENTS
                This object implements the loss layer interface defined above by
                EXAMPLE_LOSS_LAYER_.  In particular, it implements the Max Margin Object
                Detection loss defined in the paper:
                    Max-Margin Object Detection by Davis E. King (http://arxiv.org/abs/1502.00046).
               
                This means you use this loss if you want to detect the locations of objects
                in images.

                It should also be noted that this loss layer requires an input layer that
                defines the following functions:
                    - image_contained_point()
                    - tensor_space_to_image_space()
                    - image_space_to_tensor_space()
                A reference implementation of them and their definitions can be found in
                the input_rgb_image_pyramid object, which is the recommended input layer to
                be used with loss_mmod_.
        !*/

    public:

        typedef std::vector<mmod_rect> training_label_type;
        typedef std::vector<mmod_rect> output_label_type;

        loss_mmod_(
        );
        /*!
            ensures
                - #get_options() == mmod_options()
        !*/

        loss_mmod_(
            mmod_options options_
        );
        /*!
            ensures
                - #get_options() == options_
        !*/

        const mmod_options& get_options (
        ) const;
        /*!
            ensures
                - returns the options object that defines the general behavior of this loss layer.
        !*/

        template <
            typename SUB_TYPE,
            typename label_iterator
            >
        void to_label (
            const tensor& input_tensor,
            const SUB_TYPE& sub,
            label_iterator iter,
            double adjust_threshold = 0,
            const std::vector<double>& gains = std::vector<double>()
        ) const;
        /*!
            This function has the same interface as EXAMPLE_LOSS_LAYER_::to_label() except
            it has the additional calling requirements that: 
                - sub.get_output().k() == 1
                - sub.get_output().num_samples() == input_tensor.num_samples()
                - sub.sample_expansion_factor() == 1
                - gains.empty() || gains.size() == sub.get_output().k()
            Also, the output labels are std::vectors of mmod_rects where, for each mmod_rect R,
            we have the following interpretations:
                - R.rect == the location of an object in the image.
                - R.detection_confidence the score for the object, the bigger the score the
                  more confident the detector is that an object is really there.  Only
                  objects with a detection_confidence > adjust_threshold are output.  So if
                  you want to output more objects (that are also of less confidence) you
                  can call to_label() with a smaller value of adjust_threshold.
                - R.ignore == false (this value is unused by to_label()).
        !*/

        template <
            typename const_label_iterator,
            typename SUBNET
            >
        double compute_loss_value_and_gradient (
            const tensor& input_tensor,
            const_label_iterator truth, 
            SUBNET& sub
        ) const;
        /*!
            This function has the same interface as EXAMPLE_LOSS_LAYER_::compute_loss_value_and_gradient() 
            except it has the additional calling requirements that: 
                - sub.get_output().k() == 1
                - sub.get_output().num_samples() == input_tensor.num_samples()
                - sub.sample_expansion_factor() == 1
            Also, the loss value returned is roughly equal to the average number of
            mistakes made per image.  This is the sum of false alarms and missed
            detections, weighted by the loss weights for these types of mistakes specified
            in the mmod_options.
        !*/
    };

    template <typename SUBNET>
    using loss_mmod = add_loss_layer<loss_mmod_, SUBNET>;

// ----------------------------------------------------------------------------------------

    class loss_metric_ 
    {
        /*!
            WHAT THIS OBJECT REPRESENTS
                This object implements the loss layer interface defined above by
                EXAMPLE_LOSS_LAYER_.  In particular, it allows you to learn to map objects
                into a vector space where objects sharing the same class label are close to
                each other, while objects with different labels are far apart.   

                To be specific, it optimizes the following loss function which considers
                all pairs of objects in a mini-batch and computes a different loss depending 
                on their respective class labels.  So if objects A1 and A2 in a mini-batch
                share the same class label then their contribution to the loss is:
                    max(0, length(A1-A2)-get_distance_threshold() + get_margin())

                While if A1 and B1 have different class labels then their contribution to
                the loss function is:
                    max(0, get_distance_threshold()-length(A1-B1) + get_margin())

                Therefore, this loss layer optimizes a version of the hinge loss.
                Moreover, the loss is trying to make sure that all objects with the same
                label are within get_distance_threshold() distance of each other.
                Conversely, if two objects have different labels then they should be more
                than get_distance_threshold() distance from each other in the learned
                embedding.  So this loss function gives you a natural decision boundary for
                deciding if two objects are from the same class.

                Finally, the loss balances the number of negative pairs relative to the
                number of positive pairs.  Therefore, if there are N pairs that share the
                same identity in a mini-batch then the algorithm will only include the N
                worst non-matching pairs in the loss.  That is, the algorithm performs hard
                negative mining on the non-matching pairs.  This is important since there
                are in general way more non-matching pairs than matching pairs.  So to
                avoid imbalance in the loss this kind of hard negative mining is useful.
        !*/
    public:

        typedef unsigned long training_label_type;
        typedef matrix<float,0,1> output_label_type;

        loss_metric_(
        );
        /*!
            ensures
                - #get_margin() == 0.04
                - #get_distance_threshold() == 0.6
        !*/

        loss_metric_(
            float margin,
            float dist_thresh
        );
        /*!
            requires
                - margin > 0
                - dist_thresh > 0
            ensures
                - #get_margin() == margin
                - #get_distance_threshold() == dist_thresh
        !*/

        template <
            typename SUB_TYPE,
            typename label_iterator
            >
        void to_label (
            const tensor& input_tensor,
            const SUB_TYPE& sub,
            label_iterator iter
        ) const;
        /*!
            This function has the same interface as EXAMPLE_LOSS_LAYER_::to_label() except
            it has the additional calling requirements that: 
                - sub.get_output().nr() == 1
                - sub.get_output().nc() == 1
                - sub.get_output().num_samples() == input_tensor.num_samples()
                - sub.sample_expansion_factor() == 1
            This loss expects the network to produce a single vector (per sample) as
            output.  This vector is the learned embedding.  Therefore, to_label() just
            copies these output vectors from the network into the output label_iterators
            given to this function, one for each sample in the input_tensor.
        !*/

        float get_margin() const; 
        /*!
            ensures
                - returns the margin value used by the loss function.  See the discussion
                  in WHAT THIS OBJECT REPRESENTS for details.
        !*/

        float get_distance_threshold() const; 
        /*!
            ensures
                - returns the distance threshold value used by the loss function.  See the discussion
                  in WHAT THIS OBJECT REPRESENTS for details.
        !*/

        template <
            typename const_label_iterator,
            typename SUBNET
            >
        double compute_loss_value_and_gradient (
            const tensor& input_tensor,
            const_label_iterator truth, 
            SUBNET& sub
        ) const;
        /*!
            This function has the same interface as EXAMPLE_LOSS_LAYER_::compute_loss_value_and_gradient() 
            except it has the additional calling requirements that: 
                - sub.get_output().nr() == 1
                - sub.get_output().nc() == 1
                - sub.get_output().num_samples() == input_tensor.num_samples()
                - sub.sample_expansion_factor() == 1
        !*/

    };

    template <typename SUBNET>
    using loss_metric = add_loss_layer<loss_metric_, SUBNET>;

// ----------------------------------------------------------------------------------------

    class loss_ranking_
    {
        /*!
            WHAT THIS OBJECT REPRESENTS
                This object implements the loss layer interface defined above by
                EXAMPLE_LOSS_LAYER_.  In particular, it implements the pairwise ranking
                loss described in the paper:
                    Optimizing Search Engines using Clickthrough Data by Thorsten Joachims

                This is the same loss function used by the dlib::svm_rank_trainer object.
                Therefore, it is generally appropriate when you have a two class problem
                and you want to learn a function that ranks one class before the other.  

                So for example, suppose you have two classes of data.  Objects of type A
                and objects of type B.  Moreover, suppose that you want to sort the objects
                so that A objects always come before B objects.  This loss will help you
                learn a function that assigns a real number to each object such that A
                objects get a larger number assigned to them than B objects.  This lets you
                then sort the objects according to the output of the neural network and
                obtain the desired result of having A objects come before B objects.

                The training labels should be positive values for objects you want to get
                high scores and negative for objects that should get small scores.  So
                relative to our A/B example, you would give A objects labels of +1 and B
                objects labels of -1.  This should cause the learned network to give A
                objects large positive values and B objects negative values.


                Finally, the specific loss function is:
                    For all pairs of positive vs negative training examples A_i and B_j respectively:
                      sum_ij:  max(0, B_i - A_j + margin_ij)
                where margin_ij = the label for A_j minus the label for B_i.  If you
                always use +1 and -1 labels then the margin is always 2.  However, this
                formulation allows you to give certain training samples different weight by
                adjusting the training labels appropriately.  
        !*/

    public:

        typedef float training_label_type;
        typedef float output_label_type;

        template <
            typename SUB_TYPE,
            typename label_iterator
            >
        void to_label (
            const tensor& input_tensor,
            const SUB_TYPE& sub,
            label_iterator iter
        ) const;
        /*!
            This function has the same interface as EXAMPLE_LOSS_LAYER_::to_label() except
            it has the additional calling requirements that:
                - sub.get_output().nr() == 1
                - sub.get_output().nc() == 1
                - sub.get_output().k() == 1
                - sub.get_output().num_samples() == input_tensor.num_samples()
                - sub.sample_expansion_factor() == 1
            and the output label is the predicted ranking score.
        !*/

        template <
            typename const_label_iterator,
            typename SUBNET
            >
        double compute_loss_value_and_gradient (
            const tensor& input_tensor,
            const_label_iterator truth,
            SUBNET& sub
        ) const;
        /*!
            This function has the same interface as EXAMPLE_LOSS_LAYER_::compute_loss_value_and_gradient()
            except it has the additional calling requirements that:
                - sub.get_output().nr() == 1
                - sub.get_output().nc() == 1
                - sub.get_output().k() == 1
                - sub.get_output().num_samples() == input_tensor.num_samples()
                - sub.sample_expansion_factor() == 1
        !*/

    };

    template <typename SUBNET>
    using loss_ranking = add_loss_layer<loss_ranking_, SUBNET>;

// ----------------------------------------------------------------------------------------

    class loss_epsilon_insensitive_
    {
        /*!
            WHAT THIS OBJECT REPRESENTS
                This object implements the loss layer interface defined above by
                EXAMPLE_LOSS_LAYER_.  In particular, it implements the epsilon insensitive
                loss, which is appropriate for regression problems.  In particular, this
                loss function is;
                    loss(y1,y2) = abs(y1-y2)<epsilon ? 0 : abs(y1-y2)-epsilon

                Therefore, the loss is basically just the abs() loss except there is a dead
                zone around zero, causing the loss to not care about mistakes of magnitude
                smaller than epsilon.
        !*/
    public:

        typedef float training_label_type;
        typedef float output_label_type;

        loss_epsilon_insensitive_(
        ) = default;
        /*!
            ensures
                - #get_epsilon() == 1
        !*/

        loss_epsilon_insensitive_(
            double eps
        );
        /*!
            requires
                - eps >= 0
            ensures
                - #get_epsilon() == eps
        !*/

        double get_epsilon (
        ) const;
        /*!
            ensures
                - returns the epsilon value used in the loss function.  Mistakes in the
                  regressor smaller than get_epsilon() are ignored by the loss function.
        !*/

        void set_epsilon(
            double eps
        );
        /*!
            requires
                - eps >= 0
            ensures
                - #get_epsilon() == eps
        !*/

        template <
            typename SUB_TYPE,
            typename label_iterator
            >
        void to_label (
            const tensor& input_tensor,
            const SUB_TYPE& sub,
            label_iterator iter
        ) const;
        /*!
            This function has the same interface as EXAMPLE_LOSS_LAYER_::to_label() except
            it has the additional calling requirements that:
                - sub.get_output().nr() == 1
                - sub.get_output().nc() == 1
                - sub.get_output().k() == 1
                - sub.get_output().num_samples() == input_tensor.num_samples()
                - sub.sample_expansion_factor() == 1
            and the output label is the predicted continuous variable.
        !*/

        template <
            typename const_label_iterator,
            typename SUBNET
            >
        double compute_loss_value_and_gradient (
            const tensor& input_tensor,
            const_label_iterator truth,
            SUBNET& sub
        ) const;
        /*!
            This function has the same interface as EXAMPLE_LOSS_LAYER_::compute_loss_value_and_gradient()
            except it has the additional calling requirements that:
                - sub.get_output().nr() == 1
                - sub.get_output().nc() == 1
                - sub.get_output().k() == 1
                - sub.get_output().num_samples() == input_tensor.num_samples()
                - sub.sample_expansion_factor() == 1
        !*/

    };

    template <typename SUBNET>
    using loss_epsilon_insensitive = add_loss_layer<loss_epsilon_insensitive_, SUBNET>;

// ----------------------------------------------------------------------------------------

    class loss_mean_squared_
    {
        /*!
            WHAT THIS OBJECT REPRESENTS
                This object implements the loss layer interface defined above by
                EXAMPLE_LOSS_LAYER_.  In particular, it implements the mean squared loss, which is
                appropriate for regression problems.
        !*/
    public:

        typedef float training_label_type;
        typedef float output_label_type;

        template <
            typename SUB_TYPE,
            typename label_iterator
            >
        void to_label (
            const tensor& input_tensor,
            const SUB_TYPE& sub,
            label_iterator iter
        ) const;
        /*!
            This function has the same interface as EXAMPLE_LOSS_LAYER_::to_label() except
            it has the additional calling requirements that:
                - sub.get_output().nr() == 1
                - sub.get_output().nc() == 1
                - sub.get_output().k() == 1
                - sub.get_output().num_samples() == input_tensor.num_samples()
                - sub.sample_expansion_factor() == 1
            and the output label is the predicted continuous variable.
        !*/

        template <
            typename const_label_iterator,
            typename SUBNET
            >
        double compute_loss_value_and_gradient (
            const tensor& input_tensor,
            const_label_iterator truth,
            SUBNET& sub
        ) const;
        /*!
            This function has the same interface as EXAMPLE_LOSS_LAYER_::compute_loss_value_and_gradient()
            except it has the additional calling requirements that:
                - sub.get_output().nr() == 1
                - sub.get_output().nc() == 1
                - sub.get_output().k() == 1
                - sub.get_output().num_samples() == input_tensor.num_samples()
                - sub.sample_expansion_factor() == 1
        !*/

    };

    template <typename SUBNET>
    using loss_mean_squared = add_loss_layer<loss_mean_squared_, SUBNET>;

// ----------------------------------------------------------------------------------------

    class loss_mean_squared_multioutput_
    {
        /*!
            WHAT THIS OBJECT REPRESENTS
                This object implements the loss layer interface defined above by
                EXAMPLE_LOSS_LAYER_.  In particular, it implements the mean squared loss,
                which is appropriate for regression problems.  It is basically just like
                loss_mean_squared_ except that it lets you define multiple outputs instead
                of just 1.
        !*/
    public:

        typedef matrix<float> training_label_type;
        typedef matrix<float> output_label_type;

        template <
            typename SUB_TYPE,
            typename label_iterator
            >
        void to_label (
            const tensor& input_tensor,
            const SUB_TYPE& sub,
            label_iterator iter
        ) const;
        /*!
            This function has the same interface as EXAMPLE_LOSS_LAYER_::to_label() except
            it has the additional calling requirements that:
                - sub.get_output().nr() == 1
                - sub.get_output().nc() == 1
                - sub.get_output().num_samples() == input_tensor.num_samples()
                - sub.sample_expansion_factor() == 1
            and the output label is the predicted continuous variable.
        !*/

        template <
            typename const_label_iterator,
            typename SUBNET
            >
        double compute_loss_value_and_gradient (
            const tensor& input_tensor,
            const_label_iterator truth,
            SUBNET& sub
        ) const;
        /*!
            This function has the same interface as EXAMPLE_LOSS_LAYER_::compute_loss_value_and_gradient()
            except it has the additional calling requirements that:
                - sub.get_output().nr() == 1
                - sub.get_output().nc() == 1
                - sub.get_output().num_samples() == input_tensor.num_samples()
                - sub.sample_expansion_factor() == 1
                - (*(truth + idx)).nc() == 1 for all idx such that 0 <= idx < sub.get_output().num_samples()
                - (*(truth + idx)).nr() == sub.get_output().k() for all idx such that 0 <= idx < sub.get_output().num_samples()
        !*/

    };

    template <typename SUBNET>
    using loss_mean_squared_multioutput = add_loss_layer<loss_mean_squared_multioutput_, SUBNET>;

// ----------------------------------------------------------------------------------------

    class loss_binary_log_per_pixel_
    {
        /*!
            WHAT THIS OBJECT REPRESENTS
                This object implements the loss layer interface defined above by
<<<<<<< HEAD
                EXAMPLE_LOSS_LAYER_.  In particular, it implements the single-class logistic
                regression loss (i.e. negative log-likelihood loss), which is appropriate
                for single-class classification problems.  It is basically just like
=======
                EXAMPLE_LOSS_LAYER_.  In particular, it implements the log loss, which is
                appropriate for binary classification problems.  It is basically just like
>>>>>>> 64ba66e1
                loss_binary_log_ except that it lets you define matrix outputs instead
                of scalar outputs.  It should be useful, for example, in segmentation
                where we want to classify each pixel of an image, and also get at least
                some sort of confidence estimate for each pixel.
        !*/
    public:

        typedef matrix<float> training_label_type;
        typedef matrix<float> output_label_type;

        template <
            typename SUB_TYPE,
            typename label_iterator
            >
        void to_label (
            const tensor& input_tensor,
            const SUB_TYPE& sub,
            label_iterator iter
        ) const;
        /*!
            This function has the same interface as EXAMPLE_LOSS_LAYER_::to_label() except
            it has the additional calling requirements that:
                - sub.get_output().num_samples() == input_tensor.num_samples()
                - sub.sample_expansion_factor() == 1
            and the output label is the raw score for each classified object.  If the score
            is > 0 then the classifier is predicting the +1 class, otherwise it is
            predicting the -1 class.
        !*/

        template <
            typename const_label_iterator,
            typename SUBNET
            >
        double compute_loss_value_and_gradient (
            const tensor& input_tensor,
            const_label_iterator truth,
            SUBNET& sub
        ) const;
        /*!
            This function has the same interface as EXAMPLE_LOSS_LAYER_::compute_loss_value_and_gradient()
            except it has the additional calling requirements that:
                - sub.get_output().num_samples() == input_tensor.num_samples()
                - sub.sample_expansion_factor() == 1
                - all pixel values pointed to by truth correspond to the desired target values.
                  Nominally they should be +1 or -1, each indicating the desired class label,
                  or 0 to indicate that the corresponding pixel is to be ignored.
        !*/

    };

    template <typename SUBNET>
    using loss_binary_log_per_pixel = add_loss_layer<loss_binary_log_per_pixel_, SUBNET>;

// ----------------------------------------------------------------------------------------

    class loss_multiclass_log_per_pixel_
    {
        /*!
            WHAT THIS OBJECT REPRESENTS
                This object implements the loss layer interface defined above by
                EXAMPLE_LOSS_LAYER_.  In particular, it implements the multiclass logistic
                regression loss (e.g. negative log-likelihood loss), which is appropriate
                for multiclass classification problems.  It is basically just like
                loss_multiclass_log_ except that it lets you define matrix outputs instead
                of scalar outputs.  It should be useful, for example, in semantic
                segmentation where we want to classify each pixel of an image.
        !*/
    public:

        // In semantic segmentation, if you don't know the ground-truth of some pixel,
        // set the label of that pixel to this value. When you do so, the pixel will be
        // ignored when computing gradients.
        static const uint16_t label_to_ignore = std::numeric_limits<uint16_t>::max();

        // In semantic segmentation, 65535 classes ought to be enough for anybody.
        typedef matrix<uint16_t> training_label_type;
        typedef matrix<uint16_t> output_label_type;

        template <
            typename SUB_TYPE,
            typename label_iterator
            >
        void to_label (
            const tensor& input_tensor,
            const SUB_TYPE& sub,
            label_iterator iter,
            std::vector<double> gains = std::vector<double>()
        ) const;
        /*!
            This function has the same interface as EXAMPLE_LOSS_LAYER_::to_label() except
            it has the additional calling requirements that:
                - sub.get_output().num_samples() == input_tensor.num_samples()
                - sub.sample_expansion_factor() == 1
                - gains.empty() || gains.size() == sub.get_output().k()
            and the output label is the predicted class for each classified element.  The number
            of possible output classes is sub.get_output().k().
        !*/

        template <
            typename const_label_iterator,
            typename SUBNET
            >
        double compute_loss_value_and_gradient (
            const tensor& input_tensor,
            const_label_iterator truth,
            SUBNET& sub
        ) const;
        /*!
            This function has the same interface as EXAMPLE_LOSS_LAYER_::compute_loss_value_and_gradient()
            except it has the additional calling requirements that:
                - sub.get_output().num_samples() == input_tensor.num_samples()
                - sub.sample_expansion_factor() == 1
                - all values pointed to by truth are < sub.get_output().k() or are equal to label_to_ignore.
        !*/

    };

    template <typename SUBNET>
    using loss_multiclass_log_per_pixel = add_loss_layer<loss_multiclass_log_per_pixel_, SUBNET>;

// ----------------------------------------------------------------------------------------

    class loss_multiclass_log_per_pixel_weighted_
    {
        /*!
            WHAT THIS OBJECT REPRESENTS
                This object implements the loss layer interface defined above by
                EXAMPLE_LOSS_LAYER_.  In particular, it implements the multiclass logistic
                regression loss (e.g. negative log-likelihood loss), which is appropriate
                for multiclass classification problems.  It is basically just like
                loss_multiclass_log_per_pixel_ except that it lets you define per-pixel
                weights, which may be useful e.g. if you want to emphasize rare classes
                while training.  (If the classification problem is difficult, a flat weight
                structure may lead the network to always predict the most common label, in
                particular if the degree of imbalance is high.  To emphasize a certain
                class or classes, simply increase the weights of the corresponding pixels,
                relative to the weights of the other pixels.)

                Note that if you set the weight to 0 whenever a pixel's label is equal to
                loss_multiclass_log_per_pixel_::label_to_ignore, and to 1 otherwise, then
                you essentially get loss_multiclass_log_per_pixel_ as a special case.
        !*/
    public:

        typedef dlib::weighted_label<uint16_t> weighted_label;
        typedef matrix<weighted_label> training_label_type;
        typedef matrix<uint16_t> output_label_type;

        template <
            typename SUB_TYPE,
            typename label_iterator
            >
        void to_label (
            const tensor& input_tensor,
            const SUB_TYPE& sub,
            label_iterator iter
        ) const;
        /*!
            This function has the same interface as EXAMPLE_LOSS_LAYER_::to_label() except
            it has the additional calling requirements that:
                - sub.get_output().num_samples() == input_tensor.num_samples()
                - sub.sample_expansion_factor() == 1
            and the output label is the predicted class for each classified element.  The number
            of possible output classes is sub.get_output().k().
        !*/

        template <
            typename const_label_iterator,
            typename SUBNET
            >
        double compute_loss_value_and_gradient (
            const tensor& input_tensor,
            const_label_iterator truth,
            SUBNET& sub
        ) const;
        /*!
            This function has the same interface as EXAMPLE_LOSS_LAYER_::compute_loss_value_and_gradient()
            except it has the additional calling requirements that:
                - sub.get_output().num_samples() == input_tensor.num_samples()
                - sub.sample_expansion_factor() == 1
                - all labels pointed to by truth are < sub.get_output().k(), or the corresponding weight
                  is zero.
        !*/

    };

    template <typename SUBNET>
    using loss_multiclass_log_per_pixel_weighted = add_loss_layer<loss_multiclass_log_per_pixel_weighted_, SUBNET>;

// ----------------------------------------------------------------------------------------

    class loss_mean_squared_per_pixel_
    {
        /*!
            WHAT THIS OBJECT REPRESENTS
                This object implements the loss layer interface defined above by
                EXAMPLE_LOSS_LAYER_.  In particular, it implements the mean squared loss,
                which is appropriate for regression problems.  It is basically just like
                loss_mean_squared_multioutput_ except that it lets you define matrix or
                image outputs, instead of vector.
        !*/
    public:

        typedef matrix<float> training_label_type;
        typedef matrix<float> output_label_type;

        template <
            typename SUB_TYPE,
            typename label_iterator
            >
        void to_label (
            const tensor& input_tensor,
            const SUB_TYPE& sub,
            label_iterator iter
        ) const;
        /*!
            This function has the same interface as EXAMPLE_LOSS_LAYER_::to_label() except
            it has the additional calling requirements that:
                - sub.get_output().num_samples() == input_tensor.num_samples()
                - sub.sample_expansion_factor() == 1
            and the output labels are the predicted continuous variables.
        !*/

        template <
            typename const_label_iterator,
            typename SUBNET
            >
        double compute_loss_value_and_gradient (
            const tensor& input_tensor,
            const_label_iterator truth,
            SUBNET& sub
        ) const;
        /*!
            This function has the same interface as EXAMPLE_LOSS_LAYER_::compute_loss_value_and_gradient()
            except it has the additional calling requirements that:
                - sub.get_output().k() == 1
                - sub.get_output().num_samples() == input_tensor.num_samples()
                - sub.sample_expansion_factor() == 1
                - for all idx such that 0 <= idx < sub.get_output().num_samples():
                    - sub.get_output().nr() == (*(truth + idx)).nr()
                    - sub.get_output().nc() == (*(truth + idx)).nc()
        !*/
    };

    template <typename SUBNET>
    using loss_mean_squared_per_pixel = add_loss_layer<loss_mean_squared_per_pixel_, SUBNET>;

// ----------------------------------------------------------------------------------------

    template<long _num_channels>
    class loss_mean_squared_per_channel_and_pixel_
    {
        /*!
            WHAT THIS OBJECT REPRESENTS
                This object implements the loss layer interface defined above by
                EXAMPLE_LOSS_LAYER_.  In particular, it implements the mean squared loss,
                which is appropriate for regression problems.  It is basically just like
                loss_mean_squared_per_pixel_ except that it computes the loss over all
                channels, not just the first one.
        !*/
    public:

        typedef std::array<matrix<float>, _num_channels> training_label_type;
        typedef std::array<matrix<float>, _num_channels> output_label_type;


        template <
            typename SUB_TYPE,
            typename label_iterator
            >
        void to_label (
            const tensor& input_tensor,
            const SUB_TYPE& sub,
            label_iterator iter
        ) const;
        /*!
            This function has the same interface as EXAMPLE_LOSS_LAYER_::to_label() except
            it has the additional calling requirements that:
                - sub.get_output().num_samples() == input_tensor.num_samples()
                - sub.get_output().k() == _num_channels
                - sub.sample_expansion_factor() == 1
            and the output labels are the predicted continuous variables.
        !*/

        template <
            typename const_label_iterator,
            typename SUBNET
            >
        double compute_loss_value_and_gradient (
            const tensor& input_tensor,
            const_label_iterator truth,
            SUBNET& sub
        ) const;
        /*!
            This function has the same interface as EXAMPLE_LOSS_LAYER_::compute_loss_value_and_gradient()
            except it has the additional calling requirements that:
                - sub.get_output().k() == _num_channels
                - sub.get_output().num_samples() == input_tensor.num_samples()
                - sub.sample_expansion_factor() == 1
                - for all idx such that 0 <= idx < sub.get_output().num_samples():
                    - sub.get_output().nr() == (*(truth + idx)).nr()
                    - sub.get_output().nc() == (*(truth + idx)).nc()
        !*/
    };

    template <long num_channels, typename SUBNET>
    using loss_mean_squared_per_channel_and_pixel = add_loss_layer<loss_mean_squared_per_channel_and_pixel_<num_channels>, SUBNET>;

// ----------------------------------------------------------------------------------------

    class loss_dot_
    {
        /*!
            WHAT THIS OBJECT REPRESENTS
                This object implements the loss layer interface defined above by
                EXAMPLE_LOSS_LAYER_.  In particular, selecting this loss means you want
                maximize the dot product between the output of a network and a set of
                training vectors.  The loss is therefore the negative dot product.  To be
                very specific, if X is the output vector of a network and Y is a training
                label (also a vector), then the loss for this training sample is: -dot(X,Y)
        !*/

    public:

        typedef matrix<float,0,1> training_label_type;
        typedef matrix<float,0,1> output_label_type;

        template <
            typename SUB_TYPE,
            typename label_iterator
            >
        void to_label (
            const tensor& input_tensor,
            const SUB_TYPE& sub,
            label_iterator iter
        ) const;
        /*!
            This function has the same interface as EXAMPLE_LOSS_LAYER_::to_label() except
            it has the additional calling requirements that:
                - sub.get_output().num_samples() == input_tensor.num_samples()
                - sub.sample_expansion_factor() == 1
            and the output labels are simply the final network outputs stuffed into a
            vector.  To be very specific, the output is the following for all valid i:
                *(iter+i) == trans(rowm(mat(sub.get_output()),i))
        !*/


        template <
            typename const_label_iterator,
            typename SUBNET
            >
        double compute_loss_value_and_gradient (
            const tensor& input_tensor,
            const_label_iterator truth, 
            SUBNET& sub
        ) const;
        /*!
            This function has the same interface as EXAMPLE_LOSS_LAYER_::compute_loss_value_and_gradient()
            except it has the additional calling requirements that:
                - sub.get_output().num_samples() == input_tensor.num_samples()
                - sub.sample_expansion_factor() == 1
                - Let NETWORK_OUTPUT_DIMS == sub.get_output().size()/sub.get_output().num_samples()
                - for all idx such that 0 <= idx < sub.get_output().num_samples():
                    - NETWORK_OUTPUT_DIMS == (*(truth + idx)).size()
        !*/
    };

    template <typename SUBNET>
    using loss_dot = add_loss_layer<loss_dot_, SUBNET>;

// ----------------------------------------------------------------------------------------

}

#endif // DLIB_DNn_LOSS_ABSTRACT_H_
<|MERGE_RESOLUTION|>--- conflicted
+++ resolved
@@ -1395,14 +1395,8 @@
         /*!
             WHAT THIS OBJECT REPRESENTS
                 This object implements the loss layer interface defined above by
-<<<<<<< HEAD
-                EXAMPLE_LOSS_LAYER_.  In particular, it implements the single-class logistic
-                regression loss (i.e. negative log-likelihood loss), which is appropriate
-                for single-class classification problems.  It is basically just like
-=======
                 EXAMPLE_LOSS_LAYER_.  In particular, it implements the log loss, which is
                 appropriate for binary classification problems.  It is basically just like
->>>>>>> 64ba66e1
                 loss_binary_log_ except that it lets you define matrix outputs instead
                 of scalar outputs.  It should be useful, for example, in segmentation
                 where we want to classify each pixel of an image, and also get at least
