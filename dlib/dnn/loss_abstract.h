--- conflicted
+++ resolved
@@ -649,19 +649,10 @@
         // don't care if the detector gets them or not.  
         test_box_overlap overlaps_ignore;
 
-<<<<<<< HEAD
-        // Print warnings to stdout about truth rects that are suppressed by
-        // non-max-suppression because they are overlapped by other truth rectangles?
-        bool warn_about_truth_rects_ignored_due_to_nms = true;
-
-=======
->>>>>>> 9b82f4b0
         // Usually the detector would be scale-invariant, and used with an image pyramid.
         // However, sometimes scale-invariance may not be desired.
         use_image_pyramid assume_image_pyramid = use_image_pyramid::yes;
 
-<<<<<<< HEAD
-=======
         // By default, the mmod loss doesn't train any bounding box regression model.  But
         // if you set use_bounding_box_regression == true then it expects the network to
         // output a tensor with detector_windows.size()*5 channels rather than just
@@ -677,7 +668,6 @@
         // getting the bounding box shape correct.
         double bbr_lambda = 100; 
 
->>>>>>> 9b82f4b0
         mmod_options (
             const std::vector<std::vector<mmod_rect>>& boxes,
             const unsigned long target_size,      
