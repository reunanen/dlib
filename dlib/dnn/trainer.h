--- conflicted
+++ resolved
@@ -139,19 +139,11 @@
         }
 
         net_type& get_net (
-<<<<<<< HEAD
-            force_flush_to_disk force_flush_to_disk = force_flush_to_disk::yes
-        )  
-        { 
-            wait_for_thread_to_pause();
-            sync_to_disk(force_flush_to_disk == force_flush_to_disk::yes);
-=======
             force_flush_to_disk force_flush = force_flush_to_disk::yes
         )  
         { 
             wait_for_thread_to_pause();
             sync_to_disk(force_flush == force_flush_to_disk::yes);
->>>>>>> 4d0b2035
             propagate_exception();
             return net; 
         }
