// Copyright (C) 2015  Davis E. King (davis@dlib.net)
// License: Boost Software License   See LICENSE.txt for the full license.
#ifndef DLIB_DNn_TRAINER_H_
#define DLIB_DNn_TRAINER_H_

#include "trainer_abstract.h"
#include "core.h"
#include "solvers.h"
#include "../statistics.h"
#include <chrono>
#include <fstream>
#include <sstream>
#include "../serialize.h"

#include "../pipe.h"
#include "../threads.h"
#include "../cuda/cuda_dlib.h"
#include "../statistics/running_gradient.h"
#include <atomic>
#include <cstdio>
#include <set>
#include <future>
#include <exception>
#include <mutex>
#include "../dir_nav.h"
#include "../md5.h"

namespace dlib
{

// ----------------------------------------------------------------------------------------

    namespace impl
    {
        template <typename training_label_type>
        struct dnn_job_t
        {
            dnn_job_t() = default;
            dnn_job_t(const dnn_job_t&) = delete;
            dnn_job_t& operator=(const dnn_job_t&) = delete;

            std::vector<std::vector<training_label_type>> labels;
            std::vector<resizable_tensor> t;
            std::vector<int> have_data;  // have_data[i] is true if there is data in labels[i] and t[i].
            bool test_only = false;
        };

        template <typename training_label_type>
        void swap(dnn_job_t<training_label_type>& a, dnn_job_t<training_label_type>& b)
        {
            a.labels.swap(b.labels);
            a.t.swap(b.t);
            a.have_data.swap(b.have_data);
            std::swap(a.test_only,b.test_only);
        }
    }

    enum class force_flush_to_disk {
        no = 0,
        yes = 1
    };

    template <
        typename net_type, 
        typename solver_type = sgd
        >
    class dnn_trainer : private threaded_object
    {
    public:

        static_assert(is_loss_layer_type<net_type>::value, 
            "The last layer in a network must be a loss layer.");

        typedef typename net_type::training_label_type training_label_type;
        typedef typename net_type::input_type input_type;
        const static size_t num_computational_layers = net_type::num_computational_layers;
        const static size_t num_layers = net_type::num_layers;
    private:
        typedef impl::dnn_job_t<training_label_type> job_t;
    public:

        dnn_trainer() = delete;
        dnn_trainer(const dnn_trainer&) = delete;
        dnn_trainer& operator=(const dnn_trainer&) = delete;

        explicit dnn_trainer(net_type& net_) : job_pipe(0), net(net_)
        {
            solver_type default_solver;
            devices.push_back(std::make_shared<device_data>(dlib::cuda::get_device(), net, default_solver));

            init();
        }

        dnn_trainer(
            net_type& net_, 
            const solver_type& solver_
        ) : job_pipe(0), net(net_) 
        {
            devices.push_back(std::make_shared<device_data>(dlib::cuda::get_device(), net, solver_));

            init();
        }

        dnn_trainer(
            net_type& net_, 
            const solver_type& solver_,
            const std::vector<int>& cuda_extra_devices
        ) : job_pipe(0), net(net_) 
        {
            devices.push_back(std::make_shared<device_data>(dlib::cuda::get_device(), net, solver_));

            const int total_devices = dlib::cuda::get_num_devices();

            // Make device contexts for the extra device ids but be careful to avoid any
            // duplicate ids.
            std::set<int> temp(cuda_extra_devices.begin(), cuda_extra_devices.end());
            temp.erase(devices[0]->device_id);
            for (auto id : temp)
            {
                DLIB_CASSERT(0 <= id && id < total_devices, "Invalid CUDA device id given to dnn_trainer.");
                // Switch to this device so that any tensor objects that get allocated when
                // we create the device context happen on this device.
                dlib::cuda::set_device(id);
                devices.push_back(std::make_shared<device_data>(id, net, solver_, clone_net()));
            }
            // Set the current device back to what it was before this constructor was
            // called.
            dlib::cuda::set_device(devices[0]->device_id);

            init();
        }

        ~dnn_trainer(
        )
        {
            job_pipe.disable();
            stop();
            wait();
        }

        net_type& get_net (
            force_flush_to_disk force_flush = force_flush_to_disk::yes
        )  
        { 
            wait_for_thread_to_pause();
            sync_to_disk(force_flush == force_flush_to_disk::yes);
            propagate_exception();
            return net; 
        }

        void save_training_state(
            const std::string& filename
        )
        {
            wait_for_thread_to_pause();
            net.clean(); // compact network before saving to disk.
            serialize(filename) << *this;
            propagate_exception();
        }

        unsigned long get_mini_batch_size (
        ) const { return mini_batch_size; }

        void set_mini_batch_size (
            unsigned long batch_size 
        )
        {
            DLIB_CASSERT(batch_size > 0);
            mini_batch_size = batch_size;
        }

        unsigned long get_max_num_epochs (
        ) const { return max_num_epochs; }

        void set_max_num_epochs (
            unsigned long num
        )  
        {
            DLIB_CASSERT(num > 0);
            max_num_epochs = num;
        }

        void be_verbose (
        )
        {
            verbose = true;
        }

        void be_quiet (
        )
        {
            verbose = false;
        }


        const std::vector<solver_type>& get_solvers (
        ) const 
        { 
            wait_for_thread_to_pause();
            propagate_exception();
            return devices[0]->solvers; 
        }

        void train_one_step (
            const std::vector<input_type>& data,
            const std::vector<training_label_type>& labels 
        )
        {
            DLIB_CASSERT(data.size() == labels.size());

            train_one_step(data.begin(), data.end(), labels.begin());
        }

        template <
            typename data_iterator,
            typename label_iterator
            >
        void train_one_step (
            data_iterator dbegin, 
            data_iterator dend,
            label_iterator lbegin
        )
        {
            DLIB_CASSERT(std::distance(dbegin, dend) > 0);

            print_periodic_verbose_status();
            sync_to_disk();
            send_job(false, dbegin, dend, lbegin);

            ++train_one_step_calls;
        }

        void train_one_step (
            const std::vector<input_type>& data
        )
        {
            train_one_step(data.begin(), data.end());
        }

        template <
            typename data_iterator
            >
        void train_one_step (
            data_iterator dbegin, 
            data_iterator dend
        )
        {
            DLIB_CASSERT(std::distance(dbegin, dend) > 0);
            print_periodic_verbose_status();
            sync_to_disk();
            send_job(false, dbegin, dend);
            ++train_one_step_calls;
        }

        void test_one_step (
            const std::vector<input_type>& data,
            const std::vector<training_label_type>& labels 
        )
        {
            DLIB_CASSERT(data.size() == labels.size());

            test_one_step(data.begin(), data.end(), labels.begin());
        }

        template <
            typename data_iterator,
            typename label_iterator
            >
        void test_one_step (
            data_iterator dbegin, 
            data_iterator dend,
            label_iterator lbegin
        )
        {
            DLIB_CASSERT(std::distance(dbegin, dend) > 0);

            print_periodic_verbose_status();
            sync_to_disk();
            send_job(true, dbegin, dend, lbegin);

            ++test_one_step_calls;
        }

        void test_one_step (
            const std::vector<input_type>& data
        )
        {
            test_one_step(data.begin(), data.end());
        }

        template <
            typename data_iterator
            >
        void test_one_step (
            data_iterator dbegin, 
            data_iterator dend
        )
        {
            DLIB_CASSERT(std::distance(dbegin, dend) > 0);
            print_periodic_verbose_status();
            sync_to_disk();
            send_job(true, dbegin, dend);
            ++test_one_step_calls;
        }

        void train (
            const std::vector<input_type>& data,
            const std::vector<training_label_type>& labels 
        ) 
        {
            DLIB_CASSERT(data.size() == labels.size() && data.size() > 0);

            // The reason these two loops don't initialize their counter variables but
            // instead use class members is so we can include the state of the loops in the
            // stuff written by sync_to_disk()
            for (; 
                epoch_iteration < max_num_epochs && learning_rate >= min_learning_rate; 
                ++epoch_iteration)
            {
                using namespace std::chrono;
                last_time = system_clock::now();
                clear_average_loss();
                for (; epoch_pos < data.size() && learning_rate >= min_learning_rate; epoch_pos += mini_batch_size)
                {
                    if (verbose)
                    {
                        auto now_time = system_clock::now();
                        if (now_time-last_time > seconds(20))
                        {
                            last_time = now_time;
                            auto iter = epoch_iteration + epoch_pos/(double)data.size();
                            std::cout << "epoch: " << rpad(cast_to_string(iter),epoch_string_pad) << "  " 
                                      << "learning rate: " << rpad(cast_to_string(learning_rate),lr_string_pad) << "  "
                                      << "average loss: " << rpad(cast_to_string(get_average_loss()),string_pad) << "  ";
                            print_progress();
                        }
                    }

                    sync_to_disk();
                    send_job(false, data.begin()+epoch_pos, 
                              data.begin()+std::min(epoch_pos+mini_batch_size,data.size()), 
                              labels.begin()+epoch_pos);
                }
                epoch_pos = 0;

                if (verbose)
                {
                    // Capitalize the E in Epoch so it's easy to grep out the lines that
                    // are for full epoch status statements.
                    std::cout << "Epoch: " << rpad(cast_to_string(epoch_iteration+1),epoch_string_pad) << "  " 
                              << "learning rate: " << rpad(cast_to_string(learning_rate),lr_string_pad) << "  "
                              << "average loss: " << rpad(cast_to_string(get_average_loss()),string_pad) << "  ";
                    print_progress();
                }
            }
            wait_for_thread_to_pause();
            // if we modified the network at all then be sure to sync the final result.
            sync_to_disk(true);
        }

        void train (
            const std::vector<input_type>& data
        ) 
        {
            DLIB_CASSERT(data.size() > 0);

            const bool has_unsupervised_loss = std::is_same<no_label_type, training_label_type>::value; 
            static_assert(has_unsupervised_loss, 
                "You can only call this version of train() when using an unsupervised loss.");

            // The reason these two loops don't initialize their counter variables but
            // instead use class members is so we can include the state of the loops in the
            // stuff written by sync_to_disk()
            for (; 
                epoch_iteration < max_num_epochs && learning_rate >= min_learning_rate; 
                ++epoch_iteration)
            {
                using namespace std::chrono;
                last_time = system_clock::now();
                clear_average_loss();
                for (; epoch_pos < data.size() && learning_rate >= min_learning_rate; epoch_pos += mini_batch_size)
                {
                    if (verbose)
                    {
                        auto now_time = system_clock::now();
                        if (now_time-last_time > seconds(20))
                        {
                            last_time = now_time;
                            auto iter = epoch_iteration + epoch_pos/(double)data.size();
                            std::cout << "epoch: " << rpad(cast_to_string(iter),epoch_string_pad) << "  " 
                                      << "learning rate: " << rpad(cast_to_string(learning_rate),lr_string_pad) << "  "
                                      << "average loss: " << rpad(cast_to_string(get_average_loss()),string_pad) << "  ";
                            print_progress();
                        }
                    }

                    sync_to_disk();
                    send_job(false, data.begin()+epoch_pos, 
                             data.begin()+std::min(epoch_pos+mini_batch_size,data.size()));
                }
                epoch_pos = 0;

                if (verbose)
                {
                    // Capitalize the E in Epoch so it's easy to grep out the lines that
                    // are for full epoch status statements.
                    std::cout << "Epoch: " << rpad(cast_to_string(epoch_iteration+1),epoch_string_pad) << "  " 
                              << "learning rate: " << rpad(cast_to_string(learning_rate),lr_string_pad) << "  "
                              << "average loss: " << rpad(cast_to_string(get_average_loss()),string_pad) << "  ";
                    print_progress();
                }
            }
            wait_for_thread_to_pause();
            // if we modified the network at all then be sure to sync the final result.
            sync_to_disk(true);
        }

        void set_synchronization_file (
            const std::string& filename,
            std::chrono::seconds time_between_syncs_ = std::chrono::minutes(15)
        )
        {
            last_sync_time = std::chrono::system_clock::now();
            sync_filename = filename;
            time_between_syncs = time_between_syncs_;

            // check if the sync file already exists, if it does we should load it.
            std::ifstream fin(newest_syncfile(), std::ios::binary);
            if (fin)
                deserialize(*this, fin);
        }

        const std::string& get_synchronization_file (
        )
        {
            return sync_filename;
        }

        double get_average_loss (
        ) const 
        { 
            wait_for_thread_to_pause();
            return rs.mean();
        }

        double get_average_test_loss (
        ) const
        {
            wait_for_thread_to_pause();
            return rs_test.mean();
        }

        void clear_average_loss (
        )
        {
            wait_for_thread_to_pause();
            rs.clear();
        }

        void set_learning_rate (
            double lr,
            bool is_major_change = true
        )
        {
            DLIB_CASSERT(lr > 0);
            wait_for_thread_to_pause();
            if (is_major_change && learning_rate != lr)
            {
                steps_without_progress = 0;
                test_steps_without_progress = 0;
                previous_loss_values.clear();
                test_previous_loss_values.clear();
                previous_loss_values_to_keep_until_disk_sync.clear();
            }
            learning_rate = lr;
            lr_schedule.set_size(0);
        }

        double get_learning_rate(
        ) const 
        {
            return learning_rate;
        }

        void set_min_learning_rate (
            double lr
        )
        {
            DLIB_CASSERT(lr > 0);
            wait_for_thread_to_pause();
            lr_schedule.set_size(0);
            min_learning_rate = lr;
        }

        double get_min_learning_rate (
        ) const
        {
            return min_learning_rate;
        }

        template <typename EXP>
        void set_learning_rate_schedule (
            const matrix_exp<EXP>& schedule
        )
        {
            DLIB_CASSERT(schedule.size() > 0);
            DLIB_CASSERT(min(schedule) > 0);
            set_learning_rate(schedule(0,0));
            set_min_learning_rate(min(schedule));
            set_learning_rate_shrink_factor(1);
            set_learning_rate_shrink_factor_in_case_loss_clearly_goes_up(1);
            lr_schedule = matrix_cast<double>(reshape_to_column_vector(schedule));
            lr_schedule_pos = 0;
        }

        const matrix<double,0,1>& get_learning_rate_schedule (
        ) const
        {
            return lr_schedule;
        }

        void set_iterations_without_progress_threshold (
            unsigned long thresh 
        )
        {
            wait_for_thread_to_pause();
            lr_schedule.set_size(0);
            iter_without_progress_thresh = thresh;
        }

        unsigned long get_iterations_without_progress_threshold (
        ) const
        {
            return iter_without_progress_thresh;
        }

        unsigned long get_steps_without_progress (
        ) const
        {
            return steps_without_progress;
        }

        void set_test_iterations_without_progress_threshold (
            unsigned long thresh 
        )
        {
            wait_for_thread_to_pause();
            lr_schedule.set_size(0);
            test_iter_without_progress_thresh = thresh;
        }

        unsigned long get_test_iterations_without_progress_threshold (
        ) const
        {
            return test_iter_without_progress_thresh;
        }

        unsigned long get_test_steps_without_progress (
        ) const
        {
            return test_steps_without_progress;
        }

        void set_learning_rate_shrink_factor (
            double shrink
        )
        {
            DLIB_CASSERT(0 < shrink && shrink <= 1);
            wait_for_thread_to_pause();
            lr_schedule.set_size(0);
            learning_rate_shrink = shrink;
            steps_without_progress = 0;
            test_steps_without_progress = 0;
        }

        double get_learning_rate_shrink_factor (
        ) const
        {
            return learning_rate_shrink;
        }

        void set_learning_rate_shrink_factor_in_case_loss_clearly_goes_up (
            double shrink
        )
        {
            DLIB_CASSERT(0 < shrink && shrink <= 1);
            wait_for_thread_to_pause();
            lr_schedule.set_size(0);
            learning_rate_shrink_in_case_loss_clearly_goes_up = shrink;
        }

        double get_learning_rate_shrink_factor_in_case_loss_clearly_goes_up(
        ) const
        {
            return learning_rate_shrink_in_case_loss_clearly_goes_up;
        }

        unsigned long long get_train_one_step_calls (
        ) const
        {
            return train_one_step_calls;
        }

        unsigned long long get_test_one_step_calls (
        ) const
        {
            return test_one_step_calls;
        }

        const std::deque<double>& get_previous_loss_values(
        ) const
        {
            return previous_loss_values;
        }

        void set_previous_loss_values(
            const std::deque<double>& previous_values
        )
        {
            previous_loss_values = previous_values;
        }

        const std::chrono::time_point<std::chrono::system_clock>& get_last_sync_time(
        ) const
        {
            return last_sync_time;
        }

        void set_last_sync_time(
            const std::chrono::time_point<std::chrono::system_clock>& time
        )
        {
            last_sync_time = time;
        }

        // if net is changed from outside, then this has to be called in multi-GPU settings
        void update_device_net_copies()
        {
            if (devices.size() > 1)
            {
                wait_for_thread_to_pause();

                const auto prev_dev = dlib::cuda::get_device();
                // initialize all the other device networks and solver objects
                for (size_t i = 1; i < devices.size(); ++i)
                {
                    // Switch to this device so that any tensor objects that get allocated when
                    // we copy this stuff happen on this device.
                    dlib::cuda::set_device(devices[i]->device_id);
                    devices[i]->solvers = devices[0]->solvers;
                    devices[i]->net = devices[0]->net;
                }
                dlib::cuda::set_device(prev_dev);
            }
        }

    private:

        void record_test_loss(double loss)
        {
            test_previous_loss_values.push_back(loss);
            if (is_finite(loss))
                rs_test.add(loss);
            // discard really old loss values.
            while (test_previous_loss_values.size() > test_iter_without_progress_thresh)
                test_previous_loss_values.pop_front();
        }

        void record_loss(double loss)
        {
            // This kind of budgeting causes our gradient checking to use a fixed amount of
            // computational resources, regardless of the size of iter_without_progress_thresh.
            gradient_check_budget += 200;

            rs.add(loss);
            previous_loss_values.push_back(loss);
            // discard really old loss values.
            while (previous_loss_values.size() > iter_without_progress_thresh)
                previous_loss_values.pop_front();

            // separately keep another loss history until disk sync
            // (but only if disk sync is enabled)
            if (!sync_filename.empty())
                previous_loss_values_to_keep_until_disk_sync.push_back(loss);
        }

        template <typename T>
        double compute_parameter_gradients(size_t device, job_t& next_job, const T&)
        {
            if (next_job.have_data[device])
            {
                auto&& dev = *devices[device];
                dlib::cuda::set_device(dev.device_id);
                if (next_job.test_only)
                    return dev.net.compute_loss(next_job.t[device], next_job.labels[device].begin());
                else
                    return dev.net.compute_parameter_gradients(next_job.t[device], next_job.labels[device].begin());
            }
            else
            {
                return 0;
            }
        }

        double compute_parameter_gradients(size_t device, job_t& next_job, const no_label_type&)
        {
            if (next_job.have_data[device])
            {
                auto&& dev = *devices[device];
                dlib::cuda::set_device(dev.device_id);
                no_label_type pick_which_run_update;
                if (next_job.test_only)
                    return dev.net.compute_loss(next_job.t[device]);
                else
                    return dev.net.compute_parameter_gradients(next_job.t[device]);
            }
            else
            {
                return 0;
            }
        }

        void update_parameters(size_t device)
        {
            auto&& dev = *devices[device];
            dlib::cuda::set_device(dev.device_id);
            dev.net.update_parameters(make_sstack(dev.solvers), learning_rate);
        }

        void thread() try
        {
            training_label_type pick_which_run_update;
            job_t next_job;

            std::vector<dlib::future<double>> losses(devices.size());

            std::vector<tt::multi_device_tensor_averager> averagers;

            // We make separate thread pools with just one thread in them because we want
            // to make sure each device is always executed on the same thread.  We care
            // about this because there are thread_local context variables for some cuda
            // components and they get allocated for each combination of thread and device.
            // So if we make sure the same device always uses the same thread this will
            // reduce the number of contexts we allocate from num_devices*num_devices to
            // just num_devices. 
            std::vector<std::shared_ptr<thread_pool>> tp;
            for (size_t i = 0; i < devices.size(); ++i)
                tp.push_back(std::make_shared<thread_pool>(1));


            main_iteration_counter = 0;
            while(job_pipe.dequeue(next_job))
            {
                if (next_job.test_only)
                {
                    // compute the testing loss
                    for (size_t i = 0; i < devices.size(); ++i)
                        tp[i]->add_task_by_value([&,i](double& loss){ loss = compute_parameter_gradients(i, next_job, pick_which_run_update); }, losses[i]);
                    // aggregate loss values from all the network computations.
                    double theloss = 0;
                    for (auto&& loss : losses)
                        theloss += loss.get();
                    record_test_loss(theloss/losses.size());

                    // Check if we should shrink the learning rate based on how the test
                    // error has been doing lately.
                    if (learning_rate_shrink != 1)
                    {
                        test_steps_without_progress = count_steps_without_decrease(test_previous_loss_values);
                        if (test_steps_without_progress >= test_iter_without_progress_thresh)
                        {
                            test_steps_without_progress = count_steps_without_decrease_robust(test_previous_loss_values);
                            if (test_steps_without_progress >= test_iter_without_progress_thresh)
                            {
                                // optimization has flattened out, so drop the learning rate. 
                                learning_rate = learning_rate_shrink*learning_rate;
                                test_steps_without_progress = 0;

                                // Empty out some of the previous loss values so that test_steps_without_progress 
                                // will decrease below test_iter_without_progress_thresh.  
                                drop_some_test_previous_loss_values();
                            }
                        }
                    }
                    continue;
                }

                updated_net_since_last_sync = true;
                ++main_iteration_counter;
                // Call compute_parameter_gradients() and update_parameters() but pick the
                // right version for unsupervised or supervised training based on the type
                // of training_label_type.
                for (size_t i = 0; i < devices.size(); ++i)
                    tp[i]->add_task_by_value([&,i](double& loss){ loss = compute_parameter_gradients(i, next_job, pick_which_run_update); }, losses[i]);
                // aggregate loss values from all the network computations.
                double theloss = 0;
                for (auto&& loss : losses)
                    theloss += loss.get();
                record_loss(theloss/losses.size());

                // Now, if there is more than one active device we need to synchronize the
                // gradient updates between devices.  So we do that now.
                if (devices.size() > 1)
                {
                    // if this is the first iteration then we need to setup the averagers.
                    // We can't do this outside the loop because the tensors that get
                    // averaged need to be allocated to their devices before we call set()
                    // so that the averagers can determine how best to average them.
                    if (averagers.size() == 0 || sync_file_reloaded)
                    {
                        averagers = std::vector<tt::multi_device_tensor_averager>(net_type::num_computational_layers);
                        // setup the averagers to point to the tensors in the networks.
                        std::vector<std::vector<tensor*>> all_tensors(devices.size());
                        for (size_t i = 0; i < all_tensors.size(); ++i)
                        {
                            all_tensors[i].resize(net_type::num_computational_layers);
                            visit_layer_parameter_gradients(devices[i]->net, [&](size_t j, tensor& t){
                                all_tensors[i][j] = &t;
                            });
                        }
                        // Now set each averager to average the tensors at the same layer in each
                        // network.
                        for (size_t i = 0; i < net_type::num_computational_layers; ++i)
                        {
                            std::vector<tensor*> temp(all_tensors.size());
                            for (size_t j = 0; j < all_tensors.size(); ++j)
                                temp[j] = all_tensors[j][i];
                            // ignore layers that don't have parameters
                            if (temp[0]->size() != 0)
                                averagers[i].set(temp);
                        }

                        sync_file_reloaded = false;
                    }


                    for (auto&& d : devices)
                        cuda::device_synchronize(d->device_id);

                    for (auto&& avg : averagers)
                        avg.average();
                }


                // Now apply all the updates to each device.
                for (size_t i = 0; i < devices.size(); ++i)
                    tp[i]->add_task_by_value([&,i](){ if (next_job.have_data[i]) update_parameters(i); });
                // and wait for the updates to all happen.
                for (size_t i = 0; i < devices.size(); ++i)
                    tp[i]->wait_for_all_tasks();


                // Every now and then force all the parameters to be the same just to make
                // sure they aren't drifting apart due to any non-deterministic behavior on
                // the GPU.  It's also important to do this on the first iteration because
                // the different networks may be initialized differently when tensor data
                // is first passed through them.  So this code block deals with these
                // issues.
                if (devices.size() > 1 && main_iteration_counter%2000 == 1)
                {
                    // An array of all the parameter tensors in the first network.
                    // We periodically copy these tensors to all the other devices
                    // to make sure the different GPUs don't go out of sync.
                    std::vector<tensor*> reference_params;
                    visit_layer_parameters(devices[0]->net, [&](size_t, tensor& t)
                    {
                        reference_params.push_back(&t);
                    });

                    for (size_t i = 1; i < devices.size(); ++i)
                    {
                        visit_layer_parameters(devices[i]->net, [&](size_t j, tensor& t) 
                        { 
                            memcpy(t, *reference_params[j]);
                        });
                    }
                }

                // If we have been running for a while then check if the loss is still
                // dropping.  If it isn't then we will reduce the learning rate.  Note that we
                // have a "budget" that prevents us from calling
                // count_steps_without_decrease() every iteration.  We do this because
                // it can be expensive to compute when previous_loss_values is large.
                if (gradient_check_budget > iter_without_progress_thresh && learning_rate_shrink != 1)
                {
                    gradient_check_budget = 0;
                    steps_without_progress = count_steps_without_decrease(previous_loss_values);
                    if (steps_without_progress >= iter_without_progress_thresh)
                    {
                        // Double check that we aren't seeing decrease.  This second check
                        // discards the top 10% largest values and checks again.  We do
                        // this because sometimes a mini-batch might be bad and cause the
                        // loss to suddenly jump up, making count_steps_without_decrease()
                        // return a large number.  But if we discard the top 10% of the
                        // values in previous_loss_values then we are robust to that kind
                        // of noise.  Another way of looking at it, if the reason
                        // count_steps_without_decrease() returns a large value is only
                        // because the most recent loss values have suddenly been large,
                        // then we shouldn't stop or lower the learning rate.  We should
                        // keep going until whatever disturbance we hit is damped down.  
                        steps_without_progress = count_steps_without_decrease_robust(previous_loss_values);
                        if (steps_without_progress >= iter_without_progress_thresh)
                        {
                            // optimization has flattened out, so drop the learning rate. 
                            learning_rate = learning_rate_shrink*learning_rate;
                            steps_without_progress = 0;

                            // Empty out some of the previous loss values so that steps_without_progress 
                            // will decrease below iter_without_progress_thresh.  
                            drop_some_previous_loss_values();
                        }
                    }
                }
                else if (lr_schedule.size() != 0) // or use the learning rate schedule if we have one.
                {
                    if (lr_schedule_pos < lr_schedule.size())
                        learning_rate = lr_schedule(lr_schedule_pos++);
                    else
                        learning_rate = lr_schedule(lr_schedule.size()-1)*0.99;
                }
            }
        }
        catch(...)
        {
            // If an exception happens then permanently disable the trainer object.
            job_pipe.disable();
            std::lock_guard<std::mutex> lock(eptr_mutex);
            eptr = std::current_exception();
        }

        void wait_for_thread_to_pause() const
        {
            job_pipe.wait_for_num_blocked_dequeues(1);
        }

        const static long string_pad = 11;
        const static long epoch_string_pad = 4;
        const static long lr_string_pad = 4;

        void init()
        {
            max_num_epochs = 10000;
            mini_batch_size = 128;
            verbose = false;
            learning_rate = 1e-2;
            min_learning_rate = 1e-5;
            iter_without_progress_thresh = 2000;
            steps_without_progress = 0;
            test_iter_without_progress_thresh = 500;
            test_steps_without_progress = 0;

            learning_rate_shrink = 0.1;
            learning_rate_shrink_in_case_loss_clearly_goes_up = 0.1;
            epoch_iteration = 0;
            epoch_pos = 0;
            train_one_step_calls = 0;
            test_one_step_calls = 0;
            gradient_check_budget = 0;
            lr_schedule_pos = 0;

            main_iteration_counter = 0;
            main_iteration_counter_at_last_disk_sync = 0;
            prob_loss_increasing_thresh_default_value = 0.99;
            prob_loss_increasing_thresh_max_value = 0.99999;
            prob_loss_increasing_thresh = prob_loss_increasing_thresh_default_value;
            updated_net_since_last_sync = false;
            sync_file_reloaded = false;
            previous_loss_values_dump_amount = 400;
            test_previous_loss_values_dump_amount = 100;

            rs_test = running_stats_decayed<double>(200);

            start();
        }

        // serialize and deserialize are private because we hold net by reference so
        // allowing someone to serialize this training object is weird and will likely
        // result in user errors.  However, we use these functions as part of the automatic
        // sync code in this object.
        friend void serialize(const dnn_trainer& item, std::ostream& out)
        {
            item.wait_for_thread_to_pause();
            int version = 14;
            serialize(version, out);

            size_t nl = dnn_trainer::num_layers;
            serialize(nl, out);
            serialize(item.rs, out);
            serialize(item.rs_test, out);
            serialize(item.previous_loss_values, out);
            serialize(item.max_num_epochs, out);
            serialize(item.mini_batch_size, out);
            serialize(item.verbose, out);
            serialize(item.net, out);
            serialize(item.devices[0]->solvers, out);
            serialize(item.learning_rate.load(), out);
            serialize(item.min_learning_rate, out);
            serialize(item.iter_without_progress_thresh.load(), out);
            serialize(item.steps_without_progress.load(), out);
            serialize(item.learning_rate_shrink.load(), out);
            serialize(item.learning_rate_shrink_in_case_loss_clearly_goes_up.load(), out);
            serialize(item.epoch_iteration, out);
            serialize(item.epoch_pos, out);
            serialize(item.train_one_step_calls, out);
            serialize(item.test_one_step_calls, out);
            serialize(item.lr_schedule, out);
            serialize(item.lr_schedule_pos, out);
            serialize(item.test_iter_without_progress_thresh.load(), out);
            serialize(item.test_steps_without_progress.load(), out);
            serialize(item.test_previous_loss_values, out);
            serialize(item.previous_loss_values_dump_amount, out);
            serialize(item.test_previous_loss_values_dump_amount, out);
            serialize(item.previous_loss_values_to_keep_until_disk_sync, out);
        }
        friend void deserialize(dnn_trainer& item, std::istream& in)
        {
            item.wait_for_thread_to_pause();
            int version = 0;
            deserialize(version, in);
            if (version != 14)
                throw serialization_error("Unexpected version found while deserializing dlib::dnn_trainer.");

            size_t num_layers = 0;
            deserialize(num_layers, in);
            if (num_layers != dnn_trainer::num_layers)
            {
                std::ostringstream sout;
                sout << "Error deserializing dlib::dnn_trainer.  The saved sync file is for a network with " << std::endl;
                sout << "a different number of layers.  We expected the number of layers to be " << dnn_trainer::num_layers << " but" << std::endl;
                sout << "instead the file contains " << num_layers << " layers." << std::endl;
                throw serialization_error(sout.str());
            }

            double dtemp; long ltemp;
            deserialize(item.rs, in);
            deserialize(item.rs_test, in);
            deserialize(item.previous_loss_values, in);
            deserialize(item.max_num_epochs, in);
            deserialize(item.mini_batch_size, in);
            deserialize(item.verbose, in);
            deserialize(item.net, in);
            deserialize(item.devices[0]->solvers, in);
            deserialize(dtemp, in); item.learning_rate = dtemp;
            deserialize(item.min_learning_rate, in);
            deserialize(ltemp, in); item.iter_without_progress_thresh = ltemp;
            deserialize(ltemp, in); item.steps_without_progress = ltemp;
            deserialize(dtemp, in); item.learning_rate_shrink = dtemp;
            deserialize(dtemp, in); item.learning_rate_shrink_in_case_loss_clearly_goes_up = dtemp;
            deserialize(item.epoch_iteration, in);
            deserialize(item.epoch_pos, in);
            deserialize(item.train_one_step_calls, in);
            deserialize(item.test_one_step_calls, in);
            deserialize(item.lr_schedule, in);
            deserialize(item.lr_schedule_pos, in);
            deserialize(ltemp, in); item.test_iter_without_progress_thresh = ltemp;
            deserialize(ltemp, in); item.test_steps_without_progress = ltemp;
            deserialize(item.test_previous_loss_values, in);
            deserialize(item.previous_loss_values_dump_amount, in);
            deserialize(item.test_previous_loss_values_dump_amount, in);
            deserialize(item.previous_loss_values_to_keep_until_disk_sync, in);

            item.update_device_net_copies();
        }

        // Empty out some of the previous loss values so that steps_without_progress will decrease below iter_without_progress_thresh.  
        void drop_some_previous_loss_values()
        {
            for (unsigned long cnt = 0; cnt < previous_loss_values_dump_amount + iter_without_progress_thresh / 10 && previous_loss_values.size() > 0; ++cnt)
                previous_loss_values.pop_front();
        }

        // Empty out some of the previous test loss values so that test_steps_without_progress will decrease below test_iter_without_progress_thresh.  
        void drop_some_test_previous_loss_values()
        {
            for (unsigned long cnt = 0; cnt < test_previous_loss_values_dump_amount + test_iter_without_progress_thresh / 10 && test_previous_loss_values.size() > 0; ++cnt)
                test_previous_loss_values.pop_front();
        }

        void sync_to_disk (
            bool do_it_now = false
        ) 
        {
            // don't sync anything if we haven't updated the network since the last sync
            if (!updated_net_since_last_sync)
                return;

            // If the sync file isn't set then don't do anything.
            if (sync_filename.size() == 0)
                return;

            // Only sync if it has been long enough since the last sync or we are being
            // explicitly forced to do it.
            if (std::chrono::system_clock::now() - last_sync_time > time_between_syncs ||
                do_it_now)
            {
                wait_for_thread_to_pause();

                // compact network before saving to disk.
                this->net.clean(); 

                // if the loss has actually been going up since the last time we saved our
                // state to disk then something has probably gone wrong in the
                // optimization.  So in this case we do the opposite and recall the
                // previously saved state in the hopes that the problem won't reoccur.
                if (loss_increased_since_last_disk_sync()) 
                {
                    std::ifstream fin(newest_syncfile(), std::ios::binary);
                    deserialize(*this, fin);
                    sync_file_reloaded = true;
                    if (verbose)
                        std::cout << "Loss has been increasing, reloading saved state from " << newest_syncfile() << std::endl;

                    // Are we repeatedly hitting our head against the wall? If so, then we
                    // might be better off giving up at this learning rate, and trying a
                    // lower one instead.
                    if (prob_loss_increasing_thresh >= prob_loss_increasing_thresh_max_value)
                    {
<<<<<<< HEAD
                        std::cout << "(and while at it, also shrinking the learning rate)" << std::endl;
                        learning_rate = learning_rate_shrink_in_case_loss_clearly_goes_up * learning_rate;
=======
                        if (verbose)
                            std::cout << "(and while at it, also shrinking the learning rate)" << std::endl;

                        learning_rate = learning_rate_shrink * learning_rate;
>>>>>>> 6bdd289f
                        steps_without_progress = 0;
                        test_steps_without_progress = 0;

                        drop_some_previous_loss_values();
                        drop_some_test_previous_loss_values();
                    }
                }
                else
                {

                    const std::string filename = oldest_syncfile();
                    serialize(filename) << *this;

                    if (verbose)
                        std::cout << "Saved state to " << filename << std::endl;
                }

                last_sync_time = std::chrono::system_clock::now();
                main_iteration_counter_at_last_disk_sync = main_iteration_counter;
                updated_net_since_last_sync = false;
            }
        }

        std::string newest_syncfile (
        )
        {
            return select_newest_file(sync_filename, sync_filename + "_");
        }

        std::string oldest_syncfile (
        )
        {
            return select_oldest_file(sync_filename, sync_filename + "_");
        }

        bool loss_increased_since_last_disk_sync() 
        {
            size_t gradient_updates_since_last_sync = main_iteration_counter - main_iteration_counter_at_last_disk_sync;

            // if we haven't synced anything to disk yet then return false.
            if (!std::ifstream(newest_syncfile(), std::ios::binary))
                return false;

            // Now look at the data since a little before the last disk sync.  We will
            // check if the loss is getting better or worse.
            while (previous_loss_values_to_keep_until_disk_sync.size() > 2 * gradient_updates_since_last_sync)
                previous_loss_values_to_keep_until_disk_sync.pop_front();

            running_gradient g;

            for (auto x : previous_loss_values_to_keep_until_disk_sync)
            {
                // If we get a NaN value of loss assume things have gone horribly wrong and
                // we should reload the state of the trainer.
                if (std::isnan(x))
                    return true;

                g.add(x);
            }

            // if we haven't seen much data yet then just say false.
            if (gradient_updates_since_last_sync < 30)
                return false;

            // if learning rate was changed from outside during training, for example
            if (g.current_n() <= 2)
                return false;

            // if the loss is very likely to be increasing then return true
            const double prob = g.probability_gradient_greater_than(0);
            if (prob > prob_loss_increasing_thresh)
            {
                // Exponentially decay the threshold towards 1 so that if we keep finding
                // the loss to be increasing over and over we will make the test
                // progressively harder and harder until it fails, therefore ensuring we
                // can't get stuck reloading from a previous state over and over. 
                prob_loss_increasing_thresh = std::min(
                    0.1*prob_loss_increasing_thresh + 0.9*1,
                    prob_loss_increasing_thresh_max_value
                );
                return true;
            }
            else
            {
                // decay back to the default threshold
                prob_loss_increasing_thresh = std::pow(prob_loss_increasing_thresh, 10.0);
                // but don't decay below the default value
                prob_loss_increasing_thresh = std::max(prob_loss_increasing_thresh, prob_loss_increasing_thresh_default_value);

                return false;
            }
        }


        struct clone_net{};

        // per device state.  All the containers have the same number of objects in them.
        struct device_data
        {
            device_data(
                int device_id_,
                net_type& net_,
                const solver_type& solver_
            ) : device_id(device_id_), net(net_), solvers(num_computational_layers, solver_) {}

            device_data(
                int device_id_,
                net_type& net_,
                const solver_type& solver_,
                clone_net
            ) : device_id(device_id_), net_copy(std::make_shared<net_type>(net_)), net(*net_copy), solvers(num_computational_layers, solver_) {}

            int device_id;
            std::shared_ptr<net_type> net_copy;
            net_type& net;
            std::vector<solver_type> solvers;
        };

        template <
            typename data_iterator,
            typename label_iterator
            >
        void send_job (
            bool test_only,
            data_iterator dbegin, 
            data_iterator dend,
            label_iterator lbegin
        )
        {
            propagate_exception();
            size_t num = std::distance(dbegin, dend);
            size_t devs = devices.size();
            job.t.resize(devs);
            job.labels.resize(devs);
            job.have_data.resize(devs);
            job.test_only = test_only;

            // chop the data into devs blocks, each of about block_size elements.
            size_t block_size = (num+devs-1)/devs;

            const auto prev_dev = dlib::cuda::get_device();
            for (size_t i = 0; i < devs; ++i)
            {
                dlib::cuda::set_device(devices[i]->device_id);

                size_t start = i*block_size;
                size_t stop  = std::min(num, start+block_size);

                if (start < stop)
                {
                    devices[i]->net.to_tensor(dbegin+start, dbegin+stop, job.t[i]);
                    job.labels[i].assign(lbegin+start, lbegin+stop);
                    job.have_data[i] = true;
                }
                else
                {
                    job.have_data[i] = false;
                }
            }

            dlib::cuda::set_device(prev_dev);
            job_pipe.enqueue(job);
        }

        template <
            typename data_iterator
            >
        void send_job (
            bool test_only,
            data_iterator dbegin, 
            data_iterator dend
        )
        {
            typename std::vector<training_label_type>::iterator nothing;
            send_job(test_only, dbegin, dend, nothing);
        }

        void print_progress()
        {
            if (lr_schedule.size() == 0)
            {
                if (test_previous_loss_values.size() == 0)
                    std::cout << "steps without apparent progress: " << steps_without_progress;
                else
                    std::cout << "steps without apparent progress: train=" << steps_without_progress << ", test=" << test_steps_without_progress;
            }
            else
            {
                std::ostringstream sout;
                sout << "percent complete: " << std::fixed << std::setprecision(2) << 100.0*lr_schedule_pos/(double)lr_schedule.size() << "%";
                std::cout << sout.str();
            }
            std::cout << std::endl;
        }

        void print_periodic_verbose_status()
        {
            if (verbose)
            {
                using namespace std::chrono;
                auto now_time = system_clock::now();
                if (now_time-last_time > seconds(40))
                {
                    last_time = now_time;
                    std::cout << "step#: " << rpad(cast_to_string(train_one_step_calls),epoch_string_pad) << "  " 
                              << "learning rate: " << rpad(cast_to_string(learning_rate),lr_string_pad) << "  ";
                    if (test_previous_loss_values.size() == 0)
                    {
                        std::cout << "average loss: " << rpad(cast_to_string(get_average_loss()),string_pad) << "  ";
                    }
                    else
                    {
                        std::cout << "train loss: " << rpad(cast_to_string(get_average_loss()),string_pad) << "  ";
                        std::cout << "test loss: " << rpad(cast_to_string(get_average_test_loss()),string_pad) << "  ";
                    }
                    print_progress();
                    clear_average_loss();
                }
            }
        }

        std::vector<std::shared_ptr<device_data>> devices;
        dlib::pipe<job_t> job_pipe;
        job_t job;


        running_stats<double> rs;
        running_stats_decayed<double> rs_test;
        std::deque<double> previous_loss_values;
        unsigned long max_num_epochs;
        size_t mini_batch_size;
        bool verbose;
        net_type& net;
        std::atomic<double> learning_rate;
        double min_learning_rate;
        std::atomic<unsigned long> iter_without_progress_thresh;
        std::atomic<unsigned long> steps_without_progress;

        std::atomic<unsigned long> test_iter_without_progress_thresh;
        std::atomic<unsigned long> test_steps_without_progress;
        std::deque<double> test_previous_loss_values;

        std::deque<double> previous_loss_values_to_keep_until_disk_sync;

        std::atomic<double> learning_rate_shrink;
        std::atomic<double> learning_rate_shrink_in_case_loss_clearly_goes_up;
        std::chrono::time_point<std::chrono::system_clock> last_sync_time;
        std::string sync_filename;
        std::chrono::seconds time_between_syncs;
        unsigned long epoch_iteration;
        size_t epoch_pos;
        std::chrono::time_point<std::chrono::system_clock> last_time;
        unsigned long long train_one_step_calls;
        unsigned long long test_one_step_calls;
        matrix<double,0,1> lr_schedule;
        long lr_schedule_pos;
        unsigned long gradient_check_budget;

        std::exception_ptr eptr = nullptr;
        mutable std::mutex eptr_mutex;
        void propagate_exception() const
        {
            std::lock_guard<std::mutex> lock(eptr_mutex);
            if (eptr)
                std::rethrow_exception(eptr);
        }

        // These 5 variables are not serialized 
        size_t main_iteration_counter;
        size_t main_iteration_counter_at_last_disk_sync;
        double prob_loss_increasing_thresh_default_value;
        double prob_loss_increasing_thresh_max_value;
        double prob_loss_increasing_thresh;
        std::atomic<bool> updated_net_since_last_sync;

        bool sync_file_reloaded;
        unsigned long previous_loss_values_dump_amount;
        unsigned long test_previous_loss_values_dump_amount;
    };

// ----------------------------------------------------------------------------------------

    template <
        typename net_type, 
        typename solver_type 
        >
    std::ostream& operator<< (
        std::ostream& out,
        dnn_trainer<net_type,solver_type>& trainer
    )
    {
        using std::endl;
        out << "dnn_trainer details: \n";
        out << "  net_type::num_layers:  " << net_type::num_layers << endl;
        // figure out how big the net is in MB.
        std::ostringstream sout;
        net_type temp = trainer.get_net(); // make a copy so that we can clean it without mutating the trainer's net.
        temp.clean();
        serialize(temp, sout);
        out << "  net size: " << sout.str().size()/1024.0/1024.0 << "MB" << endl;
        // Don't include the loss params in the hash since we print them on the next line.
        // They also aren't really part of the "architecture" of the network.
        out << "  net architecture hash: " << md5(cast_to_string(trainer.get_net().subnet())) << endl;
        out << "  loss: " << trainer.get_net().loss_details() << endl;

        out << "  synchronization file:                       " << trainer.get_synchronization_file() << endl;
        out << "  trainer.get_solvers()[0]:                   " << trainer.get_solvers()[0] << endl;
        auto sched = trainer.get_learning_rate_schedule();
        if (sched.size() != 0)
        {
            out << "  using explicit user-supplied learning rate schedule" << endl;
        }
        else
        {
            out << "  learning rate:                              "<< trainer.get_learning_rate() << endl;
            out << "  learning rate shrink factor:                "<< trainer.get_learning_rate_shrink_factor() << endl;
            out << "    - in case loss clearly goes up:           "<< trainer.get_learning_rate_shrink_factor_in_case_loss_clearly_goes_up() << endl;
            out << "  min learning rate:                          "<< trainer.get_min_learning_rate() << endl;
            out << "  iterations without progress threshold:      "<< trainer.get_iterations_without_progress_threshold() << endl;
            out << "  test iterations without progress threshold: "<< trainer.get_test_iterations_without_progress_threshold() << endl;
        }
        return out;
    }

// ----------------------------------------------------------------------------------------

}

#endif // DLIB_DNn_TRAINER_H_
<|MERGE_RESOLUTION|>--- conflicted
+++ resolved
@@ -1115,15 +1115,10 @@
                     // lower one instead.
                     if (prob_loss_increasing_thresh >= prob_loss_increasing_thresh_max_value)
                     {
-<<<<<<< HEAD
-                        std::cout << "(and while at it, also shrinking the learning rate)" << std::endl;
-                        learning_rate = learning_rate_shrink_in_case_loss_clearly_goes_up * learning_rate;
-=======
                         if (verbose)
                             std::cout << "(and while at it, also shrinking the learning rate)" << std::endl;
 
-                        learning_rate = learning_rate_shrink * learning_rate;
->>>>>>> 6bdd289f
+                        learning_rate = learning_rate_shrink_in_case_loss_clearly_goes_up * learning_rate;
                         steps_without_progress = 0;
                         test_steps_without_progress = 0;
 
