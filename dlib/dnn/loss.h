// Copyright (C) 2015  Davis E. King (davis@dlib.net)
// License: Boost Software License   See LICENSE.txt for the full license.
#ifndef DLIB_DNn_LOSS_H_
#define DLIB_DNn_LOSS_H_

#include "loss_abstract.h"
#include "core.h"
#include "../matrix.h"
#include "../cuda/tensor_tools.h"
#include "../geometry.h"
#include "../image_processing/box_overlap_testing.h"
#include "../image_processing/full_object_detection.h"
#include "../svm/ranking_tools.h"
#include "../memory_manager_stateless.h"
#include <sstream>
#include <map>
#include <unordered_map>

namespace dlib
{

// ----------------------------------------------------------------------------------------

    class loss_binary_hinge_ 
    {
    public:

        typedef float training_label_type;
        typedef float output_label_type;

        template <
            typename SUB_TYPE,
            typename label_iterator
            >
        void to_label (
            const tensor& input_tensor,
            const SUB_TYPE& sub,
            label_iterator iter
        ) const
        {
            DLIB_CASSERT(sub.sample_expansion_factor() == 1);

            const tensor& output_tensor = sub.get_output();
            DLIB_CASSERT(output_tensor.nr() == 1 && 
                         output_tensor.nc() == 1 && 
                         output_tensor.k() == 1);
            DLIB_CASSERT(input_tensor.num_samples() == output_tensor.num_samples());

            const float* out_data = output_tensor.host();
            for (long i = 0; i < output_tensor.num_samples(); ++i)
            {
                *iter++ = out_data[i];
            }
        }

        template <
            typename const_label_iterator,
            typename SUBNET
            >
        double compute_loss_value_and_gradient (
            const tensor& input_tensor,
            const_label_iterator truth, 
            SUBNET& sub
        ) const
        {
            const tensor& output_tensor = sub.get_output();
            tensor& grad = sub.get_gradient_input();

            DLIB_CASSERT(sub.sample_expansion_factor() == 1);
            DLIB_CASSERT(input_tensor.num_samples() != 0);
            DLIB_CASSERT(input_tensor.num_samples()%sub.sample_expansion_factor() == 0);
            DLIB_CASSERT(input_tensor.num_samples() == grad.num_samples());
            DLIB_CASSERT(input_tensor.num_samples() == output_tensor.num_samples());
            DLIB_CASSERT(output_tensor.nr() == 1 && 
                         output_tensor.nc() == 1 && 
                         output_tensor.k() == 1);

            // The loss we output is the average loss over the mini-batch.
            const double scale = 1.0/output_tensor.num_samples();
            double loss = 0;
            const float* out_data = output_tensor.host();
            float* g = grad.host_write_only();
            for (long i = 0; i < output_tensor.num_samples(); ++i)
            {
                const float y = *truth++;
                DLIB_CASSERT(y == +1 || y == -1, "y: " << y);
                const float temp = 1-y*out_data[i];
                if (temp > 0)
                {
                    loss += scale*temp;
                    g[i] = -scale*y;
                }
                else
                {
                    g[i] = 0;
                }
            }
            return loss;
        }

        friend void serialize(const loss_binary_hinge_& , std::ostream& out)
        {
            serialize("loss_binary_hinge_", out);
        }

        friend void deserialize(loss_binary_hinge_& , std::istream& in)
        {
            std::string version;
            deserialize(version, in);
            if (version != "loss_binary_hinge_")
                throw serialization_error("Unexpected version found while deserializing dlib::loss_binary_hinge_.");
        }

        friend std::ostream& operator<<(std::ostream& out, const loss_binary_hinge_& )
        {
            out << "loss_binary_hinge";
            return out;
        }

        friend void to_xml(const loss_binary_hinge_& /*item*/, std::ostream& out)
        {
            out << "<loss_binary_hinge/>";
        }

    };

    template <typename SUBNET>
    using loss_binary_hinge = add_loss_layer<loss_binary_hinge_, SUBNET>;

// ----------------------------------------------------------------------------------------

    class loss_binary_log_ 
    {
    public:

        typedef float training_label_type;
        typedef float output_label_type;

        template <
            typename SUB_TYPE,
            typename label_iterator
            >
        void to_label (
            const tensor& input_tensor,
            const SUB_TYPE& sub,
            label_iterator iter
        ) const
        {
            DLIB_CASSERT(sub.sample_expansion_factor() == 1);

            const tensor& output_tensor = sub.get_output();
            DLIB_CASSERT(output_tensor.nr() == 1 && 
                         output_tensor.nc() == 1 && 
                         output_tensor.k() == 1);
            DLIB_CASSERT(input_tensor.num_samples() == output_tensor.num_samples());

            const float* out_data = output_tensor.host();
            for (long i = 0; i < output_tensor.num_samples(); ++i)
            {
                *iter++ = out_data[i];
            }
        }


        template <
            typename const_label_iterator,
            typename SUBNET
            >
        double compute_loss_value_and_gradient (
            const tensor& input_tensor,
            const_label_iterator truth, 
            SUBNET& sub
        ) const
        {
            const tensor& output_tensor = sub.get_output();
            tensor& grad = sub.get_gradient_input();

            DLIB_CASSERT(sub.sample_expansion_factor() == 1);
            DLIB_CASSERT(input_tensor.num_samples() != 0);
            DLIB_CASSERT(input_tensor.num_samples()%sub.sample_expansion_factor() == 0);
            DLIB_CASSERT(input_tensor.num_samples() == grad.num_samples());
            DLIB_CASSERT(input_tensor.num_samples() == output_tensor.num_samples());
            DLIB_CASSERT(output_tensor.nr() == 1 && 
                         output_tensor.nc() == 1 && 
                         output_tensor.k() == 1);
            DLIB_CASSERT(grad.nr() == 1 && 
                         grad.nc() == 1 && 
                         grad.k() == 1);

            tt::sigmoid(grad, output_tensor);

            // The loss we output is the average loss over the mini-batch.
            const double scale = 1.0/output_tensor.num_samples();
            double loss = 0;
            float* g = grad.host();
            const float* out_data = output_tensor.host();
            for (long i = 0; i < output_tensor.num_samples(); ++i)
            {
                const float y = *truth++;
                DLIB_CASSERT(y != 0, "y: " << y);
                float temp;
                if (y > 0)
                {
                    temp = log1pexp(-out_data[i]);
                    loss += y*scale*temp;
                    g[i] = y*scale*(g[i]-1);
                }
                else
                {
                    temp = -(-out_data[i]-log1pexp(-out_data[i]));
                    loss += -y*scale*temp;
                    g[i] = -y*scale*g[i];
                }
            }
            return loss;
        }

        friend void serialize(const loss_binary_log_& , std::ostream& out)
        {
            serialize("loss_binary_log_", out);
        }

        friend void deserialize(loss_binary_log_& , std::istream& in)
        {
            std::string version;
            deserialize(version, in);
            if (version != "loss_binary_log_")
                throw serialization_error("Unexpected version found while deserializing dlib::loss_binary_log_.");
        }

        friend std::ostream& operator<<(std::ostream& out, const loss_binary_log_& )
        {
            out << "loss_binary_log";
            return out;
        }

        friend void to_xml(const loss_binary_log_& /*item*/, std::ostream& out)
        {
            out << "<loss_binary_log/>";
        }

    };

    template <typename T>
    T safe_log(T input, T epsilon = 1e-10)
    {
        // Prevent trying to calculate the logarithm of a very small number (let alone zero)
        return std::log(std::max(input, epsilon));
    }

    template <typename SUBNET>
    using loss_binary_log = add_loss_layer<loss_binary_log_, SUBNET>;

// ----------------------------------------------------------------------------------------

    class loss_multiclass_log_ 
    {
    public:

        typedef unsigned long training_label_type;
        typedef unsigned long output_label_type;

        template <
            typename SUB_TYPE,
            typename label_iterator
            >
        void to_label (
            const tensor& input_tensor,
            const SUB_TYPE& sub,
            label_iterator iter
        ) const
        {
            const tensor& output_tensor = sub.get_output();
            DLIB_CASSERT(sub.sample_expansion_factor() == 1);
            DLIB_CASSERT(output_tensor.nr() == 1 && 
                         output_tensor.nc() == 1 );
            DLIB_CASSERT(input_tensor.num_samples() == output_tensor.num_samples());


            // Note that output_tensor.k() should match the number of labels.

            for (long i = 0; i < output_tensor.num_samples(); ++i)
            {
                // The index of the largest output for this sample is the label.
                *iter++ = index_of_max(rowm(mat(output_tensor),i));
            }
        }


        template <
            typename const_label_iterator,
            typename SUBNET
            >
        double compute_loss_value_and_gradient (
            const tensor& input_tensor,
            const_label_iterator truth, 
            SUBNET& sub
        ) const
        {
            const tensor& output_tensor = sub.get_output();
            tensor& grad = sub.get_gradient_input();

            DLIB_CASSERT(sub.sample_expansion_factor() == 1);
            DLIB_CASSERT(input_tensor.num_samples() != 0);
            DLIB_CASSERT(input_tensor.num_samples()%sub.sample_expansion_factor() == 0);
            DLIB_CASSERT(input_tensor.num_samples() == grad.num_samples());
            DLIB_CASSERT(input_tensor.num_samples() == output_tensor.num_samples());
            DLIB_CASSERT(output_tensor.nr() == 1 && 
                         output_tensor.nc() == 1);
            DLIB_CASSERT(grad.nr() == 1 && 
                         grad.nc() == 1);

            tt::softmax(grad, output_tensor);

            // The loss we output is the average loss over the mini-batch.
            const double scale = 1.0/output_tensor.num_samples();
            double loss = 0;
            float* g = grad.host();
            for (long i = 0; i < output_tensor.num_samples(); ++i)
            {
                const long y = (long)*truth++;
                // The network must produce a number of outputs that is equal to the number
                // of labels when using this type of loss.
                DLIB_CASSERT(y < output_tensor.k(), "y: " << y << ", output_tensor.k(): " << output_tensor.k());
                for (long k = 0; k < output_tensor.k(); ++k)
                {
                    const unsigned long idx = i*output_tensor.k()+k;
                    if (k == y)
                    {
                        loss += scale*-safe_log(g[idx]);
                        g[idx] = scale*(g[idx]-1);
                    }
                    else
                    {
                        g[idx] = scale*g[idx];
                    }
                }
            }
            return loss;
        }

        friend void serialize(const loss_multiclass_log_& , std::ostream& out)
        {
            serialize("loss_multiclass_log_", out);
        }

        friend void deserialize(loss_multiclass_log_& , std::istream& in)
        {
            std::string version;
            deserialize(version, in);
            if (version != "loss_multiclass_log_")
                throw serialization_error("Unexpected version found while deserializing dlib::loss_multiclass_log_.");
        }

        friend std::ostream& operator<<(std::ostream& out, const loss_multiclass_log_& )
        {
            out << "loss_multiclass_log";
            return out;
        }

        friend void to_xml(const loss_multiclass_log_& /*item*/, std::ostream& out)
        {
            out << "<loss_multiclass_log/>";
        }

    };

    template <typename SUBNET>
    using loss_multiclass_log = add_loss_layer<loss_multiclass_log_, SUBNET>;

// ----------------------------------------------------------------------------------------

    template <typename label_type>
    struct weighted_label
    {
        weighted_label()
        {}

        weighted_label(label_type label, float weight = 1.f)
            : label(label), weight(weight)
        {}

        label_type label{};
        float weight = 1.f;
    };

// ----------------------------------------------------------------------------------------

    class loss_multiclass_log_weighted_
    {
    public:

        typedef dlib::weighted_label<unsigned long> weighted_label;
        typedef weighted_label training_label_type;
        typedef unsigned long output_label_type;

        template <
            typename SUB_TYPE,
            typename label_iterator
            >
        void to_label (
            const tensor& input_tensor,
            const SUB_TYPE& sub,
            label_iterator iter
        ) const
        {
            const tensor& output_tensor = sub.get_output();
            DLIB_CASSERT(sub.sample_expansion_factor() == 1);
            DLIB_CASSERT(output_tensor.nr() == 1 &&
                         output_tensor.nc() == 1 );
            DLIB_CASSERT(input_tensor.num_samples() == output_tensor.num_samples());


            // Note that output_tensor.k() should match the number of labels.

            for (long i = 0; i < output_tensor.num_samples(); ++i)
            {
                // The index of the largest output for this sample is the label.
                *iter++ = index_of_max(rowm(mat(output_tensor),i));
            }
        }

        template <
            typename const_label_iterator,
            typename SUBNET
            >
        double compute_loss_value_and_gradient (
            const tensor& input_tensor,
            const_label_iterator truth,
            SUBNET& sub
        ) const
        {
            const tensor& output_tensor = sub.get_output();
            tensor& grad = sub.get_gradient_input();

            DLIB_CASSERT(sub.sample_expansion_factor() == 1);
            DLIB_CASSERT(input_tensor.num_samples() != 0);
            DLIB_CASSERT(input_tensor.num_samples()%sub.sample_expansion_factor() == 0);
            DLIB_CASSERT(input_tensor.num_samples() == grad.num_samples());
            DLIB_CASSERT(input_tensor.num_samples() == output_tensor.num_samples());
            DLIB_CASSERT(output_tensor.nr() == 1 &&
                         output_tensor.nc() == 1);
            DLIB_CASSERT(grad.nr() == 1 &&
                         grad.nc() == 1);

            tt::softmax(grad, output_tensor);

            // The loss we output is the average loss over the mini-batch.
            const double scale = 1.0/output_tensor.num_samples();
            double loss = 0;
            float* g = grad.host();
            for (long i = 0; i < output_tensor.num_samples(); ++i)
            {
                const auto wl = *truth++;
                const long y = wl.label;
                const float weight = wl.weight;
                // The network must produce a number of outputs that is equal to the number
                // of labels when using this type of loss.
                DLIB_CASSERT(y < output_tensor.k(), "y: " << y << ", output_tensor.k(): " << output_tensor.k());
                for (long k = 0; k < output_tensor.k(); ++k)
                {
                    const unsigned long idx = i*output_tensor.k()+k;
                    if (k == y)
                    {
                        loss += weight*scale*-safe_log(g[idx]);
                        g[idx] =weight*scale*(g[idx]-1);
                    }
                    else
                    {
                        g[idx] = weight*scale*g[idx];
                    }
                }
            }
            return loss;
        }

        friend void serialize(const loss_multiclass_log_weighted_& , std::ostream& out)
        {
            serialize("loss_multiclass_log_weighted_", out);
        }

        friend void deserialize(loss_multiclass_log_weighted_& , std::istream& in)
        {
            std::string version;
            deserialize(version, in);
            if (version != "loss_multiclass_log_weighted_")
                throw serialization_error("Unexpected version found while deserializing dlib::loss_multiclass_log_weighted_.");
        }

        friend std::ostream& operator<<(std::ostream& out, const loss_multiclass_log_weighted_& )
        {
            out << "loss_multiclass_log_weighted";
            return out;
        }

        friend void to_xml(const loss_multiclass_log_weighted_& /*item*/, std::ostream& out)
        {
            out << "<loss_multiclass_log_weighted/>";
        }

    };

    template <typename SUBNET>
    using loss_multiclass_log_weighted = add_loss_layer<loss_multiclass_log_weighted_, SUBNET>;

// ----------------------------------------------------------------------------------------

    class loss_multimulticlass_log_ 
    {

    public:

        loss_multimulticlass_log_ () = default;

        loss_multimulticlass_log_ (
            const std::map<std::string,std::vector<std::string>>& labels
        )
        {
            for (auto& l : labels)
            {
                possible_labels[l.first] = std::make_shared<decltype(l.second)>(l.second);
                DLIB_CASSERT(l.second.size() >= 2, "Each classifier must have at least two possible labels.");

                for (size_t i = 0; i < l.second.size(); ++i)
                {
                    label_idx_lookup[l.first][l.second[i]] = i;
                    ++total_num_labels;
                }
            }
        }

        unsigned long number_of_labels() const { return total_num_labels; }

        unsigned long number_of_classifiers() const { return possible_labels.size(); }

        std::map<std::string,std::vector<std::string>> get_labels ( 
        ) const 
        {
            std::map<std::string,std::vector<std::string>> info; 
            for (auto& i : possible_labels)
            {
                for (auto& label : *i.second)
                    info[i.first].emplace_back(label);
            }
            return info;
        }

        class classifier_output
        {

        public:
            classifier_output() = default;

            size_t num_classes() const { return class_probs.size(); }

            double probability_of_class (
                size_t i
            ) const 
            { 
                DLIB_CASSERT(i < num_classes());
                return class_probs(i); 
            }

            const std::string& label(
                size_t i
            ) const 
            { 
                DLIB_CASSERT(i < num_classes()); 
                return (*_labels)[i]; 
            }

            operator std::string(
            ) const
            {
                DLIB_CASSERT(num_classes() != 0); 
                return (*_labels)[index_of_max(class_probs)];
            }

            friend std::ostream& operator<< (std::ostream& out, const classifier_output& item)
            {
                DLIB_ASSERT(item.num_classes() != 0); 
                out << static_cast<std::string>(item);
                return out;
            }

        private:

            friend class loss_multimulticlass_log_;

            template <typename EXP>
            classifier_output(
                const matrix_exp<EXP>& class_probs,
                const std::shared_ptr<std::vector<std::string>>& _labels
            ) : 
                class_probs(class_probs), 
                _labels(_labels)
            {
            }

            matrix<float,1,0> class_probs;
            std::shared_ptr<std::vector<std::string>> _labels;
        };

        typedef std::map<std::string,std::string> training_label_type;
        typedef std::map<std::string,classifier_output> output_label_type;


        template <
            typename SUB_TYPE,
            typename label_iterator
            >
        void to_label (
            const tensor& input_tensor,
            const SUB_TYPE& sub,
            label_iterator iter_begin
        ) const
        {
            const tensor& output_tensor = sub.get_output();
            DLIB_CASSERT(sub.sample_expansion_factor() == 1);
            DLIB_CASSERT(output_tensor.nr() == 1 && 
                         output_tensor.nc() == 1 );
            DLIB_CASSERT(input_tensor.num_samples() == output_tensor.num_samples());

            DLIB_CASSERT(number_of_labels() != 0, "You must give the loss_multimulticlass_log_'s constructor label data before you can use it!");
            DLIB_CASSERT(output_tensor.k() == (long)number_of_labels(), "The output tensor must have " << number_of_labels() << " channels.");


            long k_offset = 0;
            for (auto& l : possible_labels)
            {
                auto iter = iter_begin;
                const std::string& classifier_name = l.first;
                const auto& labels = (*l.second); 
                scratch.set_size(output_tensor.num_samples(), labels.size());
                tt::copy_tensor(false, scratch, 0, output_tensor, k_offset, labels.size());

                tt::softmax(scratch, scratch);

                for (long i = 0; i < scratch.num_samples(); ++i)
                    (*iter++)[classifier_name] = classifier_output(rowm(mat(scratch),i), l.second);

                k_offset += labels.size();
            }
        }


        template <
            typename const_label_iterator,
            typename SUBNET
            >
        double compute_loss_value_and_gradient (
            const tensor& input_tensor,
            const_label_iterator truth_begin, 
            SUBNET& sub
        ) const
        {
            const tensor& output_tensor = sub.get_output();
            tensor& grad = sub.get_gradient_input();

            DLIB_CASSERT(sub.sample_expansion_factor() == 1);
            DLIB_CASSERT(input_tensor.num_samples() != 0);
            DLIB_CASSERT(input_tensor.num_samples()%sub.sample_expansion_factor() == 0);
            DLIB_CASSERT(input_tensor.num_samples() == grad.num_samples());
            DLIB_CASSERT(input_tensor.num_samples() == output_tensor.num_samples());
            DLIB_CASSERT(output_tensor.nr() == 1 && 
                         output_tensor.nc() == 1);
            DLIB_CASSERT(grad.nr() == 1 && 
                         grad.nc() == 1);
            DLIB_CASSERT(number_of_labels() != 0, "You must give the loss_multimulticlass_log_'s constructor label data before you can use it!");
            DLIB_CASSERT(output_tensor.k() == (long)number_of_labels(), "The output tensor must have " << number_of_labels() << " channels.");

            // The loss we output is the average loss over the mini-batch.
            const double scale = 1.0/output_tensor.num_samples();
            double loss = 0;
            long k_offset = 0;
            for (auto& l : label_idx_lookup)
            {
                const std::string& classifier_name = l.first;
                const auto& int_labels = l.second; 
                scratch.set_size(output_tensor.num_samples(), int_labels.size());
                tt::copy_tensor(false, scratch, 0, output_tensor, k_offset, int_labels.size());

                tt::softmax(scratch, scratch);


                auto truth = truth_begin;
                float* g = scratch.host();
                for (long i = 0; i < scratch.num_samples(); ++i)
                {
                    const long y = int_labels.at(truth->at(classifier_name));
                    ++truth;

                    for (long k = 0; k < scratch.k(); ++k)
                    {
                        const unsigned long idx = i*scratch.k()+k;
                        if (k == y)
                        {
                            loss += scale*-std::log(g[idx]);
                            g[idx] = scale*(g[idx]-1);
                        }
                        else
                        {
                            g[idx] = scale*g[idx];
                        }
                    }
                }

                tt::copy_tensor(false, grad, k_offset, scratch, 0, int_labels.size());

                k_offset += int_labels.size();
            }
            return loss;
        }


        friend void serialize(const loss_multimulticlass_log_& item, std::ostream& out)
        {
            serialize("loss_multimulticlass_log_", out);
            serialize(item.get_labels(), out);
        }

        friend void deserialize(loss_multimulticlass_log_& item, std::istream& in)
        {
            std::string version;
            deserialize(version, in);
            if (version != "loss_multimulticlass_log_")
                throw serialization_error("Unexpected version found while deserializing dlib::loss_multimulticlass_log_.");

            std::map<std::string,std::vector<std::string>> info; 
            deserialize(info, in);
            item = loss_multimulticlass_log_(info);
        }

        friend std::ostream& operator<<(std::ostream& out, const loss_multimulticlass_log_& item)
        {
            out << "loss_multimulticlass_log, labels={";
            for (auto i = item.possible_labels.begin(); i != item.possible_labels.end(); )
            {
                auto& category = i->first;
                auto& labels = *(i->second);
                out << category << ":(";
                for (size_t j = 0; j < labels.size(); ++j)
                {
                    out << labels[j];
                    if (j+1 < labels.size())
                        out << ",";
                }

                out << ")";
                if (++i != item.possible_labels.end())
                    out << ", ";
            }
            out << "}";
            return out;
        }

        friend void to_xml(const loss_multimulticlass_log_& item, std::ostream& out)
        {
            out << "<loss_multimulticlass_log>\n";
            out << item;
            out << "\n</loss_multimulticlass_log>";
        }

    private:

        std::map<std::string,std::shared_ptr<std::vector<std::string>>> possible_labels;
        unsigned long total_num_labels = 0;

        // We make it true that: possible_labels[classifier][label_idx_lookup[classifier][label]] == label
        std::map<std::string, std::map<std::string,long>> label_idx_lookup;


        // Scratch doesn't logically contribute to the state of this object.  It's just
        // temporary scratch space used by this class.  
        mutable resizable_tensor scratch;


    };

    template <typename SUBNET>
    using loss_multimulticlass_log = add_loss_layer<loss_multimulticlass_log_, SUBNET>;

    inline bool operator== (const std::string& lhs, const loss_multimulticlass_log_::classifier_output& rhs)
    { return lhs == static_cast<const std::string&>(rhs); }
    inline bool operator== (const loss_multimulticlass_log_::classifier_output& lhs, const std::string& rhs)
    { return rhs == static_cast<const std::string&>(lhs); }

// ----------------------------------------------------------------------------------------
// ----------------------------------------------------------------------------------------

    enum class use_image_pyramid : uint8_t
    {
        no,
        yes
    };

    struct mmod_options
    {
    public:

        struct detector_window_details
        {
            detector_window_details() = default; 
            detector_window_details(unsigned long w, unsigned long h) : width(w), height(h) {}
            detector_window_details(unsigned long w, unsigned long h, const std::string& l) : width(w), height(h), label(l) {}

            unsigned long width = 0;
            unsigned long height = 0;
            std::string label;
            double gain = 0.0;

            friend inline void serialize(const detector_window_details& item, std::ostream& out)
            {
                int version = 3;
                serialize(version, out);
                serialize(item.width, out);
                serialize(item.height, out);
                serialize(item.label, out);
                serialize(item.gain, out);
            }

            friend inline void deserialize(detector_window_details& item, std::istream& in)
            {
                int version = 0;
                deserialize(version, in);
                if (version != 1 && version != 2 && version != 3)
                    throw serialization_error("Unexpected version found while deserializing dlib::mmod_options::detector_window_details");
                deserialize(item.width, in);
                deserialize(item.height, in);
                if (version >= 2)
                    deserialize(item.label, in);
                if (version >= 3)
                    deserialize(item.gain, in);
            }

        };

        mmod_options() = default;

        std::vector<detector_window_details> detector_windows;
        double loss_per_false_alarm = 1;
        double loss_per_missed_target = 1;
        double truth_match_iou_threshold = 0.5;
        test_box_overlap overlaps_nms = test_box_overlap(0.4);
        test_box_overlap overlaps_ignore;
        bool use_bounding_box_regression = false; 
        double bbr_lambda = 100; 

        use_image_pyramid assume_image_pyramid = use_image_pyramid::yes;

        mmod_options (
            const std::vector<std::vector<mmod_rect>>& boxes,
            const unsigned long target_size,       // We want the length of the longest dimension of the detector window to be this.
            const unsigned long min_target_size,   // But we require that the smallest dimension of the detector window be at least this big.
            const double min_detector_window_overlap_iou = 0.75
        )
        {
            DLIB_CASSERT(0 < min_target_size && min_target_size <= target_size);
            DLIB_CASSERT(0.5 < min_detector_window_overlap_iou && min_detector_window_overlap_iou < 1);

            // Figure out what detector windows we will need.
            for (auto& label : get_labels(boxes))
            {
                for (auto ratio : find_covering_aspect_ratios(boxes, test_box_overlap(min_detector_window_overlap_iou), label))
                {
                    double detector_width;
                    double detector_height;
                    if (ratio < 1)
                    {
                        detector_height = target_size;
                        detector_width = ratio*target_size;
                        if (detector_width < min_target_size)
                        {
                            detector_height = min_target_size/ratio;
                            detector_width = min_target_size;
                        }
                    }
                    else
                    {
                        detector_width = target_size;
                        detector_height = target_size/ratio;
                        if (detector_height < min_target_size)
                        {
                            detector_width = min_target_size*ratio;
                            detector_height = min_target_size;
                        }
                    }

                    detector_window_details p((unsigned long)std::round(detector_width), (unsigned long)std::round(detector_height), label);
                    detector_windows.push_back(p);
                }
            }

            DLIB_CASSERT(detector_windows.size() != 0, "You can't call mmod_options's constructor with a set of boxes that is empty (or only contains ignored boxes).");

            set_overlap_nms(boxes);
        }

        mmod_options(
            use_image_pyramid assume_image_pyramid,
            const std::vector<std::vector<mmod_rect>>& boxes,
            const double min_detector_window_overlap_iou = 0.75
        )
            : assume_image_pyramid(assume_image_pyramid)
        {
            DLIB_CASSERT(assume_image_pyramid == use_image_pyramid::no);
            DLIB_CASSERT(0.5 < min_detector_window_overlap_iou && min_detector_window_overlap_iou < 1);

            // Figure out what detector windows we will need.
            for (auto& label : get_labels(boxes))
            {
                for (auto rectangle : find_covering_rectangles(boxes, test_box_overlap(min_detector_window_overlap_iou), label))
                {
                    detector_windows.push_back(detector_window_details(rectangle.width(), rectangle.height(), label));
                }
            }

            DLIB_CASSERT(detector_windows.size() != 0, "You can't call mmod_options's constructor with a set of boxes that is empty (or only contains ignored boxes).");

            set_overlap_nms(boxes);
        }

    private:

        void set_overlap_nms(const std::vector<std::vector<mmod_rect>>& boxes)
        {
            // Convert from mmod_rect to rectangle so we can call
            // find_tight_overlap_tester().
            std::vector<std::vector<rectangle>> temp;
            for (auto&& bi : boxes)
            {
                std::vector<rectangle> rtemp;
                for (auto&& b : bi)
                {
                    if (b.ignore)
                        continue;
                    rtemp.push_back(b.rect);
                }
                temp.push_back(std::move(rtemp));
            }
            overlaps_nms = find_tight_overlap_tester(temp);
            // Relax the non-max-suppression a little so that it doesn't accidentally make
            // it impossible for the detector to output boxes matching the training data.
            // This could be a problem with the tightest possible nms test since there is
            // some small variability in how boxes get positioned between the training data
            // and the coordinate system used by the detector when it runs.  So relaxing it
            // here takes care of that.
            auto iou_thresh             = advance_toward_1(overlaps_nms.get_iou_thresh());
            auto percent_covered_thresh = advance_toward_1(overlaps_nms.get_percent_covered_thresh());
            overlaps_nms = test_box_overlap(iou_thresh, percent_covered_thresh);
        }

        static double advance_toward_1 (
            double val
        )
        {
            if (val < 1)
                val += (1-val)*0.1;
            return val;
        }

        static size_t count_overlaps (
            const std::vector<rectangle>& rects,
            const test_box_overlap& overlaps,
            const rectangle& ref_box
        )
        {
            size_t cnt = 0;
            for (auto& b : rects)
            {
                if (overlaps(b, ref_box))
                    ++cnt;
            }
            return cnt;
        }

        static std::vector<rectangle> find_rectangles_overlapping_all_others (
            std::vector<rectangle> rects,
            const test_box_overlap& overlaps
        )
        {
            std::vector<rectangle> exemplars;
            dlib::rand rnd;

            while(rects.size() > 0)
            {
                // Pick boxes at random and see if they overlap a lot of other boxes.  We will try
                // 500 different boxes each iteration and select whichever hits the most others to
                // add to our exemplar set.
                rectangle best_ref_box;
                size_t best_cnt = 0;
                for (int iter = 0; iter < 500; ++iter)
                {
                    rectangle ref_box = rects[rnd.get_random_64bit_number()%rects.size()];
                    size_t cnt = count_overlaps(rects, overlaps, ref_box);
                    if (cnt >= best_cnt)
                    {
                        best_cnt = cnt;
                        best_ref_box = ref_box;
                    }
                }

                // Now mark all the boxes the new ref box hit as hit.
                for (size_t i = 0; i < rects.size(); ++i)
                {
                    if (overlaps(rects[i], best_ref_box))
                    {
                        // remove box from rects so we don't hit it again later
                        swap(rects[i], rects.back());
                        rects.pop_back();
                        --i;
                    }
                }

                exemplars.push_back(best_ref_box);
            }

            return exemplars;
        }

        static std::set<std::string> get_labels (
            const std::vector<std::vector<mmod_rect>>& rects
        )
        {
            std::set<std::string> labels;
            for (auto& rr : rects)
            {
                for (auto& r : rr)
                    labels.insert(r.label);
            }
            return labels;
        }

        static std::vector<double> find_covering_aspect_ratios (
            const std::vector<std::vector<mmod_rect>>& rects,
            const test_box_overlap& overlaps,
            const std::string& label
        )
        {
            std::vector<rectangle> boxes;
            // Make sure all the boxes have the same size and position, so that the only thing our
            // checks for overlap will care about is aspect ratio (i.e. scale and x,y position are
            // ignored).
            for (auto& bb : rects)
            {
                for (auto&& b : bb)
                {
                    if (!b.ignore && b.label == label)
                        boxes.push_back(move_rect(set_rect_area(b.rect,400*400), point(0,0)));
                }
            }

            std::vector<double> ratios;
            for (auto r : find_rectangles_overlapping_all_others(boxes, overlaps))
                ratios.push_back(r.width()/(double)r.height());
            return ratios;
        }

        static std::vector<dlib::rectangle> find_covering_rectangles (
            const std::vector<std::vector<mmod_rect>>& rects,
            const test_box_overlap& overlaps,
            const std::string& label
        )
        {
            std::vector<rectangle> boxes;
            // Make sure all the boxes have the same position, so that the we only check for
            // width and height.
            for (auto& bb : rects)
            {
                for (auto&& b : bb)
                {
                    if (!b.ignore && b.label == label)
                        boxes.push_back(rectangle(b.rect.width(), b.rect.height()));
                }
            }

            return find_rectangles_overlapping_all_others(boxes, overlaps);
        }
    };

    inline void serialize(const mmod_options& item, std::ostream& out)
    {
        int version = 4;

        serialize(version, out);
        serialize(item.detector_windows, out);
        serialize(item.loss_per_false_alarm, out);
        serialize(item.loss_per_missed_target, out);
        serialize(item.truth_match_iou_threshold, out);
        serialize(item.overlaps_nms, out);
        serialize(item.overlaps_ignore, out);
        serialize(static_cast<uint8_t>(item.assume_image_pyramid), out);
        serialize(item.use_bounding_box_regression, out);
        serialize(item.bbr_lambda, out);
    }

    inline void deserialize(mmod_options& item, std::istream& in)
    {
        int version = 0;
        deserialize(version, in);
        if (!(1 <= version && version <= 4))
            throw serialization_error("Unexpected version found while deserializing dlib::mmod_options");
        if (version == 1)
        {
            unsigned long width;
            unsigned long height;
            deserialize(width, in);
            deserialize(height, in);
            item.detector_windows = {mmod_options::detector_window_details(width, height)};
        }
        else
        {
            deserialize(item.detector_windows, in);
        }
        deserialize(item.loss_per_false_alarm, in);
        deserialize(item.loss_per_missed_target, in);
        deserialize(item.truth_match_iou_threshold, in);
        deserialize(item.overlaps_nms, in);
        deserialize(item.overlaps_ignore, in);
        item.assume_image_pyramid = use_image_pyramid::yes;
        if (version >= 3)
        {
            uint8_t assume_image_pyramid = 0;
            deserialize(assume_image_pyramid, in);
            item.assume_image_pyramid = static_cast<use_image_pyramid>(assume_image_pyramid);
        }
        item.use_bounding_box_regression = mmod_options().use_bounding_box_regression; // use default value since this wasn't provided
        item.bbr_lambda = mmod_options().bbr_lambda; // use default value since this wasn't provided
        if (version >= 4)
        {
            deserialize(item.use_bounding_box_regression, in);
            deserialize(item.bbr_lambda, in);
        }
    }

    inline std::ostream& operator<<(std::ostream& out, const std::vector<mmod_options::detector_window_details>& detector_windows)
    {
        // write detector windows grouped by label
        // example output: aeroplane:74x30,131x30,70x45,54x70,198x30;bicycle:70x57,32x70,70x32,51x70,128x30,30x121;car:70x36,70x60,99x30,52x70,30x83,30x114,30x200

        std::map<std::string, std::deque<mmod_options::detector_window_details>> detector_windows_by_label;
        for (const auto& detector_window : detector_windows)
            detector_windows_by_label[detector_window.label].push_back(detector_window);

        size_t label_count = 0;
        for (const auto& i : detector_windows_by_label)
        {
            const auto& label = i.first;
            const auto& detector_windows = i.second;

            if (label_count++ > 0)
                out << ";";
            out << label << ":";

            for (size_t j = 0; j < detector_windows.size(); ++j)
            {
                out << detector_windows[j].width << "x" << detector_windows[j].height;
                if (j + 1 < detector_windows.size())
                    out << ",";
            }
        }

        return out;
    }

// ----------------------------------------------------------------------------------------

    class loss_mmod_ 
    {
        struct intermediate_detection
        {
            intermediate_detection() = default; 

            intermediate_detection(
                rectangle rect_
            ) : rect(rect_), rect_bbr(rect_) {}

            intermediate_detection(
                rectangle rect_,
                double detection_confidence_,
                size_t tensor_offset_,
                long channel
            ) : rect(rect_), detection_confidence(detection_confidence_), tensor_offset(tensor_offset_), tensor_channel(channel), rect_bbr(rect_) {}

            // rect is the rectangle you get without any bounding box regression.  So it's
            // the basic sliding window box (aka, the "anchor box").
            rectangle rect;
            double detection_confidence = 0;
            size_t tensor_offset = 0;
            long tensor_channel = 0;

            // rect_bbr = rect + bounding box regression.  So more accurate.  Or if bbr is off then
            // this is just rect.  The important thing about rect_bbr is that its the
            // rectangle we use for doing NMS.
            drectangle rect_bbr; 
            size_t tensor_offset_dx = 0;
            size_t tensor_offset_dy = 0;
            size_t tensor_offset_dw = 0;
            size_t tensor_offset_dh = 0;

            bool operator<(const intermediate_detection& item) const { return detection_confidence < item.detection_confidence; }
        };

    public:

        typedef std::vector<mmod_rect> training_label_type;
        typedef std::vector<mmod_rect> output_label_type;

        loss_mmod_() {}

        loss_mmod_(mmod_options options_) : options(options_) {}

        const mmod_options& get_options (
        ) const { return options; }

        template <
            typename SUB_TYPE,
            typename label_iterator
            >
        void to_label (
            const tensor& input_tensor,
            const SUB_TYPE& sub,
            label_iterator iter,
            double adjust_threshold = 0,
            std::vector<double> gains = std::vector<double>()
        ) const
        {
            const tensor& output_tensor = sub.get_output();
            if (options.use_bounding_box_regression)
            {
                DLIB_CASSERT(output_tensor.k() == (long)options.detector_windows.size()*5);
            }
            else
            {
                DLIB_CASSERT(output_tensor.k() == (long)options.detector_windows.size());
            }
            DLIB_CASSERT(input_tensor.num_samples() == output_tensor.num_samples());
            DLIB_CASSERT(sub.sample_expansion_factor() == 1,  sub.sample_expansion_factor());

            std::vector<intermediate_detection> dets_accum;
            output_label_type final_dets;
            for (long i = 0; i < output_tensor.num_samples(); ++i)
            {
                tensor_to_dets(input_tensor, output_tensor, i, dets_accum, adjust_threshold, sub, gains);

                // Do non-max suppression
                final_dets.clear();
                for (unsigned long i = 0; i < dets_accum.size(); ++i)
                {
                    if (overlaps_any_box_nms(final_dets, dets_accum[i].rect_bbr))
                        continue;

                    final_dets.push_back(mmod_rect(dets_accum[i].rect_bbr,
                                                   dets_accum[i].detection_confidence,
                                                   options.detector_windows[dets_accum[i].tensor_channel].label));
                }

                *iter++ = std::move(final_dets);
            }
        }

        template <
            typename const_label_iterator,
            typename SUBNET
            >
        double compute_loss_value_and_gradient (
            const tensor& input_tensor,
            const_label_iterator truth, 
            SUBNET& sub
        ) const
        {
            const tensor& output_tensor = sub.get_output();
            tensor& grad = sub.get_gradient_input();

            DLIB_CASSERT(input_tensor.num_samples() != 0);
            DLIB_CASSERT(sub.sample_expansion_factor() == 1);
            DLIB_CASSERT(input_tensor.num_samples() == grad.num_samples());
            DLIB_CASSERT(input_tensor.num_samples() == output_tensor.num_samples());
            if (options.use_bounding_box_regression)
            {
                DLIB_CASSERT(output_tensor.k() == (long)options.detector_windows.size()*5);
            }
            else
            {
                DLIB_CASSERT(output_tensor.k() == (long)options.detector_windows.size());
            }

            double det_thresh_speed_adjust = 0;

            // we will scale the loss so that it doesn't get really huge
            const double scale = 1.0/(output_tensor.nr()*output_tensor.nc()*output_tensor.num_samples()*options.detector_windows.size());
            double loss = 0;

            float* g = grad.host_write_only();
            for (size_t i = 0; i < grad.size(); ++i)
                g[i] = 0;

            const float* out_data = output_tensor.host();

            std::vector<intermediate_detection> dets;
            for (long i = 0; i < output_tensor.num_samples(); ++i)
            {
                tensor_to_dets(input_tensor, output_tensor, i, dets, -options.loss_per_false_alarm + det_thresh_speed_adjust, sub, std::vector<double>());

                const unsigned long max_num_dets = 50 + truth->size()*5;
                // Prevent calls to tensor_to_dets() from running for a really long time
                // due to the production of an obscene number of detections.
                const unsigned long max_num_initial_dets = max_num_dets*100;
                if (dets.size() > max_num_initial_dets)
                {
                    det_thresh_speed_adjust = std::max(det_thresh_speed_adjust,dets[max_num_initial_dets].detection_confidence + options.loss_per_false_alarm);
                }

                std::vector<int> truth_idxs;
                truth_idxs.reserve(truth->size());

                std::unordered_map<size_t, rectangle> idx_to_truth_rect;

                // The loss will measure the number of incorrect detections.  A detection is
                // incorrect if it doesn't hit a truth rectangle or if it is a duplicate detection
                // on a truth rectangle.
                loss += truth->size()*options.loss_per_missed_target;
                for (auto&& x : *truth)
                {
                    if (!x.ignore)
                    {
                        size_t k;
                        point p;
                        if(image_rect_to_feat_coord(p, input_tensor, x, x.label, sub, k, options.assume_image_pyramid))
                        {
                            // Ignore boxes that can't be detected by the CNN.
                            loss -= options.loss_per_missed_target;
                            truth_idxs.push_back(-1);
                            continue;
                        }
                        const size_t idx = (k*output_tensor.nr() + p.y())*output_tensor.nc() + p.x();
                        const auto i = idx_to_truth_rect.find(idx);
                        if (i != idx_to_truth_rect.end())
                        {
                            // Ignore duplicate truth box in feature coordinates.
                            std::cout << "Warning, ignoring object.  We encountered a truth rectangle located at " << x.rect;
                            std::cout << ", and we are ignoring it because it maps to the exact same feature coordinates ";
                            std::cout << "as another truth rectangle located at " << i->second << "." << std::endl;

                            loss -= options.loss_per_missed_target;
                            truth_idxs.push_back(-1);
                            continue;
                        }
                        loss -= out_data[idx];
                        // compute gradient
                        g[idx] = -scale;
                        truth_idxs.push_back(idx);
                        idx_to_truth_rect[idx] = x.rect;
                    }
                    else
                    {
                        // This box was ignored so shouldn't have been counted in the loss.
                        loss -= options.loss_per_missed_target;
                        truth_idxs.push_back(-1);
                    }
                }

                // Measure the loss augmented score for the detections which hit a truth rect.
                std::vector<double> truth_score_hits(truth->size(), 0);

                // keep track of which truth boxes we have hit so far.
                std::vector<bool> hit_truth_table(truth->size(), false);

                std::vector<intermediate_detection> final_dets;
                // The point of this loop is to fill out the truth_score_hits array. 
                for (size_t i = 0; i < dets.size() && final_dets.size() < max_num_dets; ++i)
                {
                    if (overlaps_any_box_nms(final_dets, dets[i].rect))
                        continue;

                    const auto& det_label = options.detector_windows[dets[i].tensor_channel].label;

                    const std::pair<double,unsigned int> hittruth = find_best_match(*truth, hit_truth_table, dets[i].rect, det_label);

                    final_dets.push_back(dets[i].rect);

                    const double truth_match = hittruth.first;
                    // if hit truth rect
                    if (truth_match > options.truth_match_iou_threshold)
                    {
                        // if this is the first time we have seen a detect which hit (*truth)[hittruth.second]
                        const double score = dets[i].detection_confidence;
                        if (hit_truth_table[hittruth.second] == false)
                        {
                            hit_truth_table[hittruth.second] = true;
                            truth_score_hits[hittruth.second] += score;
                        }
                        else
                        {
                            truth_score_hits[hittruth.second] += score + options.loss_per_false_alarm;
                        }
                    }
                }

                // Check if any of the truth boxes are unobtainable because the NMS is
                // killing them.  If so, automatically set those unobtainable boxes to
                // ignore and print a warning message to the user.
                for (size_t i = 0; i < hit_truth_table.size(); ++i)
                {
                    if (!hit_truth_table[i] && !(*truth)[i].ignore) 
                    {
                        // So we didn't hit this truth box.  Is that because there is
                        // another, different truth box, that overlaps it according to NMS?
                        const std::pair<double,unsigned int> hittruth = find_best_match(*truth, (*truth)[i], i);
                        if (hittruth.second == i || (*truth)[hittruth.second].ignore)
                            continue;
                        rectangle best_matching_truth_box = (*truth)[hittruth.second];
                        if (options.overlaps_nms(best_matching_truth_box, (*truth)[i]))
                        {
                            const int idx = truth_idxs[i];
                            if (idx != -1)
                            {
                                // We are ignoring this box so we shouldn't have counted it in the
                                // loss in the first place.  So we subtract out the loss values we
                                // added for it in the code above.
                                loss -= options.loss_per_missed_target-out_data[idx];
                                g[idx] = 0;
                                std::cout << "Warning, ignoring object.  We encountered a truth rectangle located at " << (*truth)[i].rect;
                                std::cout << " that is suppressed by non-max-suppression ";
                                std::cout << "because it is overlapped by another truth rectangle located at " << best_matching_truth_box 
                                          << " (IoU:"<< box_intersection_over_union(best_matching_truth_box,(*truth)[i]) <<", Percent covered:" 
                                          << box_percent_covered(best_matching_truth_box,(*truth)[i]) << ")." << std::endl;
                            }
                        }
                    }
                }

                hit_truth_table.assign(hit_truth_table.size(), false);
                final_dets.clear();

                // Now figure out which detections jointly maximize the loss and detection score sum.  We
                // need to take into account the fact that allowing a true detection in the output, while 
                // initially reducing the loss, may allow us to increase the loss later with many duplicate
                // detections.
                for (unsigned long i = 0; i < dets.size() && final_dets.size() < max_num_dets; ++i)
                {
                    if (overlaps_any_box_nms(final_dets, dets[i].rect))
                        continue;

                    const auto& det_label = options.detector_windows[dets[i].tensor_channel].label;

                    const std::pair<double,unsigned int> hittruth = find_best_match(*truth, hit_truth_table, dets[i].rect, det_label);

                    const double truth_match = hittruth.first;
                    if (truth_match > options.truth_match_iou_threshold)
                    {
                        if (truth_score_hits[hittruth.second] > options.loss_per_missed_target)
                        {
                            if (!hit_truth_table[hittruth.second])
                            {
                                hit_truth_table[hittruth.second] = true;
                                final_dets.push_back(dets[i]);
                                loss -= options.loss_per_missed_target;

                                // Now account for BBR loss and gradient if appropriate.
                                if (options.use_bounding_box_regression)
                                {
                                    double dx = out_data[dets[i].tensor_offset_dx];
                                    double dy = out_data[dets[i].tensor_offset_dy];
                                    double dw = out_data[dets[i].tensor_offset_dw];
                                    double dh = out_data[dets[i].tensor_offset_dh];

                                    dpoint p = dcenter(dets[i].rect_bbr); 
                                    double w = dets[i].rect_bbr.width()-1;
                                    double h = dets[i].rect_bbr.height()-1;
                                    drectangle truth_box = (*truth)[hittruth.second].rect;
                                    dpoint p_truth = dcenter(truth_box); 

                                    DLIB_CASSERT(w > 0);
                                    DLIB_CASSERT(h > 0);

                                    double target_dx = (p_truth.x() - p.x())/w;
                                    double target_dy = (p_truth.y() - p.y())/h;
                                    double target_dw = std::log((truth_box.width()-1)/w);
                                    double target_dh = std::log((truth_box.height()-1)/h);


                                    // compute smoothed L1 loss on BBR outputs.  This loss
                                    // is just the MSE loss when the loss is small and L1
                                    // when large.
                                    dx = dx-target_dx;
                                    dy = dy-target_dy;
                                    dw = dw-target_dw;
                                    dh = dh-target_dh;

                                    // use smoothed L1 
                                    double ldx = std::abs(dx)<1 ? 0.5*dx*dx : std::abs(dx)-0.5;
                                    double ldy = std::abs(dy)<1 ? 0.5*dy*dy : std::abs(dy)-0.5;
                                    double ldw = std::abs(dw)<1 ? 0.5*dw*dw : std::abs(dw)-0.5;
                                    double ldh = std::abs(dh)<1 ? 0.5*dh*dh : std::abs(dh)-0.5;

                                    loss += options.bbr_lambda*(ldx + ldy + ldw + ldh);
      
                                    // now compute the derivatives of the smoothed L1 loss
                                    ldx = put_in_range(-1,1, dx);
                                    ldy = put_in_range(-1,1, dy);
                                    ldw = put_in_range(-1,1, dw);
                                    ldh = put_in_range(-1,1, dh);


                                    // also smoothed L1 gradient goes to gradient output
                                    g[dets[i].tensor_offset_dx] += scale*options.bbr_lambda*ldx;
                                    g[dets[i].tensor_offset_dy] += scale*options.bbr_lambda*ldy;
                                    g[dets[i].tensor_offset_dw] += scale*options.bbr_lambda*ldw;
                                    g[dets[i].tensor_offset_dh] += scale*options.bbr_lambda*ldh;
                                }
                            }
                            else
                            {
                                final_dets.push_back(dets[i]);
                                loss += options.loss_per_false_alarm;
                            }
                        }
                    }
                    else if (!overlaps_ignore_box(*truth, dets[i].rect))
                    {
                        // didn't hit anything
                        final_dets.push_back(dets[i]);
                        loss += options.loss_per_false_alarm;
                    }
                }

                for (auto&& x : final_dets)
                {
                    loss += out_data[x.tensor_offset];
                    g[x.tensor_offset] += scale;
                }

                ++truth;
                g        += output_tensor.k()*output_tensor.nr()*output_tensor.nc();
                out_data += output_tensor.k()*output_tensor.nr()*output_tensor.nc();
            } // END for (long i = 0; i < output_tensor.num_samples(); ++i)


            // Here we scale the loss so that it's roughly equal to the number of mistakes
            // in an image.  Note that this scaling is different than the scaling we
            // applied to the gradient but it doesn't matter since the loss value isn't
            // used to update parameters.  It's used only for display and to check if we
            // have converged.  So it doesn't matter that they are scaled differently and
            // this way the loss that is displayed is readily interpretable to the user.
            return loss/output_tensor.num_samples();
        }


        friend void serialize(const loss_mmod_& item, std::ostream& out)
        {
            serialize("loss_mmod_", out);
            serialize(item.options, out);
        }

        friend void deserialize(loss_mmod_& item, std::istream& in)
        {
            std::string version;
            deserialize(version, in);
            if (version != "loss_mmod_")
                throw serialization_error("Unexpected version found while deserializing dlib::loss_mmod_.");
            deserialize(item.options, in);
        }

        friend std::ostream& operator<<(std::ostream& out, const loss_mmod_& item)
        {
            out << "loss_mmod\t (";

            auto& opts = item.options;

            out << "detector_windows:(" << opts.detector_windows << ")";

            out << ", loss per FA:" << opts.loss_per_false_alarm;
            out << ", loss per miss:" << opts.loss_per_missed_target;
            out << ", truth match IOU thresh:" << opts.truth_match_iou_threshold;
            out << ", use_bounding_box_regression:" << opts.use_bounding_box_regression;
            if (opts.use_bounding_box_regression)
                out << ", bbr_lambda:" << opts.bbr_lambda;
            out << ", overlaps_nms:("<<opts.overlaps_nms.get_iou_thresh()<<","<<opts.overlaps_nms.get_percent_covered_thresh()<<")";
            out << ", overlaps_ignore:("<<opts.overlaps_ignore.get_iou_thresh()<<","<<opts.overlaps_ignore.get_percent_covered_thresh()<<")";

            out << ")";
            return out;
        }

        friend void to_xml(const loss_mmod_& /*item*/, std::ostream& out)
        {
            // TODO, add options fields
            out << "<loss_mmod/>";
        }

    private:

        template <typename net_type>
        void tensor_to_dets (
            const tensor& input_tensor,
            const tensor& output_tensor,
            long i,
            std::vector<intermediate_detection>& dets_accum,
            double adjust_threshold,
            const net_type& net,
            std::vector<double> gains
        ) const
        {
            DLIB_CASSERT(net.sample_expansion_factor() == 1,net.sample_expansion_factor());
            if (options.use_bounding_box_regression)
            {
                DLIB_CASSERT(output_tensor.k() == (long)options.detector_windows.size()*5);
            }
            else
            {
                DLIB_CASSERT(output_tensor.k() == (long)options.detector_windows.size());
            }

            DLIB_CASSERT(gains.empty() || gains.size() == options.detector_windows.size());
            const float* out_data = output_tensor.host() + output_tensor.k()*output_tensor.nr()*output_tensor.nc()*i;
            // scan the final layer and output the positive scoring locations
            dets_accum.clear();
            for (long k = 0; k < (long)options.detector_windows.size(); ++k)
            {
                const double gain = gains.empty() ? options.detector_windows[k].gain : gains[k];
                for (long r = 0; r < output_tensor.nr(); ++r)
                {
                    for (long c = 0; c < output_tensor.nc(); ++c)
                    {
                        double score = out_data[(k*output_tensor.nr() + r)*output_tensor.nc() + c] + gain;
                        if (score > adjust_threshold)
                        {
                            dpoint p = output_tensor_to_input_tensor(net, point(c,r));
                            drectangle rect = centered_drect(p, options.detector_windows[k].width, options.detector_windows[k].height);
                            rect = input_layer(net).tensor_space_to_image_space(input_tensor,rect);

                            dets_accum.push_back(intermediate_detection(rect, score, (k*output_tensor.nr() + r)*output_tensor.nc() + c, k));

                            if (options.use_bounding_box_regression)
                            {
                                const auto offset = options.detector_windows.size() + k*4;
                                dets_accum.back().tensor_offset_dx = ((offset+0)*output_tensor.nr() + r)*output_tensor.nc() + c;
                                dets_accum.back().tensor_offset_dy = ((offset+1)*output_tensor.nr() + r)*output_tensor.nc() + c;
                                dets_accum.back().tensor_offset_dw = ((offset+2)*output_tensor.nr() + r)*output_tensor.nc() + c;
                                dets_accum.back().tensor_offset_dh = ((offset+3)*output_tensor.nr() + r)*output_tensor.nc() + c;

                                // apply BBR to dets_accum.back()
                                double dx = out_data[dets_accum.back().tensor_offset_dx];
                                double dy = out_data[dets_accum.back().tensor_offset_dy];
                                double dw = out_data[dets_accum.back().tensor_offset_dw];
                                double dh = out_data[dets_accum.back().tensor_offset_dh];
                                dw = std::exp(dw);
                                dh = std::exp(dh);
                                double w = rect.width()-1;
                                double h = rect.height()-1;
                                rect = translate_rect(rect, dpoint(dx*w,dy*h));
                                rect = centered_drect(rect, w*dw+1, h*dh+1);
                                dets_accum.back().rect_bbr = rect;
                            }
                        }
                    }
                }
            }
            std::sort(dets_accum.rbegin(), dets_accum.rend());
        }

        size_t find_best_detection_window (
            rectangle rect,
            const std::string& label,
            use_image_pyramid assume_image_pyramid
        ) const
        {
            if (assume_image_pyramid == use_image_pyramid::yes)
            {
                rect = move_rect(set_rect_area(rect, 400*400), point(0,0));
            }
            else
            {
                rect = rectangle(rect.width(), rect.height());
            }

            // Figure out which detection window in options.detector_windows is most similar to rect
            // (in terms of aspect ratio, if assume_image_pyramid == use_image_pyramid::yes).
            size_t best_i = 0;
            double best_ratio_diff = -std::numeric_limits<double>::infinity();
            for (size_t i = 0; i < options.detector_windows.size(); ++i)
            {
                if (options.detector_windows[i].label != label)
                    continue;

                rectangle det_window;
                
                if (options.assume_image_pyramid == use_image_pyramid::yes)
                {
                    det_window = centered_rect(point(0,0), options.detector_windows[i].width, options.detector_windows[i].height);
                    det_window = move_rect(set_rect_area(det_window, 400*400), point(0,0));
                }
                else
                {
                    det_window = rectangle(options.detector_windows[i].width, options.detector_windows[i].height);
                }

                double iou = box_intersection_over_union(rect, det_window);
                if (iou > best_ratio_diff)
                {
                    best_ratio_diff = iou;
                    best_i = i;
                }
            }
            return best_i;
        }

        template <typename net_type>
        bool image_rect_to_feat_coord (
            point& tensor_p,
            const tensor& input_tensor,
            const rectangle& rect,
            const std::string& label,
            const net_type& net,
            size_t& det_idx,
            use_image_pyramid assume_image_pyramid
        ) const 
        {
            using namespace std;
            if (!input_layer(net).image_contained_point(input_tensor,center(rect)))
            {
                std::ostringstream sout;
                sout << "Encountered a truth rectangle located at " << rect << " that is outside the image." << endl;
                sout << "The center of each truth rectangle must be within the image." << endl;
                throw impossible_labeling_error(sout.str());
            }

            det_idx = find_best_detection_window(rect,label,assume_image_pyramid);

            double scale = 1.0;
            if (options.assume_image_pyramid == use_image_pyramid::yes)
            {
                // Compute the scale we need to be at to get from rect to our detection window.
                // Note that we compute the scale as the max of two numbers.  It doesn't
                // actually matter which one we pick, because if they are very different then
                // it means the box can't be matched by the sliding window.  But picking the
                // max causes the right error message to be selected in the logic below.
                scale = std::max(options.detector_windows[det_idx].width/(double)rect.width(), options.detector_windows[det_idx].height/(double)rect.height());
            }
            else
            {
                // We don't want invariance to scale.
                scale = 1.0;
            }

            const rectangle mapped_rect = input_layer(net).image_space_to_tensor_space(input_tensor, std::min(1.0,scale), rect);

            // compute the detection window that we would use at this position.
            tensor_p = center(mapped_rect);
            rectangle det_window = centered_rect(tensor_p, options.detector_windows[det_idx].width,options.detector_windows[det_idx].height);
            det_window = input_layer(net).tensor_space_to_image_space(input_tensor, det_window);

            // make sure the rect can actually be represented by the image pyramid we are
            // using.
            if (box_intersection_over_union(rect, det_window) <= options.truth_match_iou_threshold)
            {
                std::cout << "Warning, ignoring object.  We encountered a truth rectangle with a width and height of " << rect.width() << " and " << rect.height() << ".  ";
                std::cout << "The image pyramid and sliding windows can't output a rectangle of this shape.  ";
                const double detector_area = options.detector_windows[det_idx].width*options.detector_windows[det_idx].height;
                if (mapped_rect.area()/detector_area <= options.truth_match_iou_threshold)
                {
                    std::cout << "This is because the rectangle is smaller than the best matching detection window, which has a width ";
                    std::cout << "and height of " << options.detector_windows[det_idx].width << " and " << options.detector_windows[det_idx].height << "." << std::endl;
                }
                else
                {
                    std::cout << "This is either because (1) the final layer's features have too large of a stride across the image, limiting the possible locations the sliding window can search ";
                    std::cout << "or (2) because the rectangle's aspect ratio is too different from the best matching detection window, ";
                    std::cout << "which has a width and height of " << options.detector_windows[det_idx].width << " and " << options.detector_windows[det_idx].height << "." << std::endl;
                }
                return true;
            }

            // now map through the CNN to the output layer.
            tensor_p = input_tensor_to_output_tensor(net,tensor_p);

            const tensor& output_tensor = net.get_output();
            if (!get_rect(output_tensor).contains(tensor_p))
            {
                std::cout << "Warning, ignoring object.  We encountered a truth rectangle located at " << rect << " that is too close to the edge ";
                std::cout << "of the image to be captured by the CNN features." << std::endl;
                return true;
            }

            return false;
        }


        bool overlaps_ignore_box (
            const std::vector<mmod_rect>& boxes,
            const rectangle& rect
        ) const
        {
            for (auto&& b : boxes)
            {
                if (b.ignore && options.overlaps_ignore(b, rect))
                    return true;
            }
            return false;
        }

        std::pair<double,unsigned int> find_best_match(
            const std::vector<mmod_rect>& boxes,
            const std::vector<bool>& hit_truth_table,
            const rectangle& rect,
            const std::string& label
        ) const
        {
            double match = 0;
            unsigned int best_idx = 0;

            for (int allow_duplicate_hit = 0; allow_duplicate_hit <= 1 && match == 0; ++allow_duplicate_hit)
            {
                for (unsigned long i = 0; i < boxes.size(); ++i)
                {
                    if (boxes[i].ignore || boxes[i].label != label)
                        continue;
                    if (!allow_duplicate_hit && hit_truth_table[i])
                        continue;

                    const double new_match = box_intersection_over_union(rect, boxes[i]);
                    if (new_match > match)
                    {
                        match = new_match;
                        best_idx = i;
                    }
                }
            }

            return std::make_pair(match,best_idx);
        }

        std::pair<double,unsigned int> find_best_match(
            const std::vector<mmod_rect>& boxes,
            const rectangle& rect,
            const size_t excluded_idx
        ) const
        {
            double match = 0;
            unsigned int best_idx = 0;
            for (unsigned long i = 0; i < boxes.size(); ++i)
            {
                if (boxes[i].ignore || excluded_idx == i)
                    continue;

                const double new_match = box_intersection_over_union(rect, boxes[i]);
                if (new_match > match)
                {
                    match = new_match;
                    best_idx = i;
                }
            }

            return std::make_pair(match,best_idx);
        }

        template <typename T>
        inline bool overlaps_any_box_nms (
            const std::vector<T>& rects,
            const rectangle& rect
        ) const
        {
            for (auto&& r : rects)
            {
                if (options.overlaps_nms(r.rect, rect))
                    return true;
            }
            return false;
        }


        mmod_options options;

    };

    template <typename SUBNET>
    using loss_mmod = add_loss_layer<loss_mmod_, SUBNET>;

// ----------------------------------------------------------------------------------------

    class loss_metric_ 
    {
    public:

        typedef unsigned long training_label_type;
        typedef matrix<float,0,1> output_label_type;

        loss_metric_() = default;

        loss_metric_(
            float margin_,
            float dist_thresh_
        ) : margin(margin_), dist_thresh(dist_thresh_) 
        {
            DLIB_CASSERT(margin_ > 0);
            DLIB_CASSERT(dist_thresh_ > 0);
        }

        template <
            typename SUB_TYPE,
            typename label_iterator
            >
        void to_label (
            const tensor& input_tensor,
            const SUB_TYPE& sub,
            label_iterator iter
        ) const
        {
            const tensor& output_tensor = sub.get_output();
            DLIB_CASSERT(sub.sample_expansion_factor() == 1);
            DLIB_CASSERT(input_tensor.num_samples() != 0);
            DLIB_CASSERT(input_tensor.num_samples()%sub.sample_expansion_factor() == 0);
            DLIB_CASSERT(input_tensor.num_samples() == output_tensor.num_samples());
            DLIB_CASSERT(output_tensor.nr() == 1 && 
                         output_tensor.nc() == 1);

            const float* p = output_tensor.host();
            for (long i = 0; i < output_tensor.num_samples(); ++i)
            {
                *iter = mat(p,output_tensor.k(),1);

                ++iter;
                p += output_tensor.k();
            }
        }


        float get_margin() const { return margin; }
        float get_distance_threshold() const { return dist_thresh; }

        template <
            typename const_label_iterator,
            typename SUBNET
            >
        double compute_loss_value_and_gradient (
            const tensor& input_tensor,
            const_label_iterator truth, 
            SUBNET& sub
        ) const
        {
            const tensor& output_tensor = sub.get_output();
            tensor& grad = sub.get_gradient_input();

            DLIB_CASSERT(sub.sample_expansion_factor() == 1);
            DLIB_CASSERT(input_tensor.num_samples() != 0);
            DLIB_CASSERT(input_tensor.num_samples()%sub.sample_expansion_factor() == 0);
            DLIB_CASSERT(input_tensor.num_samples() == grad.num_samples());
            DLIB_CASSERT(input_tensor.num_samples() == output_tensor.num_samples());
            DLIB_CASSERT(output_tensor.nr() == 1 && 
                         output_tensor.nc() == 1);
            DLIB_CASSERT(grad.nr() == 1 && 
                         grad.nc() == 1);



            temp.set_size(output_tensor.num_samples(), output_tensor.num_samples());
            grad_mul.copy_size(temp);

            tt::gemm(0, temp, 1, output_tensor, false, output_tensor, true);


            std::vector<double> temp_threshs;
            const float* d = temp.host();
            double loss = 0;
            double num_pos_samps = 0.0001;
            double num_neg_samps = 0.0001;
            for (long r = 0; r < temp.num_samples(); ++r)
            {
                auto xx = d[r*temp.num_samples() + r];
                const auto x_label = *(truth + r);
                for (long c = r+1; c < temp.num_samples(); ++c)
                {
                    const auto y_label = *(truth + c);
                    if (x_label == y_label)
                    {
                        ++num_pos_samps;
                    }
                    else
                    {
                        ++num_neg_samps;

                        // Figure out what distance threshold, when applied to the negative pairs,
                        // causes there to be an equal number of positive and negative pairs.
                        auto yy = d[c*temp.num_samples() + c];
                        auto xy = d[r*temp.num_samples() + c];
                        // compute the distance between x and y samples.
                        auto d2 = xx + yy - 2*xy;
                        if (d2 < 0)
                            d2 = 0;
                        temp_threshs.push_back(d2);
                    }
                }
            }
            // The whole objective function is multiplied by this to scale the loss
            // relative to the number of things in the mini-batch.
            const double scale = 0.5/num_pos_samps;
            DLIB_CASSERT(num_pos_samps>=1, "Make sure each mini-batch contains both positive pairs and negative pairs");
            DLIB_CASSERT(num_neg_samps>=1, "Make sure each mini-batch contains both positive pairs and negative pairs");

            std::sort(temp_threshs.begin(), temp_threshs.end());
            const float neg_thresh = std::sqrt(temp_threshs[std::min(num_pos_samps,num_neg_samps)-1]);

            // loop over all the pairs of training samples and compute the loss and
            // gradients.  Note that we only use the hardest negative pairs and that in
            // particular we pick the number of negative pairs equal to the number of
            // positive pairs so everything is balanced.
            float* gm = grad_mul.host();
            for (long r = 0; r < temp.num_samples(); ++r)
            {
                gm[r*temp.num_samples() + r] = 0;
                const auto x_label = *(truth + r);
                auto xx = d[r*temp.num_samples() + r];
                for (long c = 0; c < temp.num_samples(); ++c)
                {
                    if (r==c)
                        continue;
                    const auto y_label = *(truth + c);
                    auto yy = d[c*temp.num_samples() + c];
                    auto xy = d[r*temp.num_samples() + c];

                    // compute the distance between x and y samples.
                    auto d2 = xx + yy - 2*xy;
                    if (d2 <= 0)
                        d2 = 0;
                    else 
                        d2 = std::sqrt(d2);

                    // It should be noted that the derivative of length(x-y) with respect
                    // to the x vector is the unit vector (x-y)/length(x-y).  If you stare
                    // at the code below long enough you will see that it's just an
                    // application of this formula.

                    if (x_label == y_label)
                    {
                        // Things with the same label should have distances < dist_thresh between
                        // them.  If not then we experience non-zero loss.
                        if (d2 < dist_thresh-margin)
                        {
                            gm[r*temp.num_samples() + c] = 0;
                        }
                        else
                        {
                            loss += scale*(d2 - (dist_thresh-margin));
                            gm[r*temp.num_samples() + r] += scale/d2;
                            gm[r*temp.num_samples() + c] = -scale/d2;
                        }
                    }
                    else
                    {
                        // Things with different labels should have distances > dist_thresh between
                        // them.  If not then we experience non-zero loss.
                        if (d2 > dist_thresh+margin || d2 > neg_thresh)
                        {
                            gm[r*temp.num_samples() + c] = 0;
                        }
                        else
                        {
                            loss += scale*((dist_thresh+margin) - d2);
                            // don't divide by zero (or a really small number)
                            d2 = std::max(d2, 0.001f);
                            gm[r*temp.num_samples() + r] -= scale/d2;
                            gm[r*temp.num_samples() + c] = scale/d2;
                        }
                    }
                }
            }


            tt::gemm(0, grad, 1, grad_mul, false, output_tensor, false); 

            return loss;
        }

        friend void serialize(const loss_metric_& item, std::ostream& out)
        {
            serialize("loss_metric_2", out);
            serialize(item.margin, out);
            serialize(item.dist_thresh, out);
        }

        friend void deserialize(loss_metric_& item, std::istream& in)
        {
            std::string version;
            deserialize(version, in);
            if (version == "loss_metric_")
            {
                // These values used to be hard coded, so for this version of the metric
                // learning loss we just use these values.
                item.margin = 0.1;
                item.dist_thresh = 0.75;
                return;
            }
            else if (version == "loss_metric_2")
            {
                deserialize(item.margin, in);
                deserialize(item.dist_thresh, in);
            }
            else
            {
                throw serialization_error("Unexpected version found while deserializing dlib::loss_metric_.  Instead found " + version);
            }
        }

        friend std::ostream& operator<<(std::ostream& out, const loss_metric_& item )
        {
            out << "loss_metric (margin="<<item.margin<<", distance_threshold="<<item.dist_thresh<<")";
            return out;
        }

        friend void to_xml(const loss_metric_& item, std::ostream& out)
        {
            out << "<loss_metric margin='"<<item.margin<<"' distance_threshold='"<<item.dist_thresh<<"'/>";
        }

    private:
        float margin = 0.04;
        float dist_thresh = 0.6;


        // These variables are only here to avoid being reallocated over and over in
        // compute_loss_value_and_gradient()
        mutable resizable_tensor temp, grad_mul;

    };

    template <typename SUBNET>
    using loss_metric = add_loss_layer<loss_metric_, SUBNET>;

// ----------------------------------------------------------------------------------------

    class loss_ranking_
    {
    public:

        typedef float training_label_type; // nominally +1/-1
        typedef float output_label_type; // ranking score

        template <
            typename SUB_TYPE,
            typename label_iterator
            >
        void to_label (
            const tensor& input_tensor,
            const SUB_TYPE& sub,
            label_iterator iter
        ) const
        {
            DLIB_CASSERT(sub.sample_expansion_factor() == 1);

            const tensor& output_tensor = sub.get_output();

            DLIB_CASSERT(output_tensor.nr() == 1 &&
                         output_tensor.nc() == 1 &&
                         output_tensor.k() == 1);
            DLIB_CASSERT(input_tensor.num_samples() == output_tensor.num_samples());

            const float* out_data = output_tensor.host();
            for (long i = 0; i < output_tensor.num_samples(); ++i)
            {
                *iter++ = out_data[i];
            }
        }


        template <
            typename const_label_iterator,
            typename SUBNET
            >
        double compute_loss_value_and_gradient (
            const tensor& input_tensor,
            const_label_iterator truth,
            SUBNET& sub
        ) const
        {
            const tensor& output_tensor = sub.get_output();
            tensor& grad = sub.get_gradient_input();

            DLIB_CASSERT(sub.sample_expansion_factor() == 1);
            DLIB_CASSERT(input_tensor.num_samples() != 0);
            DLIB_CASSERT(input_tensor.num_samples()%sub.sample_expansion_factor() == 0);
            DLIB_CASSERT(input_tensor.num_samples() == grad.num_samples());
            DLIB_CASSERT(input_tensor.num_samples() == output_tensor.num_samples());
            DLIB_CASSERT(output_tensor.nr() == 1 &&
                         output_tensor.nc() == 1 &&
                         output_tensor.k() == 1);
            DLIB_CASSERT(grad.nr() == 1 &&
                         grad.nc() == 1 &&
                         grad.k() == 1);


            std::vector<double> rel_scores;
            std::vector<double> nonrel_scores;
            std::vector<long> rel_idx, nonrel_idx;

            const float* out_data = output_tensor.host();
            float* g = grad.host_write_only();
            for (long i = 0; i < output_tensor.num_samples(); ++i)
            {
                const float y = *truth++;
                if (y > 0)
                {
                    rel_scores.push_back(out_data[i]-y);
                    rel_idx.push_back(i);
                }
                else if (y < 0)
                {
                    nonrel_scores.push_back(out_data[i]-y);
                    nonrel_idx.push_back(i);
                }
                else
                {
                    g[i] = 0;
                }
            }


            std::vector<unsigned long> rel_counts;
            std::vector<unsigned long> nonrel_counts;
            count_ranking_inversions(rel_scores, nonrel_scores, rel_counts, nonrel_counts);
            const unsigned long total_pairs = rel_scores.size()*nonrel_scores.size();
            DLIB_CASSERT(total_pairs > 0, "You can't give a ranking mini-batch that contains only one class.  Both classes must be represented.");
            const double scale = 1.0/total_pairs;


            double loss = 0;
            for (unsigned long k = 0; k < rel_counts.size(); ++k)
            {
                loss -= rel_counts[k]*rel_scores[k];
                g[rel_idx[k]] = -1.0*rel_counts[k]*scale;
            }

            for (unsigned long k = 0; k < nonrel_counts.size(); ++k)
            {
                loss += nonrel_counts[k]*nonrel_scores[k];
                g[nonrel_idx[k]] = nonrel_counts[k]*scale;
            }

            return loss*scale;
        }

        friend void serialize(const loss_ranking_& , std::ostream& out)
        {
            serialize("loss_ranking_", out);
        }

        friend void deserialize(loss_ranking_& , std::istream& in)
        {
            std::string version;
            deserialize(version, in);
            if (version != "loss_ranking_")
                throw serialization_error("Unexpected version found while deserializing dlib::loss_ranking_.");
        }

        friend std::ostream& operator<<(std::ostream& out, const loss_ranking_& )
        {
            out << "loss_ranking";
            return out;
        }

        friend void to_xml(const loss_ranking_& /*item*/, std::ostream& out)
        {
            out << "<loss_ranking/>";
        }

    };

    template <typename SUBNET>
    using loss_ranking = add_loss_layer<loss_ranking_, SUBNET>;

// ----------------------------------------------------------------------------------------

    class loss_mean_squared_
    {
    public:

        typedef float training_label_type;
        typedef float output_label_type;

        template <
            typename SUB_TYPE,
            typename label_iterator
            >
        void to_label (
            const tensor& input_tensor,
            const SUB_TYPE& sub,
            label_iterator iter
        ) const
        {
            DLIB_CASSERT(sub.sample_expansion_factor() == 1);

            const tensor& output_tensor = sub.get_output();

            DLIB_CASSERT(output_tensor.nr() == 1 &&
                         output_tensor.nc() == 1 &&
                         output_tensor.k() == 1);
            DLIB_CASSERT(input_tensor.num_samples() == output_tensor.num_samples());

            const float* out_data = output_tensor.host();
            for (long i = 0; i < output_tensor.num_samples(); ++i)
            {
                *iter++ = out_data[i];
            }
        }


        template <
            typename const_label_iterator,
            typename SUBNET
            >
        double compute_loss_value_and_gradient (
            const tensor& input_tensor,
            const_label_iterator truth,
            SUBNET& sub
        ) const
        {
            const tensor& output_tensor = sub.get_output();
            tensor& grad = sub.get_gradient_input();

            DLIB_CASSERT(sub.sample_expansion_factor() == 1);
            DLIB_CASSERT(input_tensor.num_samples() != 0);
            DLIB_CASSERT(input_tensor.num_samples()%sub.sample_expansion_factor() == 0);
            DLIB_CASSERT(input_tensor.num_samples() == grad.num_samples());
            DLIB_CASSERT(input_tensor.num_samples() == output_tensor.num_samples());
            DLIB_CASSERT(output_tensor.nr() == 1 &&
                         output_tensor.nc() == 1 &&
                         output_tensor.k() == 1);
            DLIB_CASSERT(grad.nr() == 1 &&
                         grad.nc() == 1 &&
                         grad.k() == 1);

            // The loss we output is the average loss over the mini-batch.
            const double scale = 1.0/output_tensor.num_samples();
            double loss = 0;
            float* g = grad.host_write_only();
            const float* out_data = output_tensor.host();
            for (long i = 0; i < output_tensor.num_samples(); ++i)
            {
                const float y = *truth++;
                const float temp1 = y - out_data[i];
                const float temp2 = scale*temp1;
                loss += temp2*temp1;
                g[i] = -temp2;

            }
            return loss;
        }

        friend void serialize(const loss_mean_squared_& , std::ostream& out)
        {
            serialize("loss_mean_squared_", out);
        }

        friend void deserialize(loss_mean_squared_& , std::istream& in)
        {
            std::string version;
            deserialize(version, in);
            if (version != "loss_mean_squared_")
                throw serialization_error("Unexpected version found while deserializing dlib::loss_mean_squared_.");
        }

        friend std::ostream& operator<<(std::ostream& out, const loss_mean_squared_& )
        {
            out << "loss_mean_squared";
            return out;
        }

        friend void to_xml(const loss_mean_squared_& /*item*/, std::ostream& out)
        {
            out << "<loss_mean_squared/>";
        }

    };

    template <typename SUBNET>
    using loss_mean_squared = add_loss_layer<loss_mean_squared_, SUBNET>;

// ----------------------------------------------------------------------------------------

    class loss_epsilon_insensitive_
    {
    public:

        typedef float training_label_type;
        typedef float output_label_type;

        loss_epsilon_insensitive_() = default;
        loss_epsilon_insensitive_(double eps) : eps(eps) 
        {
            DLIB_CASSERT(eps >= 0, "You can't set a negative error epsilon.");
        }

        double get_epsilon () const { return eps; }
        void set_epsilon(double e)
        {
            DLIB_CASSERT(e >= 0, "You can't set a negative error epsilon.");
            eps = e;
        }

        template <
            typename SUB_TYPE,
            typename label_iterator
            >
        void to_label (
            const tensor& input_tensor,
            const SUB_TYPE& sub,
            label_iterator iter
        ) const
        {
            DLIB_CASSERT(sub.sample_expansion_factor() == 1);

            const tensor& output_tensor = sub.get_output();

            DLIB_CASSERT(output_tensor.nr() == 1 &&
                         output_tensor.nc() == 1 &&
                         output_tensor.k() == 1);
            DLIB_CASSERT(input_tensor.num_samples() == output_tensor.num_samples());

            const float* out_data = output_tensor.host();
            for (long i = 0; i < output_tensor.num_samples(); ++i)
            {
                *iter++ = out_data[i];
            }
        }


        template <
            typename const_label_iterator,
            typename SUBNET
            >
        double compute_loss_value_and_gradient (
            const tensor& input_tensor,
            const_label_iterator truth,
            SUBNET& sub
        ) const
        {
            const tensor& output_tensor = sub.get_output();
            tensor& grad = sub.get_gradient_input();

            DLIB_CASSERT(sub.sample_expansion_factor() == 1);
            DLIB_CASSERT(input_tensor.num_samples() != 0);
            DLIB_CASSERT(input_tensor.num_samples()%sub.sample_expansion_factor() == 0);
            DLIB_CASSERT(input_tensor.num_samples() == grad.num_samples());
            DLIB_CASSERT(input_tensor.num_samples() == output_tensor.num_samples());
            DLIB_CASSERT(output_tensor.nr() == 1 &&
                         output_tensor.nc() == 1 &&
                         output_tensor.k() == 1);
            DLIB_CASSERT(grad.nr() == 1 &&
                         grad.nc() == 1 &&
                         grad.k() == 1);

            // The loss we output is the average loss over the mini-batch.
            const double scale = 1.0/output_tensor.num_samples();
            double loss = 0;
            float* g = grad.host_write_only();
            const float* out_data = output_tensor.host();
            for (long i = 0; i < output_tensor.num_samples(); ++i)
            {
                const float y = *truth++;
                const float err = out_data[i]-y;
                if (err > eps)
                {
                    loss += scale*(err-eps);
                    g[i] = scale;
                }
                else if (err < -eps)
                {
                    loss += scale*(eps-err);
                    g[i] = -scale;
                }
            }
            return loss;
        }

        friend void serialize(const loss_epsilon_insensitive_& item, std::ostream& out)
        {
            serialize("loss_epsilon_insensitive_", out);
            serialize(item.eps, out);
        }

        friend void deserialize(loss_epsilon_insensitive_& item, std::istream& in)
        {
            std::string version;
            deserialize(version, in);
            if (version != "loss_epsilon_insensitive_")
                throw serialization_error("Unexpected version found while deserializing dlib::loss_epsilon_insensitive_.");
            deserialize(item.eps, in);
        }

        friend std::ostream& operator<<(std::ostream& out, const loss_epsilon_insensitive_& item)
        {
            out << "loss_epsilon_insensitive epsilon: " << item.eps;
            return out;
        }

        friend void to_xml(const loss_epsilon_insensitive_& item, std::ostream& out)
        {
            out << "<loss_epsilon_insensitive_ epsilon='" << item.eps << "'/>";
        }

    private:
        double eps = 1;

    };

    template <typename SUBNET>
    using loss_epsilon_insensitive = add_loss_layer<loss_epsilon_insensitive_, SUBNET>;

// ----------------------------------------------------------------------------------------

    class loss_mean_squared_multioutput_
    {
    public:

        typedef matrix<float> training_label_type;
        typedef matrix<float> output_label_type;

        template <
            typename SUB_TYPE,
            typename label_iterator
            >
        void to_label (
            const tensor& input_tensor,
            const SUB_TYPE& sub,
            label_iterator iter
        ) const
        {
            DLIB_CASSERT(sub.sample_expansion_factor() == 1);

            const tensor& output_tensor = sub.get_output();

            DLIB_CASSERT(output_tensor.nr() == 1 &&
                         output_tensor.nc() == 1)
            DLIB_CASSERT(input_tensor.num_samples() == output_tensor.num_samples());

            const float* out_data = output_tensor.host();
            for (long i = 0; i < output_tensor.num_samples(); ++i)
            {
                *iter++ = mat(out_data, output_tensor.k(), 1);
                out_data += output_tensor.k();
            }
        }


        template <
            typename const_label_iterator,
            typename SUBNET
            >
        double compute_loss_value_and_gradient (
            const tensor& input_tensor,
            const_label_iterator truth,
            SUBNET& sub
        ) const
        {
            const tensor& output_tensor = sub.get_output();
            tensor& grad = sub.get_gradient_input();

            DLIB_CASSERT(sub.sample_expansion_factor() == 1);
            DLIB_CASSERT(input_tensor.num_samples() != 0);
            DLIB_CASSERT(input_tensor.num_samples()%sub.sample_expansion_factor() == 0);
            DLIB_CASSERT(input_tensor.num_samples() == grad.num_samples());
            DLIB_CASSERT(input_tensor.num_samples() == output_tensor.num_samples());
            DLIB_CASSERT(output_tensor.nr() == 1 &&
                         output_tensor.nc() == 1);
            DLIB_CASSERT(grad.nr() == 1 &&
                         grad.nc() == 1);
            DLIB_CASSERT(grad.k() == output_tensor.k());
            const long k = output_tensor.k();
            for (long idx = 0; idx < output_tensor.num_samples(); ++idx)
            {
                const_label_iterator truth_matrix_ptr = (truth + idx);
                DLIB_CASSERT((*truth_matrix_ptr).nr() == k &&
                             (*truth_matrix_ptr).nc() == 1);
            }

            // The loss we output is the average loss over the mini-batch.
            const double scale = 1.0/output_tensor.num_samples();
            double loss = 0;
            float* g = grad.host_write_only();
            const float* out_data = output_tensor.host();
            matrix<float> ytrue;
            for (long i = 0; i < output_tensor.num_samples(); ++i)
            {
                ytrue = *truth++;
                for (long j = 0; j < output_tensor.k(); ++j)
                {
                    const float y = ytrue(j, 0);
                    const float temp1 = y - *out_data++;
                    const float temp2 = scale*temp1;
                    loss += temp2*temp1;
                    *g = -temp2;
                    ++g;
                }

            }
            return loss;
        }

        friend void serialize(const loss_mean_squared_multioutput_& , std::ostream& out)
        {
            serialize("loss_mean_squared_multioutput_", out);
        }

        friend void deserialize(loss_mean_squared_multioutput_& , std::istream& in)
        {
            std::string version;
            deserialize(version, in);
            if (version != "loss_mean_squared_multioutput_")
                throw serialization_error("Unexpected version found while deserializing dlib::loss_mean_squared_.");
        }

        friend std::ostream& operator<<(std::ostream& out, const loss_mean_squared_multioutput_& )
        {
            out << "loss_mean_squared_multioutput";
            return out;
        }

        friend void to_xml(const loss_mean_squared_multioutput_& /*item*/, std::ostream& out)
        {
            out << "<loss_mean_squared_multioutput/>";
        }

    };

    template <typename SUBNET>
    using loss_mean_squared_multioutput = add_loss_layer<loss_mean_squared_multioutput_, SUBNET>;

// ----------------------------------------------------------------------------------------

    class loss_binary_log_per_pixel_
    {
    public:

        typedef matrix<float> training_label_type;
        typedef matrix<float> output_label_type;

        template <
            typename SUB_TYPE,
            typename label_iterator
            >
        static void to_label (
            const tensor& input_tensor,
            const SUB_TYPE& sub,
            label_iterator iter
        )
        {
            DLIB_CASSERT(sub.sample_expansion_factor() == 1);

            const tensor& output_tensor = sub.get_output();

            DLIB_CASSERT(output_tensor.k() == 1);
            DLIB_CASSERT(input_tensor.num_samples() == output_tensor.num_samples());

            const float* const out_data = output_tensor.host();

            for (long i = 0; i < output_tensor.num_samples(); ++i, ++iter) 
            {
                iter->set_size(output_tensor.nr(), output_tensor.nc());
                for (long r = 0; r < output_tensor.nr(); ++r) 
                {
                    for (long c = 0; c < output_tensor.nc(); ++c) 
                    {
                        iter->operator()(r, c) = out_data[tensor_index(output_tensor, i, r, c)];
                    }
                }
            }
        }

        template <
            typename const_label_iterator,
            typename SUBNET
            >
        double compute_loss_value_and_gradient (
            const tensor& input_tensor,
            const_label_iterator truth,
            SUBNET& sub
        ) const
        {
            const tensor& output_tensor = sub.get_output();
            tensor& grad = sub.get_gradient_input();

            DLIB_CASSERT(sub.sample_expansion_factor() == 1);
            DLIB_CASSERT(input_tensor.num_samples() != 0);
            DLIB_CASSERT(input_tensor.num_samples()%sub.sample_expansion_factor() == 0);
            DLIB_CASSERT(input_tensor.num_samples() == grad.num_samples());
            DLIB_CASSERT(input_tensor.num_samples() == output_tensor.num_samples());
            DLIB_CASSERT(output_tensor.k() == 1);
            DLIB_CASSERT(output_tensor.nr() == grad.nr() &&
                         output_tensor.nc() == grad.nc() &&
                         output_tensor.k() == grad.k());
            for (long idx = 0; idx < output_tensor.num_samples(); ++idx)
            {
                const_label_iterator truth_matrix_ptr = (truth + idx);
                DLIB_CASSERT(truth_matrix_ptr->nr() == output_tensor.nr() &&
                             truth_matrix_ptr->nc() == output_tensor.nc(),
                             "truth size = " << truth_matrix_ptr->nr() << " x " << truth_matrix_ptr->nc() << ", "
                             "output size = " << output_tensor.nr() << " x " << output_tensor.nc());
            }

#ifdef DLIB_USE_CUDA
            double loss;
            cuda_compute(truth, output_tensor, grad, loss);
            return loss;
#else

            tt::sigmoid(grad, output_tensor);

            // The loss we output is the average loss over the mini-batch, and also over each element of the matrix output.
            const double scale = 1.0/(output_tensor.num_samples()*output_tensor.nr()*output_tensor.nc());
            double loss = 0;
            float* const g = grad.host();
            const float* const out_data = output_tensor.host();
            for (long i = 0; i < output_tensor.num_samples(); ++i, ++truth)
            {
                for (long r = 0; r < output_tensor.nr(); ++r)
                {
                    for (long c = 0; c < output_tensor.nc(); ++c)
                    {
                        const float y = truth->operator()(r, c);
                        const size_t idx = tensor_index(output_tensor, i, r, c);

                        if (y > 0.f)
                        {
                            const float temp = log1pexp(-out_data[idx]);
                            loss += y*scale*temp;
                            g[idx] = y*scale*(g[idx]-1);
                        }
                        else if (y < 0.f)
                        {
                            const float temp = -(-out_data[idx]-log1pexp(-out_data[idx]));
                            loss += -y*scale*temp;
                            g[idx] = -y*scale*g[idx];
                        }
                        else
                        {
                            g[idx] = 0.f;
                        }
                    }
                }
            }
            return loss;
#endif
        }

        friend void serialize(const loss_binary_log_per_pixel_& , std::ostream& out)
        {
            serialize("loss_binary_log_per_pixel_", out);
        }

        friend void deserialize(loss_binary_log_per_pixel_& , std::istream& in)
        {
            std::string version;
            deserialize(version, in);
            if (version != "loss_binary_log_per_pixel_")
                throw serialization_error("Unexpected version found while deserializing dlib::loss_binary_log_per_pixel_.");
        }

        friend std::ostream& operator<<(std::ostream& out, const loss_binary_log_per_pixel_& )
        {
            out << "loss_binary_log_per_pixel";
            return out;
        }

        friend void to_xml(const loss_binary_log_per_pixel_& /*item*/, std::ostream& out)
        {
            out << "<loss_binary_log_per_pixel/>";
        }

    private:
        static size_t tensor_index(const tensor& t, long sample, long row, long column)
        {
            DLIB_ASSERT(t.k() == 1);

            // See: https://github.com/davisking/dlib/blob/4dfeb7e186dd1bf6ac91273509f687293bd4230a/dlib/dnn/tensor_abstract.h#L38
            return (sample * t.nr() + row) * t.nc() + column;
        }

#ifdef DLIB_USE_CUDA
        cuda::compute_loss_binary_log_per_pixel cuda_compute;
#endif
    };

    template <typename SUBNET>
    using loss_binary_log_per_pixel = add_loss_layer<loss_binary_log_per_pixel_, SUBNET>;

// ----------------------------------------------------------------------------------------

    class loss_multiclass_log_per_pixel_
    {
    public:

        // In semantic segmentation, if you don't know the ground-truth of some pixel,
        // set the label of that pixel to this value. When you do so, the pixel will be
        // ignored when computing gradients.
        static const uint16_t label_to_ignore = std::numeric_limits<uint16_t>::max();


        // In semantic segmentation, 65535 classes ought to be enough for anybody.
        typedef matrix<uint16_t> training_label_type;
        typedef matrix<uint16_t> output_label_type;

        template <
            typename SUB_TYPE,
            typename label_iterator
            >
        static void to_label (
            const tensor& input_tensor,
            const SUB_TYPE& sub,
            label_iterator iter,
            std::vector<double> gains = std::vector<double>()
        )
        {
            DLIB_CASSERT(sub.sample_expansion_factor() == 1);

            const tensor& output_tensor = sub.get_output();

            DLIB_CASSERT(output_tensor.k() >= 1); // Note that output_tensor.k() should match the number of labels.
            DLIB_CASSERT(output_tensor.k() < std::numeric_limits<uint16_t>::max());
            DLIB_CASSERT(input_tensor.num_samples() == output_tensor.num_samples());
            DLIB_CASSERT(gains.empty() || gains.size() == output_tensor.k());

            const float* const out_data = output_tensor.host();

            // The index of the largest output for each element is the label.
            const auto find_label = [&](long sample, long r, long c) 
            {
                uint16_t label = label_to_ignore;
                float max_value = -std::numeric_limits<float>::infinity();
                for (long k = 0; k < output_tensor.k(); ++k) 
                {
                    const double gain = gains.empty() ? 0.0 : gains[k];
                    const float value = out_data[tensor_index(output_tensor, sample, k, r, c)] + gain;
                    if (value > max_value) 
                    {
                        label = static_cast<uint16_t>(k);
                        max_value = value;
                    }
                }
                return label;
            };

            for (long i = 0; i < output_tensor.num_samples(); ++i, ++iter) 
            {
                iter->set_size(output_tensor.nr(), output_tensor.nc());
                for (long r = 0; r < output_tensor.nr(); ++r) 
                {
                    for (long c = 0; c < output_tensor.nc(); ++c) 
                    {
                        // The index of the largest output for this element is the label.
                        iter->operator()(r, c) = find_label(i, r, c);
                    }
                }
            }
        }

        template <
            typename const_label_iterator,
            typename SUBNET
            >
        double compute_loss_value_and_gradient (
            const tensor& input_tensor,
            const_label_iterator truth,
            SUBNET& sub
        ) const
        {
            const tensor& output_tensor = sub.get_output();
            tensor& grad = sub.get_gradient_input();

            DLIB_CASSERT(sub.sample_expansion_factor() == 1);
            DLIB_CASSERT(input_tensor.num_samples() != 0);
            DLIB_CASSERT(input_tensor.num_samples()%sub.sample_expansion_factor() == 0);
            DLIB_CASSERT(input_tensor.num_samples() == grad.num_samples());
            DLIB_CASSERT(input_tensor.num_samples() == output_tensor.num_samples());
            DLIB_CASSERT(output_tensor.k() >= 1);
            DLIB_CASSERT(output_tensor.k() < std::numeric_limits<uint16_t>::max());
            DLIB_CASSERT(output_tensor.nr() == grad.nr() &&
                         output_tensor.nc() == grad.nc() &&
                         output_tensor.k() == grad.k());
            for (long idx = 0; idx < output_tensor.num_samples(); ++idx)
            {
                const_label_iterator truth_matrix_ptr = (truth + idx);
                DLIB_CASSERT(truth_matrix_ptr->nr() == output_tensor.nr() &&
                             truth_matrix_ptr->nc() == output_tensor.nc(),
                             "truth size = " << truth_matrix_ptr->nr() << " x " << truth_matrix_ptr->nc() << ", "
                             "output size = " << output_tensor.nr() << " x " << output_tensor.nc());
            }


#ifdef DLIB_USE_CUDA
            double loss;
            cuda_compute(truth, output_tensor, grad, loss);
            return loss;
#else

            tt::softmax(grad, output_tensor);

            // The loss we output is the average loss over the mini-batch, and also over each element of the matrix output.
            const double scale = 1.0 / (output_tensor.num_samples() * output_tensor.nr() * output_tensor.nc());
            double loss = 0;
            float* const g = grad.host();
            for (long i = 0; i < output_tensor.num_samples(); ++i, ++truth)
            {
                for (long r = 0; r < output_tensor.nr(); ++r)
                {
                    for (long c = 0; c < output_tensor.nc(); ++c)
                    {
                        const uint16_t y = truth->operator()(r, c);
                        // The network must produce a number of outputs that is equal to the number
                        // of labels when using this type of loss.
                        DLIB_CASSERT(static_cast<long>(y) < output_tensor.k() || y == label_to_ignore,
                                        "y: " << y << ", output_tensor.k(): " << output_tensor.k());
                        for (long k = 0; k < output_tensor.k(); ++k)
                        {
                            const size_t idx = tensor_index(output_tensor, i, k, r, c);
                            if (k == y)
                            {
                                loss += scale*-safe_log(g[idx]);
                                g[idx] = scale*(g[idx] - 1);
                            }
                            else if (y == label_to_ignore)
                            {
                                g[idx] = 0.f;
                            }
                            else
                            {
                                g[idx] = scale*g[idx];
                            }
                        }
                    }
                }
            }
            return loss;
#endif
        }

        friend void serialize(const loss_multiclass_log_per_pixel_& , std::ostream& out)
        {
            serialize("loss_multiclass_log_per_pixel_", out);
        }

        friend void deserialize(loss_multiclass_log_per_pixel_& , std::istream& in)
        {
            std::string version;
            deserialize(version, in);
            if (version != "loss_multiclass_log_per_pixel_")
                throw serialization_error("Unexpected version found while deserializing dlib::loss_multiclass_log_per_pixel_.");
        }

        friend std::ostream& operator<<(std::ostream& out, const loss_multiclass_log_per_pixel_& )
        {
            out << "loss_multiclass_log_per_pixel";
            return out;
        }

        friend void to_xml(const loss_multiclass_log_per_pixel_& /*item*/, std::ostream& out)
        {
            out << "<loss_multiclass_log_per_pixel/>";
        }

    private:
        static size_t tensor_index(const tensor& t, long sample, long k, long row, long column)
        {
            // See: https://github.com/davisking/dlib/blob/4dfeb7e186dd1bf6ac91273509f687293bd4230a/dlib/dnn/tensor_abstract.h#L38
            return ((sample * t.k() + k) * t.nr() + row) * t.nc() + column;
        }


#ifdef DLIB_USE_CUDA
        cuda::compute_loss_multiclass_log_per_pixel cuda_compute;
#endif
    };

    template <typename SUBNET>
    using loss_multiclass_log_per_pixel = add_loss_layer<loss_multiclass_log_per_pixel_, SUBNET>;

// ----------------------------------------------------------------------------------------

    class loss_multiclass_log_per_pixel_weighted_
    {
    public:
        typedef dlib::weighted_label weighted_label;

<<<<<<< HEAD
        // TODO: Do not define the memory manager here. Either pass it as a template parameter, or move the definition
        //       of this whole loss class to the application code.
        typedef matrix<weighted_label,0,0,memory_manager_stateless<weighted_label>::kernel_2_3e> training_label_type;
        typedef matrix<uint16_t,0,0,memory_manager_stateless<uint16_t>::kernel_2_3e> output_label_type;
=======
        typedef dlib::weighted_label<uint16_t> weighted_label;
        typedef matrix<weighted_label> training_label_type;
        typedef matrix<uint16_t> output_label_type;
>>>>>>> 64ba66e1

        template <
            typename SUB_TYPE,
            typename label_iterator
            >
        static void to_label (
            const tensor& input_tensor,
            const SUB_TYPE& sub,
            label_iterator iter,
            std::vector<double> gains = std::vector<double>()
        )
        {
            loss_multiclass_log_per_pixel_::to_label(input_tensor, sub, iter, gains);
        }

        template <
            typename const_label_iterator,
            typename SUBNET
            >
        double compute_loss_value_and_gradient (
            const tensor& input_tensor,
            const_label_iterator truth,
            SUBNET& sub
        ) const
        {
            const tensor& output_tensor = sub.get_output();
            tensor& grad = sub.get_gradient_input();

            DLIB_CASSERT(sub.sample_expansion_factor() == 1);
            DLIB_CASSERT(input_tensor.num_samples() != 0);
            DLIB_CASSERT(input_tensor.num_samples()%sub.sample_expansion_factor() == 0);
            DLIB_CASSERT(input_tensor.num_samples() == grad.num_samples());
            DLIB_CASSERT(input_tensor.num_samples() == output_tensor.num_samples());
            DLIB_CASSERT(output_tensor.k() >= 1);
            DLIB_CASSERT(output_tensor.k() < std::numeric_limits<uint16_t>::max());
            DLIB_CASSERT(output_tensor.nr() == grad.nr() &&
                         output_tensor.nc() == grad.nc() &&
                         output_tensor.k() == grad.k());
            for (long idx = 0; idx < output_tensor.num_samples(); ++idx)
            {
                const_label_iterator truth_matrix_ptr = (truth + idx);
                DLIB_CASSERT(truth_matrix_ptr->nr() == output_tensor.nr() &&
                             truth_matrix_ptr->nc() == output_tensor.nc(),
                             "truth size = " << truth_matrix_ptr->nr() << " x " << truth_matrix_ptr->nc() << ", "
                             "output size = " << output_tensor.nr() << " x " << output_tensor.nc());
            }

#ifdef DLIB_USE_CUDA
            double loss;
            cuda_compute(truth, output_tensor, grad, loss);
            return loss;
#else

            tt::softmax(grad, output_tensor);

            // The loss we output is the weighted average loss over the mini-batch, and also over each element of the matrix output.
            const double scale = 1.0 / (output_tensor.num_samples() * output_tensor.nr() * output_tensor.nc());
            double loss = 0;
            float* const g = grad.host();
            for (long i = 0; i < output_tensor.num_samples(); ++i, ++truth)
            {
                for (long r = 0; r < output_tensor.nr(); ++r)
                {
                    for (long c = 0; c < output_tensor.nc(); ++c)
                    {
                        const weighted_label& weighted_label = truth->operator()(r, c);
                        const uint16_t y = weighted_label.label;
                        const float weight = weighted_label.weight;
                        // The network must produce a number of outputs that is equal to the number
                        // of labels when using this type of loss.
                        DLIB_CASSERT(static_cast<long>(y) < output_tensor.k() || weight == 0.f,
                                        "y: " << y << ", output_tensor.k(): " << output_tensor.k());
                        for (long k = 0; k < output_tensor.k(); ++k)
                        {
                            const size_t idx = tensor_index(output_tensor, i, k, r, c);
                            if (k == y)
                            {
                                loss += weight*scale*-safe_log(g[idx]);
                                g[idx] = weight*scale*(g[idx] - 1);
                            }
                            else
                            {
                                g[idx] = weight*scale*g[idx];
                            }
                        }
                    }
                }
            }
            return loss;
#endif // DLIB_USE_CUDA
        }

        friend void serialize(const loss_multiclass_log_per_pixel_weighted_& , std::ostream& out)
        {
            serialize("loss_multiclass_log_per_pixel_weighted_", out);
        }

        friend void deserialize(loss_multiclass_log_per_pixel_weighted_& , std::istream& in)
        {
            std::string version;
            deserialize(version, in);
            if (version != "loss_multiclass_log_per_pixel_weighted_")
                throw serialization_error("Unexpected version found while deserializing dlib::loss_multiclass_log_per_pixel_weighted_.");
        }

        friend std::ostream& operator<<(std::ostream& out, const loss_multiclass_log_per_pixel_weighted_& )
        {
            out << "loss_multiclass_log_per_pixel_weighted";
            return out;
        }

        friend void to_xml(const loss_multiclass_log_per_pixel_weighted_& /*item*/, std::ostream& out)
        {
            out << "<loss_multiclass_log_per_pixel_weighted/>";
        }

    private:
        static size_t tensor_index(const tensor& t, long sample, long k, long row, long column)
        {
            // See: https://github.com/davisking/dlib/blob/4dfeb7e186dd1bf6ac91273509f687293bd4230a/dlib/dnn/tensor_abstract.h#L38
            return ((sample * t.k() + k) * t.nr() + row) * t.nc() + column;
        }

#ifdef DLIB_USE_CUDA
        cuda::compute_loss_multiclass_log_per_pixel_weighted cuda_compute;
#endif
    };

    template <typename SUBNET>
    using loss_multiclass_log_per_pixel_weighted = add_loss_layer<loss_multiclass_log_per_pixel_weighted_, SUBNET>;

// ----------------------------------------------------------------------------------------

    class loss_mean_squared_per_pixel_
    {
    public:

        typedef matrix<float> training_label_type;
        typedef matrix<float> output_label_type;

        template <
            typename SUB_TYPE,
            typename label_iterator
            >
        void to_label (
            const tensor& input_tensor,
            const SUB_TYPE& sub,
            label_iterator iter
        ) const
        {
            DLIB_CASSERT(sub.sample_expansion_factor() == 1);

            const tensor& output_tensor = sub.get_output();

            DLIB_CASSERT(output_tensor.k() == 1, "output k = " << output_tensor.k());
            DLIB_CASSERT(input_tensor.num_samples() == output_tensor.num_samples());

            const float* out_data = output_tensor.host();
            for (long i = 0; i < output_tensor.num_samples(); ++i, ++iter)
            {
                iter->set_size(output_tensor.nr(), output_tensor.nc());
                for (long r = 0; r < output_tensor.nr(); ++r)
                {
                    for (long c = 0; c < output_tensor.nc(); ++c)
                    {
                        iter->operator()(r, c) = out_data[tensor_index(output_tensor, i, 0, r, c)];
                    }
                }
            }
        }


        template <
            typename const_label_iterator,
            typename SUBNET
            >
        double compute_loss_value_and_gradient (
            const tensor& input_tensor,
            const_label_iterator truth,
            SUBNET& sub
        ) const
        {
            const tensor& output_tensor = sub.get_output();
            tensor& grad = sub.get_gradient_input();

            DLIB_CASSERT(sub.sample_expansion_factor() == 1);
            DLIB_CASSERT(input_tensor.num_samples() != 0);
            DLIB_CASSERT(input_tensor.num_samples() % sub.sample_expansion_factor() == 0);
            DLIB_CASSERT(input_tensor.num_samples() == grad.num_samples());
            DLIB_CASSERT(input_tensor.num_samples() == output_tensor.num_samples());
            DLIB_CASSERT(output_tensor.k() >= 1);
            DLIB_CASSERT(output_tensor.k() < std::numeric_limits<uint16_t>::max());
            DLIB_CASSERT(output_tensor.nr() == grad.nr() &&
                output_tensor.nc() == grad.nc() &&
                output_tensor.k() == grad.k());
            for (long idx = 0; idx < output_tensor.num_samples(); ++idx)
            {
                const_label_iterator truth_matrix_ptr = (truth + idx);
                DLIB_CASSERT(truth_matrix_ptr->nr() == output_tensor.nr() &&
                    truth_matrix_ptr->nc() == output_tensor.nc(),
                    "truth size = " << truth_matrix_ptr->nr() << " x " << truth_matrix_ptr->nc() << ", "
                    "output size = " << output_tensor.nr() << " x " << output_tensor.nc());
            }

            // The loss we output is the average loss over the mini-batch, and also over each element of the matrix output.
            const double scale = 1.0 / (output_tensor.num_samples() * output_tensor.nr() * output_tensor.nc());
            double loss = 0;
            float* const g = grad.host();
            const float* out_data = output_tensor.host();
            for (long i = 0; i < output_tensor.num_samples(); ++i, ++truth)
            {
                for (long r = 0; r < output_tensor.nr(); ++r)
                {
                    for (long c = 0; c < output_tensor.nc(); ++c)
                    {
                        const float y = truth->operator()(r, c);
                        const size_t idx = tensor_index(output_tensor, i, 0, r, c);
                        const float temp1 = y - out_data[idx];
                        const float temp2 = scale*temp1;
                        loss += temp2*temp1;
                        g[idx] = -temp2;
                    }
                }
            }
            return loss;
        }

        friend void serialize(const loss_mean_squared_per_pixel_& , std::ostream& out)
        {
            serialize("loss_mean_squared_per_pixel_", out);
        }

        friend void deserialize(loss_mean_squared_per_pixel_& , std::istream& in)
        {
            std::string version;
            deserialize(version, in);
            if (version != "loss_mean_squared_per_pixel_")
                throw serialization_error("Unexpected version found while deserializing dlib::loss_mean_squared_per_pixel_.");
        }

        friend std::ostream& operator<<(std::ostream& out, const loss_mean_squared_per_pixel_& )
        {
            out << "loss_mean_squared_per_pixel";
            return out;
        }

        friend void to_xml(const loss_mean_squared_per_pixel_& /*item*/, std::ostream& out)
        {
            out << "<loss_mean_squared_per_pixel/>";
        }

    private:
        static size_t tensor_index(const tensor& t, long sample, long k, long row, long column)
        {
            // See: https://github.com/davisking/dlib/blob/4dfeb7e186dd1bf6ac91273509f687293bd4230a/dlib/dnn/tensor_abstract.h#L38
            return ((sample * t.k() + k) * t.nr() + row) * t.nc() + column;
        }
    };

    template <typename SUBNET>
    using loss_mean_squared_per_pixel = add_loss_layer<loss_mean_squared_per_pixel_, SUBNET>;

// ----------------------------------------------------------------------------------------

    template<long _num_channels>
    class loss_mean_squared_per_channel_and_pixel_
    {
    public:

        typedef std::array<matrix<float>, _num_channels> training_label_type;
        typedef std::array<matrix<float>, _num_channels> output_label_type;

        template <
            typename SUB_TYPE,
            typename label_iterator
            >
        void to_label (
            const tensor& input_tensor,
            const SUB_TYPE& sub,
            label_iterator iter
        ) const
        {
            DLIB_CASSERT(sub.sample_expansion_factor() == 1);

            const tensor& output_tensor = sub.get_output();

            DLIB_CASSERT(output_tensor.k() == _num_channels, "output k = " << output_tensor.k());
            DLIB_CASSERT(input_tensor.num_samples() == output_tensor.num_samples());

            const float* out_data = output_tensor.host();

            for (long i = 0; i < output_tensor.num_samples(); ++i, ++iter)
            {
                for (long k = 0; k < output_tensor.k(); ++k)
                {
                    (*iter)[k].set_size(output_tensor.nr(), output_tensor.nc());
                    for (long r = 0; r < output_tensor.nr(); ++r)
                    {
                        for (long c = 0; c < output_tensor.nc(); ++c)
                        {
                            (*iter)[k].operator()(r, c) = out_data[tensor_index(output_tensor, i, k, r, c)];
                        }
                    }
                }
            }
        }


        template <
            typename const_label_iterator,
            typename SUBNET
            >
        double compute_loss_value_and_gradient (
            const tensor& input_tensor,
            const_label_iterator truth,
            SUBNET& sub
        ) const
        {
            const tensor& output_tensor = sub.get_output();
            tensor& grad = sub.get_gradient_input();

            DLIB_CASSERT(sub.sample_expansion_factor() == 1);
            DLIB_CASSERT(input_tensor.num_samples() != 0);
            DLIB_CASSERT(input_tensor.num_samples() % sub.sample_expansion_factor() == 0);
            DLIB_CASSERT(input_tensor.num_samples() == grad.num_samples());
            DLIB_CASSERT(input_tensor.num_samples() == output_tensor.num_samples());
            DLIB_CASSERT(output_tensor.k() == _num_channels);
            DLIB_CASSERT(output_tensor.nr() == grad.nr() &&
                output_tensor.nc() == grad.nc() &&
                output_tensor.k() == grad.k());
            for (long idx = 0; idx < output_tensor.num_samples(); ++idx)
            {
                const_label_iterator truth_matrix_ptr = (truth + idx);
                DLIB_CASSERT((*truth_matrix_ptr).size() == _num_channels);
                for (long k = 0; k < output_tensor.k(); ++k)
                {
                    DLIB_CASSERT((*truth_matrix_ptr)[k].nr() == output_tensor.nr() &&
                        (*truth_matrix_ptr)[k].nc() == output_tensor.nc(),
                        "truth size = " << (*truth_matrix_ptr)[k].nr() << " x " << (*truth_matrix_ptr)[k].nc() << ", "
                        "output size = " << output_tensor.nr() << " x " << output_tensor.nc());
                }
            }
            double loss;
#ifdef DLIB_USE_CUDA
            cuda_compute(truth, output_tensor, grad, loss);
#else
            cpu_compute(truth, output_tensor, grad, loss);
#endif
            return loss;
        }

        friend void serialize(const loss_mean_squared_per_channel_and_pixel_& , std::ostream& out)
        {
            serialize("loss_mean_squared_per_channel_and_pixel_", out);
        }

        friend void deserialize(loss_mean_squared_per_channel_and_pixel_& , std::istream& in)
        {
            std::string version;
            deserialize(version, in);
            if (version != "loss_mean_squared_per_channel_and_pixel_")
                throw serialization_error("Unexpected version found while deserializing dlib::loss_mean_squared_per_channel_and_pixel_.");
        }

        friend std::ostream& operator<<(std::ostream& out, const loss_mean_squared_per_channel_and_pixel_& )
        {
            out << "loss_mean_squared_per_channel_and_pixel";
            return out;
        }

        friend void to_xml(const loss_mean_squared_per_channel_and_pixel_& /*item*/, std::ostream& out)
        {
            out << "<loss_mean_squared_per_channel_and_pixel/>";
        }

    private:
        static size_t tensor_index(const tensor& t, long sample, long k, long row, long column)
        {
            // See: https://github.com/davisking/dlib/blob/4dfeb7e186dd1bf6ac91273509f687293bd4230a/dlib/dnn/tensor_abstract.h#L38
            return ((sample * t.k() + k) * t.nr() + row) * t.nc() + column;
        }
#ifdef DLIB_USE_CUDA
        cuda::compute_loss_mean_squared_per_channel_and_pixel cuda_compute;
#else
        cpu::compute_loss_mean_squared_per_channel_and_pixel cpu_compute;
#endif
    };

    template <long num_channels, typename SUBNET>
    using loss_mean_squared_per_channel_and_pixel = add_loss_layer<loss_mean_squared_per_channel_and_pixel_<num_channels>, SUBNET>;

// ----------------------------------------------------------------------------------------

    class loss_dot_
    {
    public:

        typedef matrix<float,0,1> training_label_type;
        typedef matrix<float,0,1> output_label_type;

        template <
            typename SUB_TYPE,
            typename label_iterator
            >
        void to_label (
            const tensor& input_tensor,
            const SUB_TYPE& sub,
            label_iterator iter
        ) const
        {
            const tensor& output_tensor = sub.get_output();
            DLIB_CASSERT(sub.sample_expansion_factor() == 1);
            DLIB_CASSERT(input_tensor.num_samples() != 0);
            DLIB_CASSERT(input_tensor.num_samples()%sub.sample_expansion_factor() == 0);
            DLIB_CASSERT(input_tensor.num_samples() == output_tensor.num_samples());

            for (long i = 0; i < output_tensor.num_samples(); ++i)
                *iter++ = trans(rowm(mat(output_tensor),i));
        }


        template <
            typename const_label_iterator,
            typename SUBNET
            >
        double compute_loss_value_and_gradient (
            const tensor& input_tensor,
            const_label_iterator truth, 
            SUBNET& sub
        ) const
        {
            const tensor& output_tensor = sub.get_output();
            tensor& grad = sub.get_gradient_input();

            DLIB_CASSERT(sub.sample_expansion_factor() == 1);
            DLIB_CASSERT(input_tensor.num_samples() != 0);
            DLIB_CASSERT(input_tensor.num_samples()%sub.sample_expansion_factor() == 0);
            DLIB_CASSERT(input_tensor.num_samples() == grad.num_samples());
            DLIB_CASSERT(input_tensor.num_samples() == output_tensor.num_samples());

            const long network_output_dims = output_tensor.size()/output_tensor.num_samples();


            // The loss we output is the average loss over the mini-batch. 
            const double scale = 1.0/output_tensor.num_samples();
            double loss = 0;
            float* g = grad.host();
            const float* out_data = output_tensor.host();
            for (long i = 0; i < output_tensor.num_samples(); ++i)
            {
                DLIB_CASSERT(truth->size() == network_output_dims, "The network must output a vector with the same dimensionality as the training labels. "
                    << "\ntruth->size():       " << truth->size()
                    << "\nnetwork_output_dims: " << network_output_dims); 

                const float* t = &(*truth++)(0);

                for (long j = 0; j < network_output_dims; ++j)
                {
                    g[j] = -t[j]*scale;
                    loss -= out_data[j]*t[j];
                }

                g += network_output_dims;
                out_data += network_output_dims;
            }
            return loss*scale;
        }

        friend void serialize(const loss_dot_& , std::ostream& out)
        {
            serialize("loss_dot_", out);
        }

        friend void deserialize(loss_dot_& , std::istream& in)
        {
            std::string version;
            deserialize(version, in);
            if (version != "loss_dot_")
                throw serialization_error("Unexpected version found while deserializing dlib::loss_dot_.");
        }

        friend std::ostream& operator<<(std::ostream& out, const loss_dot_& )
        {
            out << "loss_dot";
            return out;
        }

        friend void to_xml(const loss_dot_& /*item*/, std::ostream& out)
        {
            out << "<loss_dot/>";
        }

    };

    template <typename SUBNET>
    using loss_dot = add_loss_layer<loss_dot_, SUBNET>;

// ----------------------------------------------------------------------------------------

}

#endif // DLIB_DNn_LOSS_H_
<|MERGE_RESOLUTION|>--- conflicted
+++ resolved
@@ -5,6 +5,7 @@
 
 #include "loss_abstract.h"
 #include "core.h"
+#include "weighted_label.h"
 #include "../matrix.h"
 #include "../cuda/tensor_tools.h"
 #include "../geometry.h"
@@ -367,22 +368,6 @@
 
     template <typename SUBNET>
     using loss_multiclass_log = add_loss_layer<loss_multiclass_log_, SUBNET>;
-
-// ----------------------------------------------------------------------------------------
-
-    template <typename label_type>
-    struct weighted_label
-    {
-        weighted_label()
-        {}
-
-        weighted_label(label_type label, float weight = 1.f)
-            : label(label), weight(weight)
-        {}
-
-        label_type label{};
-        float weight = 1.f;
-    };
 
 // ----------------------------------------------------------------------------------------
 
@@ -2978,18 +2963,12 @@
     class loss_multiclass_log_per_pixel_weighted_
     {
     public:
-        typedef dlib::weighted_label weighted_label;
-
-<<<<<<< HEAD
+        typedef dlib::weighted_label<uint16_t> weighted_label;
+
         // TODO: Do not define the memory manager here. Either pass it as a template parameter, or move the definition
         //       of this whole loss class to the application code.
         typedef matrix<weighted_label,0,0,memory_manager_stateless<weighted_label>::kernel_2_3e> training_label_type;
         typedef matrix<uint16_t,0,0,memory_manager_stateless<uint16_t>::kernel_2_3e> output_label_type;
-=======
-        typedef dlib::weighted_label<uint16_t> weighted_label;
-        typedef matrix<weighted_label> training_label_type;
-        typedef matrix<uint16_t> output_label_type;
->>>>>>> 64ba66e1
 
         template <
             typename SUB_TYPE,
