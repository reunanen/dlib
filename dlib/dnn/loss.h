// Copyright (C) 2015  Davis E. King (davis@dlib.net)
// License: Boost Software License   See LICENSE.txt for the full license.
#ifndef DLIB_DNn_LOSS_H_
#define DLIB_DNn_LOSS_H_

#include "loss_abstract.h"
#include "core.h"
#include "utilities.h"
#include "../matrix.h"
#include "../cuda/tensor_tools.h"
#include "../geometry.h"
#include "../image_processing/box_overlap_testing.h"
#include "../image_processing/full_object_detection.h"
#include "../svm/ranking_tools.h"
#include <sstream>
#include <map>
#include <unordered_map>
#include <numeric> // std::accumulate

namespace dlib
{

// ----------------------------------------------------------------------------------------

    class loss_binary_hinge_ 
    {
    public:

        typedef float training_label_type;
        typedef float output_label_type;

        template <
            typename SUB_TYPE,
            typename label_iterator
            >
        void to_label (
            const tensor& input_tensor,
            const SUB_TYPE& sub,
            label_iterator iter
        ) const
        {
            DLIB_CASSERT(sub.sample_expansion_factor() == 1);

            const tensor& output_tensor = sub.get_output();
            DLIB_CASSERT(output_tensor.nr() == 1 && 
                         output_tensor.nc() == 1 && 
                         output_tensor.k() == 1);
            DLIB_CASSERT(input_tensor.num_samples() == output_tensor.num_samples());

            const float* out_data = output_tensor.host();
            for (long i = 0; i < output_tensor.num_samples(); ++i)
            {
                *iter++ = out_data[i];
            }
        }

        template <
            typename const_label_iterator,
            typename SUBNET
            >
        double compute_loss_value_and_gradient (
            const tensor& input_tensor,
            const_label_iterator truth, 
            SUBNET& sub
        ) const
        {
            const tensor& output_tensor = sub.get_output();
            tensor& grad = sub.get_gradient_input();

            DLIB_CASSERT(sub.sample_expansion_factor() == 1);
            DLIB_CASSERT(input_tensor.num_samples() != 0);
            DLIB_CASSERT(input_tensor.num_samples()%sub.sample_expansion_factor() == 0);
            DLIB_CASSERT(input_tensor.num_samples() == grad.num_samples());
            DLIB_CASSERT(input_tensor.num_samples() == output_tensor.num_samples());
            DLIB_CASSERT(output_tensor.nr() == 1 && 
                         output_tensor.nc() == 1 && 
                         output_tensor.k() == 1);

            // The loss we output is the average loss over the mini-batch.
            const double scale = 1.0/output_tensor.num_samples();
            double loss = 0;
            const float* out_data = output_tensor.host();
            float* g = grad.host_write_only();
            for (long i = 0; i < output_tensor.num_samples(); ++i)
            {
                const float y = *truth++;
                DLIB_CASSERT(y == +1 || y == -1, "y: " << y);
                const float temp = 1-y*out_data[i];
                if (temp > 0)
                {
                    loss += scale*temp;
                    g[i] = -scale*y;
                }
                else
                {
                    g[i] = 0;
                }
            }
            return loss;
        }

        friend void serialize(const loss_binary_hinge_& , std::ostream& out)
        {
            serialize("loss_binary_hinge_", out);
        }

        friend void deserialize(loss_binary_hinge_& , std::istream& in)
        {
            std::string version;
            deserialize(version, in);
            if (version != "loss_binary_hinge_")
                throw serialization_error("Unexpected version found while deserializing dlib::loss_binary_hinge_.");
        }

        friend std::ostream& operator<<(std::ostream& out, const loss_binary_hinge_& )
        {
            out << "loss_binary_hinge";
            return out;
        }

        friend void to_xml(const loss_binary_hinge_& /*item*/, std::ostream& out)
        {
            out << "<loss_binary_hinge/>\n";
        }

    };

    template <typename SUBNET>
    using loss_binary_hinge = add_loss_layer<loss_binary_hinge_, SUBNET>;

// ----------------------------------------------------------------------------------------

    class loss_binary_log_ 
    {
    public:

        typedef float training_label_type;
        typedef float output_label_type;

        template <
            typename SUB_TYPE,
            typename label_iterator
            >
        void to_label (
            const tensor& input_tensor,
            const SUB_TYPE& sub,
            label_iterator iter
        ) const
        {
            DLIB_CASSERT(sub.sample_expansion_factor() == 1);

            const tensor& output_tensor = sub.get_output();
            DLIB_CASSERT(output_tensor.nr() == 1 && 
                         output_tensor.nc() == 1 && 
                         output_tensor.k() == 1);
            DLIB_CASSERT(input_tensor.num_samples() == output_tensor.num_samples());

            const float* out_data = output_tensor.host();
            for (long i = 0; i < output_tensor.num_samples(); ++i)
            {
                *iter++ = out_data[i];
            }
        }


        template <
            typename const_label_iterator,
            typename SUBNET
            >
        double compute_loss_value_and_gradient (
            const tensor& input_tensor,
            const_label_iterator truth, 
            SUBNET& sub
        ) const
        {
            const tensor& output_tensor = sub.get_output();
            tensor& grad = sub.get_gradient_input();

            DLIB_CASSERT(sub.sample_expansion_factor() == 1);
            DLIB_CASSERT(input_tensor.num_samples() != 0);
            DLIB_CASSERT(input_tensor.num_samples()%sub.sample_expansion_factor() == 0);
            DLIB_CASSERT(input_tensor.num_samples() == grad.num_samples());
            DLIB_CASSERT(input_tensor.num_samples() == output_tensor.num_samples());
            DLIB_CASSERT(output_tensor.nr() == 1 && 
                         output_tensor.nc() == 1 && 
                         output_tensor.k() == 1);
            DLIB_CASSERT(grad.nr() == 1 && 
                         grad.nc() == 1 && 
                         grad.k() == 1);

            tt::sigmoid(grad, output_tensor);

            // The loss we output is the average loss over the mini-batch.
            const double scale = 1.0/output_tensor.num_samples();
            double loss = 0;
            float* g = grad.host();
            const float* out_data = output_tensor.host();
            for (long i = 0; i < output_tensor.num_samples(); ++i)
            {
                const float y = *truth++;
                DLIB_CASSERT(y != 0, "y: " << y);
                float temp;
                if (y > 0)
                {
                    temp = log1pexp(-out_data[i]);
                    loss += y*scale*temp;
                    g[i] = y*scale*(g[i]-1);
                }
                else
                {
                    temp = -(-out_data[i]-log1pexp(-out_data[i]));
                    loss += -y*scale*temp;
                    g[i] = -y*scale*g[i];
                }
            }
            return loss;
        }

        friend void serialize(const loss_binary_log_& , std::ostream& out)
        {
            serialize("loss_binary_log_", out);
        }

        friend void deserialize(loss_binary_log_& , std::istream& in)
        {
            std::string version;
            deserialize(version, in);
            if (version != "loss_binary_log_")
                throw serialization_error("Unexpected version found while deserializing dlib::loss_binary_log_.");
        }

        friend std::ostream& operator<<(std::ostream& out, const loss_binary_log_& )
        {
            out << "loss_binary_log";
            return out;
        }

        friend void to_xml(const loss_binary_log_& /*item*/, std::ostream& out)
        {
            out << "<loss_binary_log/>\n";
        }

    };

    template <typename SUBNET>
    using loss_binary_log = add_loss_layer<loss_binary_log_, SUBNET>;

// ----------------------------------------------------------------------------------------

    class loss_multiclass_log_ 
    {
    public:

        typedef unsigned long training_label_type;
        typedef unsigned long output_label_type;

        template <
            typename SUB_TYPE,
            typename label_iterator
            >
        void to_label (
            const tensor& input_tensor,
            const SUB_TYPE& sub,
            label_iterator iter
        ) const
        {
            const tensor& output_tensor = sub.get_output();
            DLIB_CASSERT(sub.sample_expansion_factor() == 1);
            DLIB_CASSERT(output_tensor.nr() == 1 && 
                         output_tensor.nc() == 1 );
            DLIB_CASSERT(input_tensor.num_samples() == output_tensor.num_samples());


            // Note that output_tensor.k() should match the number of labels.

            for (long i = 0; i < output_tensor.num_samples(); ++i)
            {
                // The index of the largest output for this sample is the label.
                *iter++ = index_of_max(rowm(mat(output_tensor),i));
            }
        }


        template <
            typename const_label_iterator,
            typename SUBNET
            >
        double compute_loss_value_and_gradient (
            const tensor& input_tensor,
            const_label_iterator truth, 
            SUBNET& sub
        ) const
        {
            const tensor& output_tensor = sub.get_output();
            tensor& grad = sub.get_gradient_input();

            DLIB_CASSERT(sub.sample_expansion_factor() == 1);
            DLIB_CASSERT(input_tensor.num_samples() != 0);
            DLIB_CASSERT(input_tensor.num_samples()%sub.sample_expansion_factor() == 0);
            DLIB_CASSERT(input_tensor.num_samples() == grad.num_samples());
            DLIB_CASSERT(input_tensor.num_samples() == output_tensor.num_samples());
            DLIB_CASSERT(output_tensor.nr() == 1 && 
                         output_tensor.nc() == 1);
            DLIB_CASSERT(grad.nr() == 1 && 
                         grad.nc() == 1);

            tt::softmax(grad, output_tensor);

            // The loss we output is the average loss over the mini-batch.
            const double scale = 1.0/output_tensor.num_samples();
            double loss = 0;
            float* g = grad.host();
            for (long i = 0; i < output_tensor.num_samples(); ++i)
            {
                const long y = (long)*truth++;
                // The network must produce a number of outputs that is equal to the number
                // of labels when using this type of loss.
                DLIB_CASSERT(y < output_tensor.k(), "y: " << y << ", output_tensor.k(): " << output_tensor.k());
                for (long k = 0; k < output_tensor.k(); ++k)
                {
                    const unsigned long idx = i*output_tensor.k()+k;
                    if (k == y)
                    {
                        loss += scale*-safe_log(g[idx]);
                        g[idx] = scale*(g[idx]-1);
                    }
                    else
                    {
                        g[idx] = scale*g[idx];
                    }
                }
            }
            return loss;
        }

        friend void serialize(const loss_multiclass_log_& , std::ostream& out)
        {
            serialize("loss_multiclass_log_", out);
        }

        friend void deserialize(loss_multiclass_log_& , std::istream& in)
        {
            std::string version;
            deserialize(version, in);
            if (version != "loss_multiclass_log_")
                throw serialization_error("Unexpected version found while deserializing dlib::loss_multiclass_log_.");
        }

        friend std::ostream& operator<<(std::ostream& out, const loss_multiclass_log_& )
        {
            out << "loss_multiclass_log";
            return out;
        }

        friend void to_xml(const loss_multiclass_log_& /*item*/, std::ostream& out)
        {
            out << "<loss_multiclass_log/>\n";
        }

    };

    template <typename SUBNET>
    using loss_multiclass_log = add_loss_layer<loss_multiclass_log_, SUBNET>;

// ----------------------------------------------------------------------------------------

    class loss_multiclass_log_weighted_
    {
    public:

        typedef dlib::weighted_label<unsigned long> weighted_label;
        typedef weighted_label training_label_type;
        typedef unsigned long output_label_type;

        template <
            typename SUB_TYPE,
            typename label_iterator
            >
        void to_label (
            const tensor& input_tensor,
            const SUB_TYPE& sub,
            label_iterator iter
        ) const
        {
            const tensor& output_tensor = sub.get_output();
            DLIB_CASSERT(sub.sample_expansion_factor() == 1);
            DLIB_CASSERT(output_tensor.nr() == 1 &&
                         output_tensor.nc() == 1 );
            DLIB_CASSERT(input_tensor.num_samples() == output_tensor.num_samples());


            // Note that output_tensor.k() should match the number of labels.

            for (long i = 0; i < output_tensor.num_samples(); ++i)
            {
                // The index of the largest output for this sample is the label.
                *iter++ = index_of_max(rowm(mat(output_tensor),i));
            }
        }

        template <
            typename const_label_iterator,
            typename SUBNET
            >
        double compute_loss_value_and_gradient (
            const tensor& input_tensor,
            const_label_iterator truth,
            SUBNET& sub
        ) const
        {
            const tensor& output_tensor = sub.get_output();
            tensor& grad = sub.get_gradient_input();

            DLIB_CASSERT(sub.sample_expansion_factor() == 1);
            DLIB_CASSERT(input_tensor.num_samples() != 0);
            DLIB_CASSERT(input_tensor.num_samples()%sub.sample_expansion_factor() == 0);
            DLIB_CASSERT(input_tensor.num_samples() == grad.num_samples());
            DLIB_CASSERT(input_tensor.num_samples() == output_tensor.num_samples());
            DLIB_CASSERT(output_tensor.nr() == 1 &&
                         output_tensor.nc() == 1);
            DLIB_CASSERT(grad.nr() == 1 &&
                         grad.nc() == 1);

            tt::softmax(grad, output_tensor);

            // The loss we output is the average loss over the mini-batch.
            const double scale = 1.0/output_tensor.num_samples();
            double loss = 0;
            float* g = grad.host();
            for (long i = 0; i < output_tensor.num_samples(); ++i)
            {
                const auto wl = *truth++;
                const long y = wl.label;
                const float weight = wl.weight;
                // The network must produce a number of outputs that is equal to the number
                // of labels when using this type of loss.
                DLIB_CASSERT(y < output_tensor.k(), "y: " << y << ", output_tensor.k(): " << output_tensor.k());
                for (long k = 0; k < output_tensor.k(); ++k)
                {
                    const unsigned long idx = i*output_tensor.k()+k;
                    if (k == y)
                    {
                        loss += weight*scale*-safe_log(g[idx]);
                        g[idx] =weight*scale*(g[idx]-1);
                    }
                    else
                    {
                        g[idx] = weight*scale*g[idx];
                    }
                }
            }
            return loss;
        }

        friend void serialize(const loss_multiclass_log_weighted_& , std::ostream& out)
        {
            serialize("loss_multiclass_log_weighted_", out);
        }

        friend void deserialize(loss_multiclass_log_weighted_& , std::istream& in)
        {
            std::string version;
            deserialize(version, in);
            if (version != "loss_multiclass_log_weighted_")
                throw serialization_error("Unexpected version found while deserializing dlib::loss_multiclass_log_weighted_.");
        }

        friend std::ostream& operator<<(std::ostream& out, const loss_multiclass_log_weighted_& )
        {
            out << "loss_multiclass_log_weighted";
            return out;
        }

        friend void to_xml(const loss_multiclass_log_weighted_& /*item*/, std::ostream& out)
        {
            out << "<loss_multiclass_log_weighted/>\n";
        }

    };

    template <typename SUBNET>
    using loss_multiclass_log_weighted = add_loss_layer<loss_multiclass_log_weighted_, SUBNET>;

// ----------------------------------------------------------------------------------------

    class loss_multimulticlass_log_ 
    {

    public:

        loss_multimulticlass_log_ () = default;

        loss_multimulticlass_log_ (
            const std::map<std::string,std::vector<std::string>>& labels
        )
        {
            for (auto& l : labels)
            {
                possible_labels[l.first] = std::make_shared<decltype(l.second)>(l.second);
                DLIB_CASSERT(l.second.size() >= 2, "Each classifier must have at least two possible labels.");

                for (size_t i = 0; i < l.second.size(); ++i)
                {
                    label_idx_lookup[l.first][l.second[i]] = i;
                    ++total_num_labels;
                }
            }
        }

        unsigned long number_of_labels() const { return total_num_labels; }

        unsigned long number_of_classifiers() const { return possible_labels.size(); }

        std::map<std::string,std::vector<std::string>> get_labels ( 
        ) const 
        {
            std::map<std::string,std::vector<std::string>> info; 
            for (auto& i : possible_labels)
            {
                for (auto& label : *i.second)
                    info[i.first].emplace_back(label);
            }
            return info;
        }

        class classifier_output
        {

        public:
            classifier_output() = default;

            size_t num_classes() const { return class_probs.size(); }

            double probability_of_class (
                size_t i
            ) const 
            { 
                DLIB_CASSERT(i < num_classes());
                return class_probs(i); 
            }

            const std::string& label(
                size_t i
            ) const 
            { 
                DLIB_CASSERT(i < num_classes()); 
                return (*_labels)[i]; 
            }

            operator std::string(
            ) const
            {
                DLIB_CASSERT(num_classes() != 0); 
                return (*_labels)[index_of_max(class_probs)];
            }

            friend std::ostream& operator<< (std::ostream& out, const classifier_output& item)
            {
                DLIB_ASSERT(item.num_classes() != 0); 
                out << static_cast<std::string>(item);
                return out;
            }

        private:

            friend class loss_multimulticlass_log_;

            template <typename EXP>
            classifier_output(
                const matrix_exp<EXP>& class_probs,
                const std::shared_ptr<std::vector<std::string>>& _labels
            ) : 
                class_probs(class_probs), 
                _labels(_labels)
            {
            }

            matrix<float,1,0> class_probs;
            std::shared_ptr<std::vector<std::string>> _labels;
        };

        typedef std::map<std::string,std::string> training_label_type;
        typedef std::map<std::string,classifier_output> output_label_type;


        template <
            typename SUB_TYPE,
            typename label_iterator
            >
        void to_label (
            const tensor& input_tensor,
            const SUB_TYPE& sub,
            label_iterator iter_begin
        ) const
        {
            const tensor& output_tensor = sub.get_output();
            DLIB_CASSERT(sub.sample_expansion_factor() == 1);
            DLIB_CASSERT(output_tensor.nr() == 1 && 
                         output_tensor.nc() == 1 );
            DLIB_CASSERT(input_tensor.num_samples() == output_tensor.num_samples());

            DLIB_CASSERT(number_of_labels() != 0, "You must give the loss_multimulticlass_log_'s constructor label data before you can use it!");
            DLIB_CASSERT(output_tensor.k() == (long)number_of_labels(), "The output tensor must have " << number_of_labels() << " channels.");


            long k_offset = 0;
            for (auto& l : possible_labels)
            {
                auto iter = iter_begin;
                const std::string& classifier_name = l.first;
                const auto& labels = (*l.second); 
                scratch.set_size(output_tensor.num_samples(), labels.size());
                tt::copy_tensor(false, scratch, 0, output_tensor, k_offset, labels.size());

                tt::softmax(scratch, scratch);

                for (long i = 0; i < scratch.num_samples(); ++i)
                    (*iter++)[classifier_name] = classifier_output(rowm(mat(scratch),i), l.second);

                k_offset += labels.size();
            }
        }


        template <
            typename const_label_iterator,
            typename SUBNET
            >
        double compute_loss_value_and_gradient (
            const tensor& input_tensor,
            const_label_iterator truth_begin, 
            SUBNET& sub
        ) const
        {
            const tensor& output_tensor = sub.get_output();
            tensor& grad = sub.get_gradient_input();

            DLIB_CASSERT(sub.sample_expansion_factor() == 1);
            DLIB_CASSERT(input_tensor.num_samples() != 0);
            DLIB_CASSERT(input_tensor.num_samples()%sub.sample_expansion_factor() == 0);
            DLIB_CASSERT(input_tensor.num_samples() == grad.num_samples());
            DLIB_CASSERT(input_tensor.num_samples() == output_tensor.num_samples());
            DLIB_CASSERT(output_tensor.nr() == 1 && 
                         output_tensor.nc() == 1);
            DLIB_CASSERT(grad.nr() == 1 && 
                         grad.nc() == 1);
            DLIB_CASSERT(number_of_labels() != 0, "You must give the loss_multimulticlass_log_'s constructor label data before you can use it!");
            DLIB_CASSERT(output_tensor.k() == (long)number_of_labels(), "The output tensor must have " << number_of_labels() << " channels.");

            // The loss we output is the average loss over the mini-batch.
            const double scale = 1.0/output_tensor.num_samples();
            double loss = 0;
            long k_offset = 0;
            for (auto& l : label_idx_lookup)
            {
                const std::string& classifier_name = l.first;
                const auto& int_labels = l.second; 
                scratch.set_size(output_tensor.num_samples(), int_labels.size());
                tt::copy_tensor(false, scratch, 0, output_tensor, k_offset, int_labels.size());

                tt::softmax(scratch, scratch);


                auto truth = truth_begin;
                float* g = scratch.host();
                for (long i = 0; i < scratch.num_samples(); ++i)
                {
                    const long y = int_labels.at(truth->at(classifier_name));
                    ++truth;

                    for (long k = 0; k < scratch.k(); ++k)
                    {
                        const unsigned long idx = i*scratch.k()+k;
                        if (k == y)
                        {
                            loss += scale*-std::log(g[idx]);
                            g[idx] = scale*(g[idx]-1);
                        }
                        else
                        {
                            g[idx] = scale*g[idx];
                        }
                    }
                }

                tt::copy_tensor(false, grad, k_offset, scratch, 0, int_labels.size());

                k_offset += int_labels.size();
            }
            return loss;
        }


        friend void serialize(const loss_multimulticlass_log_& item, std::ostream& out)
        {
            serialize("loss_multimulticlass_log_", out);
            serialize(item.get_labels(), out);
        }

        friend void deserialize(loss_multimulticlass_log_& item, std::istream& in)
        {
            std::string version;
            deserialize(version, in);
            if (version != "loss_multimulticlass_log_")
                throw serialization_error("Unexpected version found while deserializing dlib::loss_multimulticlass_log_.");

            std::map<std::string,std::vector<std::string>> info; 
            deserialize(info, in);
            item = loss_multimulticlass_log_(info);
        }

        friend std::ostream& operator<<(std::ostream& out, const loss_multimulticlass_log_& item)
        {
            out << "loss_multimulticlass_log, labels={";
            for (auto i = item.possible_labels.begin(); i != item.possible_labels.end(); )
            {
                auto& category = i->first;
                auto& labels = *(i->second);
                out << category << ":(";
                for (size_t j = 0; j < labels.size(); ++j)
                {
                    out << labels[j];
                    if (j+1 < labels.size())
                        out << ",";
                }

                out << ")";
                if (++i != item.possible_labels.end())
                    out << ", ";
            }
            out << "}";
            return out;
        }

        friend void to_xml(const loss_multimulticlass_log_& item, std::ostream& out)
        {
            out << "<loss_multimulticlass_log>\n";
            out << item;
            out << "\n</loss_multimulticlass_log>\n";
        }

    private:

        std::map<std::string,std::shared_ptr<std::vector<std::string>>> possible_labels;
        unsigned long total_num_labels = 0;

        // We make it true that: possible_labels[classifier][label_idx_lookup[classifier][label]] == label
        std::map<std::string, std::map<std::string, size_t>> label_idx_lookup;


        // Scratch doesn't logically contribute to the state of this object.  It's just
        // temporary scratch space used by this class.  
        mutable resizable_tensor scratch;


    };

    template <typename SUBNET>
    using loss_multimulticlass_log = add_loss_layer<loss_multimulticlass_log_, SUBNET>;

    inline bool operator== (const std::string& lhs, const loss_multimulticlass_log_::classifier_output& rhs)
    { return lhs == static_cast<const std::string&>(rhs); }
    inline bool operator== (const loss_multimulticlass_log_::classifier_output& lhs, const std::string& rhs)
    { return rhs == static_cast<const std::string&>(lhs); }

// ----------------------------------------------------------------------------------------

    class loss_multibinary_log_
    {
    public:
        typedef std::vector<float> training_label_type;
        typedef std::vector<float> output_label_type;

        loss_multibinary_log_() = default;

        loss_multibinary_log_(double gamma) : gamma(gamma)
        {
            DLIB_CASSERT(gamma >= 0);
        }

        template <
            typename SUB_TYPE,
            typename label_iterator
            >
        void to_label (
            const tensor& input_tensor,
            const SUB_TYPE& sub,
            label_iterator iter
        ) const
        {
            const tensor& output_tensor = sub.get_output();
            DLIB_CASSERT(sub.sample_expansion_factor() == 1);
            DLIB_CASSERT(output_tensor.nr() == 1 && output_tensor.nc() == 1);
            DLIB_CASSERT(input_tensor.num_samples() == output_tensor.num_samples());

            // Note that output_tensor.k() should match the number of labels.

            const float* out_data = output_tensor.host();
            for (long i = 0; i < output_tensor.num_samples(); ++i)
            {
                output_label_type predictions(output_tensor.k(), 0);
                for (long k = 0; k < output_tensor.k(); ++k)
                {
                    predictions[k] = out_data[i * output_tensor.k() + k];
                }
                *iter++ = std::move(predictions);
            }
        }

        template <
            typename const_label_iterator,
            typename SUBNET
            >
        double compute_loss_value_and_gradient (
            const tensor& input_tensor,
            const_label_iterator truth,
            SUBNET& sub
        ) const
        {
            const tensor& output_tensor = sub.get_output();
            tensor& grad = sub.get_gradient_input();

            DLIB_CASSERT(sub.sample_expansion_factor() == 1);
            DLIB_CASSERT(input_tensor.num_samples() != 0);
            DLIB_CASSERT(input_tensor.num_samples() % sub.sample_expansion_factor() == 0);
            DLIB_CASSERT(input_tensor.num_samples() == grad.num_samples());
            DLIB_CASSERT(input_tensor.num_samples() == output_tensor.num_samples());
            DLIB_CASSERT(output_tensor.nr() == 1 && output_tensor.nc() == 1);
            DLIB_CASSERT(grad.nr() == 1 && grad.nc() == 1);

            tt::sigmoid(grad, output_tensor);

            // The loss we output is the average loss over the mini-batch.
            const double scale = 1.0 / output_tensor.num_samples();
            double loss = 0;
            float* g = grad.host();
            const float* out_data  = output_tensor.host();
            for (long i = 0; i < output_tensor.num_samples(); ++i, ++truth)
            {
                const long long num_label_categories = truth->size();
                DLIB_CASSERT(output_tensor.k() == num_label_categories,
                    "Number of label types should match the number of output channels. "
                    "output_tensor.k(): " << output_tensor.k() 
                    << ", num_label_categories: "<< num_label_categories);
                for (long k = 0; k < output_tensor.k(); ++k)
                {
                    const float y = (*truth)[k];
                    DLIB_CASSERT(y != 0, "y: " << y);
                    const size_t idx = i * output_tensor.k() + k;
                    if (y > 0)
                    {
                        const float temp = log1pexp(-out_data[idx]);
                        const float focus = std::pow(1 - g[idx], gamma);
                        loss += y * scale * temp * focus;
                        g[idx] = y * scale * focus * (g[idx] * (gamma * temp + 1) - 1);
                    }
                    else
                    {
                        const float temp = -(-out_data[idx] - log1pexp(-out_data[idx]));
                        const float focus = std::pow(g[idx], gamma);
                        loss += -y * scale * temp * focus;
                        g[idx] = -y * scale * focus * g[idx] * (gamma * temp + 1);
                    }
                }
            }
            return loss;
        }

        double get_gamma () const { return gamma; }

        friend void serialize(const loss_multibinary_log_& item, std::ostream& out)
        {
            serialize("loss_multibinary_log_2", out);
            serialize(item.gamma, out);
        }

        friend void deserialize(loss_multibinary_log_& item, std::istream& in)
        {
            std::string version;
            deserialize(version, in);
            if (version == "loss_multibinary_log_")
            {
                item.gamma = 0;
                return;
            }
            else if (version == "loss_multibinary_log_2")
            {
                deserialize(item.gamma, in);
            }
            else
            {
                throw serialization_error("Unexpected version found while deserializing dlib::loss_multibinary_log_.");
            }
        }

        friend std::ostream& operator<<(std::ostream& out, const loss_multibinary_log_& item)
        {
            out << "loss_multibinary_log (gamma=" << item.gamma << ")";
            return out;
        }

        friend void to_xml(const loss_multibinary_log_& item, std::ostream& out)
        {
            out << "<loss_multibinary_log gamma='" << item.gamma << "'/>\n";
        }

    private:
        double gamma = 0;
    };

    template <typename SUBNET>
    using loss_multibinary_log = add_loss_layer<loss_multibinary_log_, SUBNET>;

// ----------------------------------------------------------------------------------------
// ----------------------------------------------------------------------------------------

    enum class use_image_pyramid : uint8_t
    {
        no,
        yes
    };

    struct mmod_options
    {
    public:

        struct detector_window_details
        {
            detector_window_details() = default; 
            detector_window_details(unsigned long w, unsigned long h) : width(w), height(h) {}
            detector_window_details(unsigned long w, unsigned long h, const std::string& l) : width(w), height(h), label(l) {}

            unsigned long width = 0;
            unsigned long height = 0;
            std::string label;
            double gain_factor = 1.0;

            friend inline void serialize(const detector_window_details& item, std::ostream& out)
            {
                int version = 3;
                serialize(version, out);
                serialize(item.width, out);
                serialize(item.height, out);
                serialize(item.label, out);
                serialize(item.gain_factor, out);
            }

            friend inline void deserialize(detector_window_details& item, std::istream& in)
            {
                int version = 0;
                deserialize(version, in);
                if (version != 1 && version != 2 && version != 3)
                    throw serialization_error("Unexpected version found while deserializing dlib::mmod_options::detector_window_details");
                deserialize(item.width, in);
                deserialize(item.height, in);
                if (version >= 2)
                    deserialize(item.label, in);
                if (version >= 3)
                    deserialize(item.gain_factor, in);
            }

        };

        mmod_options() = default;

        std::vector<detector_window_details> detector_windows;
        double loss_per_false_alarm = 1;
        double loss_per_missed_target = 1;
        double truth_match_iou_threshold = 0.5;
        test_box_overlap overlaps_nms = test_box_overlap(0.4);
        test_box_overlap overlaps_ignore;
        bool use_bounding_box_regression = false; 
        double bbr_lambda = 100; 
        // This field is intentionally not serialized because I want people to really think hard
        // about ignoring the warnings that this suppresses.
        bool be_quiet = false;

        use_image_pyramid assume_image_pyramid = use_image_pyramid::yes;

        mmod_options (
            const std::vector<std::vector<mmod_rect>>& boxes,
            const unsigned long target_size,       // We want the length of the longest dimension of the detector window to be this.
            const unsigned long min_target_size,   // But we require that the smallest dimension of the detector window be at least this big.
            const double min_detector_window_overlap_iou = 0.75
        )
        {
            DLIB_CASSERT(0 < min_target_size && min_target_size <= target_size);
            DLIB_CASSERT(0.5 < min_detector_window_overlap_iou && min_detector_window_overlap_iou < 1);

            // Figure out what detector windows we will need.
            for (auto& label : get_labels(boxes))
            {
                for (auto ratio : find_covering_aspect_ratios(boxes, test_box_overlap(min_detector_window_overlap_iou), label))
                {
                    double detector_width;
                    double detector_height;
                    if (ratio < 1)
                    {
                        detector_height = target_size;
                        detector_width = ratio*target_size;
                        if (detector_width < min_target_size)
                        {
                            detector_height = min_target_size/ratio;
                            detector_width = min_target_size;
                        }
                    }
                    else
                    {
                        detector_width = target_size;
                        detector_height = target_size/ratio;
                        if (detector_height < min_target_size)
                        {
                            detector_width = min_target_size*ratio;
                            detector_height = min_target_size;
                        }
                    }

                    detector_window_details p((unsigned long)std::round(detector_width), (unsigned long)std::round(detector_height), label);
                    detector_windows.push_back(p);
                }
            }

            DLIB_CASSERT(detector_windows.size() != 0, "You can't call mmod_options's constructor with a set of boxes that is empty (or only contains ignored boxes).");

            set_overlap_nms(boxes);
        }

        mmod_options(
            use_image_pyramid assume_image_pyramid,
            const std::vector<std::vector<mmod_rect>>& boxes,
            const double min_detector_window_overlap_iou = 0.75
        )
            : assume_image_pyramid(assume_image_pyramid)
        {
            DLIB_CASSERT(assume_image_pyramid == use_image_pyramid::no);
            DLIB_CASSERT(0.5 < min_detector_window_overlap_iou && min_detector_window_overlap_iou < 1);

            // Figure out what detector windows we will need.
            for (auto& label : get_labels(boxes))
            {
                for (auto rectangle : find_covering_rectangles(boxes, test_box_overlap(min_detector_window_overlap_iou), label))
                {
                    detector_windows.push_back(detector_window_details(rectangle.width(), rectangle.height(), label));
                }
            }

            DLIB_CASSERT(detector_windows.size() != 0, "You can't call mmod_options's constructor with a set of boxes that is empty (or only contains ignored boxes).");

            set_overlap_nms(boxes);
        }

    private:

        void set_overlap_nms(const std::vector<std::vector<mmod_rect>>& boxes)
        {
            // Convert from mmod_rect to rectangle so we can call
            // find_tight_overlap_tester().
            std::vector<std::vector<rectangle>> temp;
            for (auto&& bi : boxes)
            {
                std::vector<rectangle> rtemp;
                for (auto&& b : bi)
                {
                    if (b.ignore)
                        continue;
                    rtemp.push_back(b.rect);
                }
                temp.push_back(std::move(rtemp));
            }
            overlaps_nms = find_tight_overlap_tester(temp);
            // Relax the non-max-suppression a little so that it doesn't accidentally make
            // it impossible for the detector to output boxes matching the training data.
            // This could be a problem with the tightest possible nms test since there is
            // some small variability in how boxes get positioned between the training data
            // and the coordinate system used by the detector when it runs.  So relaxing it
            // here takes care of that.
            auto iou_thresh             = advance_toward_1(overlaps_nms.get_iou_thresh());
            auto percent_covered_thresh = advance_toward_1(overlaps_nms.get_percent_covered_thresh());
            overlaps_nms = test_box_overlap(iou_thresh, percent_covered_thresh);
        }

        static double advance_toward_1 (
            double val
        )
        {
            if (val < 1)
                val += (1-val)*0.1;
            return val;
        }

        static size_t count_overlaps (
            const std::vector<rectangle>& rects,
            const test_box_overlap& overlaps,
            const rectangle& ref_box
        )
        {
            size_t cnt = 0;
            for (auto& b : rects)
            {
                if (overlaps(b, ref_box))
                    ++cnt;
            }
            return cnt;
        }

        static std::vector<rectangle> find_rectangles_overlapping_all_others (
            std::vector<rectangle> rects,
            const test_box_overlap& overlaps
        )
        {
            std::vector<rectangle> exemplars;
            dlib::rand rnd;

            while(rects.size() > 0)
            {
                // Pick boxes at random and see if they overlap a lot of other boxes.  We will try
                // 500 different boxes each iteration and select whichever hits the most others to
                // add to our exemplar set.
                rectangle best_ref_box;
                size_t best_cnt = 0;
                for (int iter = 0; iter < 500; ++iter)
                {
                    rectangle ref_box = rects[rnd.get_random_64bit_number()%rects.size()];
                    size_t cnt = count_overlaps(rects, overlaps, ref_box);
                    if (cnt >= best_cnt)
                    {
                        best_cnt = cnt;
                        best_ref_box = ref_box;
                    }
                }

                // Now mark all the boxes the new ref box hit as hit.
                for (size_t i = 0; i < rects.size(); ++i)
                {
                    if (overlaps(rects[i], best_ref_box))
                    {
                        // remove box from rects so we don't hit it again later
                        swap(rects[i], rects.back());
                        rects.pop_back();
                        --i;
                    }
                }

                exemplars.push_back(best_ref_box);
            }

            return exemplars;
        }

        static std::set<std::string> get_labels (
            const std::vector<std::vector<mmod_rect>>& rects
        )
        {
            std::set<std::string> labels;
            for (auto& rr : rects)
            {
                for (auto& r : rr)
                    labels.insert(r.label);
            }
            return labels;
        }

        static std::vector<double> find_covering_aspect_ratios (
            const std::vector<std::vector<mmod_rect>>& rects,
            const test_box_overlap& overlaps,
            const std::string& label
        )
        {
            std::vector<rectangle> boxes;
            // Make sure all the boxes have the same size and position, so that the only thing our
            // checks for overlap will care about is aspect ratio (i.e. scale and x,y position are
            // ignored).
            for (auto& bb : rects)
            {
                for (auto&& b : bb)
                {
                    if (!b.ignore && b.label == label)
                        boxes.push_back(move_rect(set_rect_area(b.rect,400*400), point(0,0)));
                }
            }

            std::vector<double> ratios;
            for (auto r : find_rectangles_overlapping_all_others(boxes, overlaps))
                ratios.push_back(r.width()/(double)r.height());
            return ratios;
        }

        static std::vector<dlib::rectangle> find_covering_rectangles (
            const std::vector<std::vector<mmod_rect>>& rects,
            const test_box_overlap& overlaps,
            const std::string& label
        )
        {
            std::vector<rectangle> boxes;
            // Make sure all the boxes have the same position, so that the we only check for
            // width and height.
            for (auto& bb : rects)
            {
                for (auto&& b : bb)
                {
                    if (!b.ignore && b.label == label)
                        boxes.push_back(rectangle(b.rect.width(), b.rect.height()));
                }
            }

            return find_rectangles_overlapping_all_others(boxes, overlaps);
        }
    };

    inline void serialize(const mmod_options& item, std::ostream& out)
    {
        int version = 4;

        serialize(version, out);
        serialize(item.detector_windows, out);
        serialize(item.loss_per_false_alarm, out);
        serialize(item.loss_per_missed_target, out);
        serialize(item.truth_match_iou_threshold, out);
        serialize(item.overlaps_nms, out);
        serialize(item.overlaps_ignore, out);
        serialize(static_cast<uint8_t>(item.assume_image_pyramid), out);
        serialize(item.use_bounding_box_regression, out);
        serialize(item.bbr_lambda, out);
    }

    inline void deserialize(mmod_options& item, std::istream& in)
    {
        int version = 0;
        deserialize(version, in);
        if (!(1 <= version && version <= 4))
            throw serialization_error("Unexpected version found while deserializing dlib::mmod_options");
        if (version == 1)
        {
            unsigned long width;
            unsigned long height;
            deserialize(width, in);
            deserialize(height, in);
            item.detector_windows = {mmod_options::detector_window_details(width, height)};
        }
        else
        {
            deserialize(item.detector_windows, in);
        }
        deserialize(item.loss_per_false_alarm, in);
        deserialize(item.loss_per_missed_target, in);
        deserialize(item.truth_match_iou_threshold, in);
        deserialize(item.overlaps_nms, in);
        deserialize(item.overlaps_ignore, in);
        item.assume_image_pyramid = use_image_pyramid::yes;
        if (version >= 3)
        {
            uint8_t assume_image_pyramid = 0;
            deserialize(assume_image_pyramid, in);
            item.assume_image_pyramid = static_cast<use_image_pyramid>(assume_image_pyramid);
        }
        item.use_bounding_box_regression = mmod_options().use_bounding_box_regression; // use default value since this wasn't provided
        item.bbr_lambda = mmod_options().bbr_lambda; // use default value since this wasn't provided
        if (version >= 4)
        {
            deserialize(item.use_bounding_box_regression, in);
            deserialize(item.bbr_lambda, in);
        }
    }

    inline std::ostream& operator<<(std::ostream& out, const std::vector<mmod_options::detector_window_details>& detector_windows)
    {
        // write detector windows grouped by label
        // example output: aeroplane:74x30,131x30,70x45,54x70,198x30;bicycle:70x57,32x70,70x32,51x70,128x30,30x121;car:70x36,70x60,99x30,52x70,30x83,30x114,30x200

        std::map<std::string, std::deque<mmod_options::detector_window_details>> detector_windows_by_label;
        for (const auto& detector_window : detector_windows)
            detector_windows_by_label[detector_window.label].push_back(detector_window);

        size_t label_count = 0;
        for (const auto& i : detector_windows_by_label)
        {
            const auto& label = i.first;
            const auto& detector_windows = i.second;

            if (label_count++ > 0)
                out << ";";
            out << label << ":";

            for (size_t j = 0; j < detector_windows.size(); ++j)
            {
                out << detector_windows[j].width << "x" << detector_windows[j].height;
                if (j + 1 < detector_windows.size())
                    out << ",";
            }
        }

        return out;
    }

// ----------------------------------------------------------------------------------------

    class loss_mmod_ 
    {
        struct intermediate_detection
        {
            intermediate_detection() = default; 

            intermediate_detection(
                rectangle rect_
            ) : rect(rect_), rect_bbr(rect_) {}

            intermediate_detection(
                rectangle rect_,
                double detection_confidence_,
                size_t tensor_offset_,
                long channel
            ) : rect(rect_), detection_confidence(detection_confidence_), tensor_offset(tensor_offset_), tensor_channel(channel), rect_bbr(rect_) {}

            // rect is the rectangle you get without any bounding box regression.  So it's
            // the basic sliding window box (aka, the "anchor box").
            rectangle rect;
            double detection_confidence = 0;
            size_t tensor_offset = 0;
            long tensor_channel = 0;

            // rect_bbr = rect + bounding box regression.  So more accurate.  Or if bbr is off then
            // this is just rect.  The important thing about rect_bbr is that its the
            // rectangle we use for doing NMS.
            drectangle rect_bbr; 
            size_t tensor_offset_dx = 0;
            size_t tensor_offset_dy = 0;
            size_t tensor_offset_dw = 0;
            size_t tensor_offset_dh = 0;

            bool operator<(const intermediate_detection& item) const { return detection_confidence < item.detection_confidence; }
        };

    public:

        struct mmod_training_input {
            matrix<uint8_t> mask;
            std::vector<mmod_rect> mmod_rects;
        };

        typedef mmod_training_input training_label_type;
        typedef std::vector<mmod_rect> output_label_type;

        loss_mmod_() {}

        loss_mmod_(mmod_options options_) : options(options_) {}

        const mmod_options& get_options (
        ) const { return options; }

        template <
            typename SUB_TYPE,
            typename label_iterator
            >
        void to_label (
            const tensor& input_tensor,
            const SUB_TYPE& sub,
            label_iterator iter,
            double adjust_threshold = 0,
            size_t desired_min_detection_count = 0,
            size_t desired_bubbling_under_count = 0,
            std::vector<double> gain_factors = std::vector<double>(),
            int margin = 0,
            const matrix<uint8_t>* optional_mask = nullptr
        ) const
        {
            const tensor& output_tensor = sub.get_output();
            if (options.use_bounding_box_regression)
            {
                DLIB_CASSERT(output_tensor.k() == (long)options.detector_windows.size()*5);
            }
            else
            {
                DLIB_CASSERT(output_tensor.k() == (long)options.detector_windows.size());
            }
            DLIB_CASSERT(input_tensor.num_samples() == output_tensor.num_samples());
            DLIB_CASSERT(sub.sample_expansion_factor() == 1,  sub.sample_expansion_factor());

            const double effective_threshold = desired_bubbling_under_count > 0 || desired_min_detection_count > 0
                ? -std::numeric_limits<double>::infinity()
                : adjust_threshold;

            const auto input_width = input_tensor.nc();
            const auto input_height = input_tensor.nr();

            std::vector<intermediate_detection> dets_accum;
            output_label_type final_dets;

            matrix<uint8_t> resized_mask;
            if (optional_mask && (optional_mask->nr() != input_tensor.nr() || optional_mask->nc() != input_tensor.nc()))
            {
                DLIB_CASSERT(options.assume_image_pyramid == use_image_pyramid::yes);
                resized_mask.set_size(input_tensor.nr(), input_tensor.nc());
                resize_image(*optional_mask, resized_mask, interpolate_nearest_neighbor());
                optional_mask = &resized_mask;
            }

            DLIB_CASSERT(optional_mask == nullptr || (optional_mask->nr() == input_tensor.nr() && optional_mask->nc() == input_tensor.nc()));

            for (long i = 0; i < output_tensor.num_samples(); ++i)
            {
                tensor_to_dets(input_tensor, output_tensor, i, dets_accum, effective_threshold, sub, gain_factors);

                // Do non-max suppression
                final_dets.clear();

                size_t bubbling_under_count = 0;

                for (unsigned long i = 0; i < dets_accum.size(); ++i)
                {
                    if (margin > 0) {
                        const auto center = dlib::center(dets_accum[i].rect_bbr);

                        if (center.x() < margin || center.x() >= input_width - margin)
                            continue;
                        if (center.y() < margin || center.y() >= input_height - margin)
                            continue;
                    }

                    if (overlaps_any_box_nms(final_dets, dets_accum[i].rect_bbr))
                        continue;

                    if (optional_mask && should_point_be_ignored(center(dets_accum[i].rect_bbr), *optional_mask))
                        continue;

                    final_dets.push_back(mmod_rect(dets_accum[i].rect_bbr,
                                                   dets_accum[i].detection_confidence,
                                                   options.detector_windows[dets_accum[i].tensor_channel].label));

                    if (dets_accum[i].detection_confidence <= adjust_threshold)
                    {
                        ++bubbling_under_count;
                        if (bubbling_under_count >= desired_bubbling_under_count && final_dets.size() >= desired_min_detection_count)
                        {
                            break;
                        }
                    }
                }

                *iter++ = std::move(final_dets);
            }
        }

        template <
            typename const_label_iterator,
            typename SUBNET
            >
        double compute_loss_value_and_gradient (
            const tensor& input_tensor,
            const_label_iterator unfiltered_truth, 
            SUBNET& sub
        ) const
        {
            const tensor& output_tensor = sub.get_output();
            tensor& grad = sub.get_gradient_input();

            DLIB_CASSERT(input_tensor.num_samples() != 0);
            DLIB_CASSERT(sub.sample_expansion_factor() == 1);
            DLIB_CASSERT(input_tensor.num_samples() == grad.num_samples());
            DLIB_CASSERT(input_tensor.num_samples() == output_tensor.num_samples());
            if (options.use_bounding_box_regression)
            {
                DLIB_CASSERT(output_tensor.k() == (long)options.detector_windows.size()*5);
            }
            else
            {
                DLIB_CASSERT(output_tensor.k() == (long)options.detector_windows.size());
            }

            double det_thresh_speed_adjust = 0;
            const size_t invalid_index = static_cast<size_t>(-1);

            // we will scale the loss so that it doesn't get really huge
            const double scale = 1.0/(output_tensor.nr()*output_tensor.nc()*output_tensor.num_samples()*options.detector_windows.size());
            double loss = 0;

            float* g = grad.host_write_only();
            for (size_t i = 0; i < grad.size(); ++i)
                g[i] = 0;

            const float* out_data = output_tensor.host();

            std::vector<intermediate_detection> dets;
            for (long i = 0; i < output_tensor.num_samples(); ++i)
            {
                tensor_to_dets(input_tensor, output_tensor, i, dets, -options.loss_per_false_alarm + det_thresh_speed_adjust, sub, std::vector<double>());

                const auto& mask = unfiltered_truth->mask;

                const auto should_ignore_point = [&mask](const dlib::point& point)
                {
                    return should_point_be_ignored(point, mask);
                };

                const unsigned long max_num_dets = 50 + unfiltered_truth->mmod_rects.size()*5;
                // Prevent calls to tensor_to_dets() from running for a really long time
                // due to the production of an obscene number of detections.
                const unsigned long max_num_initial_dets = max_num_dets*100;
                if (dets.size() > max_num_initial_dets)
                {
                    det_thresh_speed_adjust = std::max(det_thresh_speed_adjust,dets[max_num_initial_dets].detection_confidence + options.loss_per_false_alarm);
                }

                { // Ignore detections outside mask
                    const auto should_ignore_det = [should_ignore_point](const intermediate_detection& det)
                    {
                        return should_ignore_point(center(det.rect));
                    };

                    dets.erase(
                        std::remove_if(
                            dets.begin(),
                            dets.end(),
                            should_ignore_det
                        ),
                        dets.end()
                    );
                }

                // Ignore truth outside mask
                const auto should_keep_truth = [should_ignore_point](const mmod_rect& mmod_rect)
                {
                    return !should_ignore_point(center(mmod_rect.rect));
                };

                const auto get_truth_inside_mask = [should_keep_truth, &unfiltered_truth]()
                {
                    auto filtered_truth = std::make_unique<std::vector<mmod_rect>>();
                    filtered_truth->reserve(unfiltered_truth->mmod_rects.size());

                    std::copy_if(
                        unfiltered_truth->mmod_rects.begin(),
                        unfiltered_truth->mmod_rects.end(),
                        std::back_inserter(*filtered_truth),
                        should_keep_truth
                    );

                    return filtered_truth;
                };

                auto truth = get_truth_inside_mask();

                std::vector<size_t> truth_idxs;
                truth_idxs.reserve(truth->size());

                std::unordered_map<size_t, rectangle> idx_to_truth_rect;

                // The loss will measure the number of incorrect detections.  A detection is
                // incorrect if it doesn't hit a truth rectangle or if it is a duplicate detection
                // on a truth rectangle.
                typedef std::pair<double, double> loss_and_gradient;
                std::unordered_map<size_t, loss_and_gradient> loss_and_gradient_by_index;

                for (auto&& x : *truth)
                {
                    DLIB_CASSERT(should_keep_truth(x));

                    if (!x.ignore)
                    {
                        size_t k;
                        point p;
                        if(image_rect_to_feat_coord(p, input_tensor, x, x.label, sub, k, options.assume_image_pyramid))
                        {
                            // Ignore boxes that can't be detected by the CNN.
                            truth_idxs.push_back(invalid_index);
                            continue;
                        }
                        const size_t idx = (k*output_tensor.nr() + p.y())*output_tensor.nc() + p.x();
                        const auto i = idx_to_truth_rect.find(idx);
                        if (i != idx_to_truth_rect.end())
                        {
<<<<<<< HEAD
                            // Ignore truth rects that completely overlap another truth rect in feature coordinates.
                            truth_idxs.push_back(invalid_index);
=======
                            if (!options.be_quiet) 
                            {
                                // Ignore duplicate truth box in feature coordinates.
                                std::cout << "Warning, ignoring object.  We encountered a truth rectangle located at " << x.rect;
                                std::cout << ", and we are ignoring it because it maps to the exact same feature coordinates ";
                                std::cout << "as another truth rectangle located at " << i->second << "." << std::endl;
                            }

                            loss -= options.loss_per_missed_target;
                            truth_idxs.push_back(-1);
>>>>>>> adf8a357
                            continue;
                        }

                        auto& loss_and_gradient = loss_and_gradient_by_index[idx];
                        auto& loss = loss_and_gradient.first;
                        auto& gradient = loss_and_gradient.second;
                        loss = options.loss_per_missed_target;
                        loss -= out_data[idx];
                        gradient = -scale;

                        truth_idxs.push_back(idx);
                        idx_to_truth_rect[idx] = x.rect;
                    }
                    else
                    {
                        // This box was ignored so shouldn't have been counted in the loss.
                        truth_idxs.push_back(invalid_index);
                    }
                }

                // Measure the loss augmented score for the detections which hit a truth rect.
                std::vector<double> truth_score_hits(truth->size(), 0);

                // keep track of which truth boxes we have hit so far.
                std::vector<bool> hit_truth_table(truth->size(), false);

                std::vector<intermediate_detection> final_dets;
                // The point of this loop is to fill out the truth_score_hits array. 
                for (size_t i = 0; i < dets.size() && final_dets.size() < max_num_dets; ++i)
                {
                    if (overlaps_any_box_nms(final_dets, dets[i].rect_bbr))
                        continue;

                    const auto& det_label = options.detector_windows[dets[i].tensor_channel].label;

                    const std::pair<double,unsigned int> hittruth = find_best_match(*truth, hit_truth_table, dets[i].rect, det_label);

                    final_dets.push_back(dets[i].rect);

                    const double truth_match = hittruth.first;
                    // if hit truth rect
                    if (truth_match > options.truth_match_iou_threshold)
                    {
                        // if this is the first time we have seen a detect which hit (*truth)[hittruth.second]
                        const double score = dets[i].detection_confidence;
                        if (hit_truth_table[hittruth.second] == false)
                        {
                            hit_truth_table[hittruth.second] = true;
                            truth_score_hits[hittruth.second] += score;
                        }
                        else
                        {
                            truth_score_hits[hittruth.second] += score + options.loss_per_false_alarm;
                        }
                    }
                }

                // Check if any of the truth boxes are unobtainable because the NMS is
                // killing them.  If so, automatically set those unobtainable boxes to
                // ignore and print a warning message to the user.
                for (size_t i = 0; i < hit_truth_table.size(); ++i)
                {
                    if (!hit_truth_table[i] && !(*truth)[i].ignore) 
                    {
                        // So we didn't hit this truth box.  Is that because there is
                        // another, different truth box, that overlaps it according to NMS?
                        const std::pair<double,unsigned int> hittruth = find_best_match(*truth, (*truth)[i], i);
                        if (hittruth.second == i || (*truth)[hittruth.second].ignore)
                            continue;
                        rectangle best_matching_truth_box = (*truth)[hittruth.second];
                        if (options.overlaps_nms(best_matching_truth_box, (*truth)[i]))
                        {
                            const size_t idx = truth_idxs[i];
                            if (idx != invalid_index)
                            {
                                // We are ignoring this box so we shouldn't have counted it in the
                                // loss in the first place.  So we subtract out the loss values we
                                // added for it in the code above.
<<<<<<< HEAD
                                auto& loss_and_gradient = loss_and_gradient_by_index[idx];
                                loss_and_gradient.first = 0;
                                loss_and_gradient.second = 0;
                                std::cout << "Warning, ignoring object.  We encountered a truth rectangle located at " << (*truth)[i].rect;
                                std::cout << " that is suppressed by non-max-suppression ";
                                std::cout << "because it is overlapped by another truth rectangle located at " << best_matching_truth_box 
                                          << " (IoU:"<< box_intersection_over_union(best_matching_truth_box,(*truth)[i]) <<", Percent covered:" 
                                          << box_percent_covered(best_matching_truth_box,(*truth)[i]) << ")." << std::endl;
=======
                                loss -= options.loss_per_missed_target-out_data[idx];
                                g[idx] = 0;
                                if (!options.be_quiet) 
                                {
                                    std::cout << "Warning, ignoring object.  We encountered a truth rectangle located at " << (*truth)[i].rect;
                                    std::cout << " that is suppressed by non-max-suppression ";
                                    std::cout << "because it is overlapped by another truth rectangle located at " << best_matching_truth_box 
                                        << " (IoU:"<< box_intersection_over_union(best_matching_truth_box,(*truth)[i]) <<", Percent covered:" 
                                        << box_percent_covered(best_matching_truth_box,(*truth)[i]) << ")." << std::endl;
                                }
>>>>>>> adf8a357
                            }
                        }
                    }
                }

                hit_truth_table.assign(hit_truth_table.size(), false);
                final_dets.clear();

                // Now figure out which detections jointly maximize the loss and detection score sum.  We
                // need to take into account the fact that allowing a true detection in the output, while 
                // initially reducing the loss, may allow us to increase the loss later with many duplicate
                // detections.
                for (unsigned long i = 0; i < dets.size() && final_dets.size() < max_num_dets; ++i)
                {
                    if (overlaps_any_box_nms(final_dets, dets[i].rect_bbr))
                        continue;

                    const auto& det_label = options.detector_windows[dets[i].tensor_channel].label;

                    const std::pair<double,unsigned int> hittruth = find_best_match(*truth, hit_truth_table, dets[i].rect, det_label);

                    const double truth_match = hittruth.first;
                    if (truth_match > options.truth_match_iou_threshold)
                    {
                        if (truth_score_hits[hittruth.second] > options.loss_per_missed_target)
                        {
                            const auto idx = truth_idxs[hittruth.second];
                            auto& loss = loss_and_gradient_by_index[idx].first;

                            if (!hit_truth_table[hittruth.second])
                            {
                                hit_truth_table[hittruth.second] = true;
                                final_dets.push_back(dets[i]);
                                loss -= options.loss_per_missed_target;

                                // Now account for BBR loss and gradient if appropriate.
                                if (options.use_bounding_box_regression)
                                {
                                    double dx = out_data[dets[i].tensor_offset_dx];
                                    double dy = out_data[dets[i].tensor_offset_dy];
                                    double dw = out_data[dets[i].tensor_offset_dw];
                                    double dh = out_data[dets[i].tensor_offset_dh];

                                    dpoint p = dcenter(dets[i].rect);
                                    double w = dets[i].rect.width()-1;
                                    double h = dets[i].rect.height()-1;
                                    drectangle truth_box = (*truth)[hittruth.second].rect;
                                    dpoint p_truth = dcenter(truth_box); 

                                    DLIB_CASSERT(w > 0);
                                    DLIB_CASSERT(h > 0);

                                    double target_dx = (p_truth.x() - p.x())/w;
                                    double target_dy = (p_truth.y() - p.y())/h;
                                    double target_dw = std::log((truth_box.width()-1)/w);
                                    double target_dh = std::log((truth_box.height()-1)/h);


                                    // compute smoothed L1 loss on BBR outputs.  This loss
                                    // is just the MSE loss when the loss is small and L1
                                    // when large.
                                    dx = dx-target_dx;
                                    dy = dy-target_dy;
                                    dw = dw-target_dw;
                                    dh = dh-target_dh;

                                    // use smoothed L1 
                                    double ldx = std::abs(dx)<1 ? 0.5*dx*dx : std::abs(dx)-0.5;
                                    double ldy = std::abs(dy)<1 ? 0.5*dy*dy : std::abs(dy)-0.5;
                                    double ldw = std::abs(dw)<1 ? 0.5*dw*dw : std::abs(dw)-0.5;
                                    double ldh = std::abs(dh)<1 ? 0.5*dh*dh : std::abs(dh)-0.5;

                                    loss += options.bbr_lambda*(ldx + ldy + ldw + ldh);
      
                                    // now compute the derivatives of the smoothed L1 loss
                                    ldx = put_in_range(-1,1, dx);
                                    ldy = put_in_range(-1,1, dy);
                                    ldw = put_in_range(-1,1, dw);
                                    ldh = put_in_range(-1,1, dh);


                                    // also smoothed L1 gradient goes to gradient output
                                    g[dets[i].tensor_offset_dx] += scale*options.bbr_lambda*ldx;
                                    g[dets[i].tensor_offset_dy] += scale*options.bbr_lambda*ldy;
                                    g[dets[i].tensor_offset_dw] += scale*options.bbr_lambda*ldw;
                                    g[dets[i].tensor_offset_dh] += scale*options.bbr_lambda*ldh;
                                }
                            }
                            else
                            {
                                final_dets.push_back(dets[i]);
                                loss += options.loss_per_false_alarm;
                            }
                        }
                    }
                    else if (!overlaps_ignore_box(*truth, dets[i].rect))
                    {
                        // didn't hit anything
                        final_dets.push_back(dets[i]);
                        const auto idx = dets[i].tensor_offset;
                        auto& loss = loss_and_gradient_by_index[idx].first;
                        loss += options.loss_per_false_alarm;
                    }
                }

                for (auto&& x : final_dets)
                {
                    DLIB_CASSERT(!should_ignore_point(center(x.rect)));

                    auto& loss_and_gradient = loss_and_gradient_by_index[x.tensor_offset];
                    auto& loss = loss_and_gradient.first;
                    auto& gradient = loss_and_gradient.second;
                    loss += out_data[x.tensor_offset];
                    gradient += scale;
                }

                const auto add_loss = [](double sum, const auto& item)
                {
                    return sum + item.second.first;
                };

                const auto calculate_loss = [&add_loss](const auto& items)
                {
                    return std::accumulate(items.begin(), items.end(), 0.0, add_loss);
                };

                const double raw_sample_loss = calculate_loss(loss_and_gradient_by_index);

                double actual_sample_loss = 0.0;

                for (auto& item : loss_and_gradient_by_index)
                {
                    const double item_loss = item.second.first;
                    if (raw_sample_loss >= 0.0 || item_loss >= 0.0)
                    {
                        actual_sample_loss += item_loss;

                        const auto idx = item.first;
                        const auto item_gradient = item.second.second;

                        if (idx != invalid_index)
                        {
                            g[idx] += item_gradient;
                        }
                        else
                        {
                            DLIB_CASSERT(item_gradient == 0.0);
                        }
                    }
                }

                loss += actual_sample_loss;

                ++unfiltered_truth;
                g        += output_tensor.k()*output_tensor.nr()*output_tensor.nc();
                out_data += output_tensor.k()*output_tensor.nr()*output_tensor.nc();
            } // END for (long i = 0; i < output_tensor.num_samples(); ++i)


            // Here we scale the loss so that it's roughly equal to the number of mistakes
            // in an image.  Note that this scaling is different than the scaling we
            // applied to the gradient but it doesn't matter since the loss value isn't
            // used to update parameters.  It's used only for display and to check if we
            // have converged.  So it doesn't matter that they are scaled differently and
            // this way the loss that is displayed is readily interpretable to the user.
            return loss/output_tensor.num_samples();
        }


        friend void serialize(const loss_mmod_& item, std::ostream& out)
        {
            serialize("loss_mmod_", out);
            serialize(item.options, out);
        }

        friend void deserialize(loss_mmod_& item, std::istream& in)
        {
            std::string version;
            deserialize(version, in);
            if (version != "loss_mmod_")
                throw serialization_error("Unexpected version found while deserializing dlib::loss_mmod_.");
            deserialize(item.options, in);
        }

        friend std::ostream& operator<<(std::ostream& out, const loss_mmod_& item)
        {
            out << "loss_mmod\t (";

            auto& opts = item.options;

            out << "detector_windows:(" << opts.detector_windows << ")";

            out << ", loss per FA:" << opts.loss_per_false_alarm;
            out << ", loss per miss:" << opts.loss_per_missed_target;
            out << ", truth match IOU thresh:" << opts.truth_match_iou_threshold;
            out << ", use_bounding_box_regression:" << opts.use_bounding_box_regression;
            if (opts.use_bounding_box_regression)
                out << ", bbr_lambda:" << opts.bbr_lambda;
            out << ", overlaps_nms:("<<opts.overlaps_nms.get_iou_thresh()<<","<<opts.overlaps_nms.get_percent_covered_thresh()<<")";
            out << ", overlaps_ignore:("<<opts.overlaps_ignore.get_iou_thresh()<<","<<opts.overlaps_ignore.get_percent_covered_thresh()<<")";

            out << ")";
            return out;
        }

        friend void to_xml(const loss_mmod_& /*item*/, std::ostream& out)
        {
            // TODO, add options fields
            out << "<loss_mmod/>\n";
        }

        static bool should_point_be_ignored(const point& point, const matrix<uint8_t>& mask)
        {
            const auto x = point.x();
            const auto y = point.y();

            return x >= 0 && x < mask.nc()
                && y >= 0 && y < mask.nr()
                && mask(y, x) == 0;
        }

    private:

        template <typename net_type>
        void tensor_to_dets (
            const tensor& input_tensor,
            const tensor& output_tensor,
            long i,
            std::vector<intermediate_detection>& dets_accum,
            double adjust_threshold,
            const net_type& net,
            std::vector<double> gain_factors
        ) const
        {
            DLIB_CASSERT(net.sample_expansion_factor() == 1,net.sample_expansion_factor());
            if (options.use_bounding_box_regression)
            {
                DLIB_CASSERT(output_tensor.k() == (long)options.detector_windows.size()*5);
            }
            else
            {
                DLIB_CASSERT(output_tensor.k() == (long)options.detector_windows.size());
            }

            const auto nr = output_tensor.nr();
            const auto nc = output_tensor.nc();

            DLIB_CASSERT(gain_factors.empty() || gain_factors.size() == options.detector_windows.size());
            const float* out_data = output_tensor.host() + output_tensor.k()*output_tensor.nr()*output_tensor.nc()*i;
            // scan the final layer and output the positive scoring locations
            dets_accum.clear();
            if (adjust_threshold == -std::numeric_limits<double>::infinity()) {
                dets_accum.reserve(options.detector_windows.size() * nr * nc);
            }

            for (long k = 0; k < (long)options.detector_windows.size(); ++k)
            {
                const double gain_factor = gain_factors.empty() ? options.detector_windows[k].gain_factor : gain_factors[k];
                DLIB_CASSERT(gain_factor > 0.0);
                const double gain_offset = std::log(gain_factor);
                for (long r = 0; r < nr; ++r)
                {
                    for (long c = 0; c < nc; ++c)
                    {
                        const double score = out_data[(k*nr + r)*nc + c] + gain_offset;

                        if (score > adjust_threshold)
                        {
                            dpoint p = output_tensor_to_input_tensor(net, point(c,r));
                            drectangle rect = centered_drect(p, options.detector_windows[k].width, options.detector_windows[k].height);
                            rect = input_layer(net).tensor_space_to_image_space(input_tensor,rect);

                            dets_accum.push_back(intermediate_detection(rect, score, (k*nr + r)*nc + c, k));

                            if (options.use_bounding_box_regression)
                            {
                                auto& new_item = dets_accum.back();

                                const auto offset = options.detector_windows.size() + k*4;
                                new_item.tensor_offset_dx = ((offset+0)*nr + r)*nc + c;
                                new_item.tensor_offset_dy = ((offset+1)*nr + r)*nc + c;
                                new_item.tensor_offset_dw = ((offset+2)*nr + r)*nc + c;
                                new_item.tensor_offset_dh = ((offset+3)*nr + r)*nc + c;

                                // apply BBR to the new item
                                double dx = out_data[new_item.tensor_offset_dx];
                                double dy = out_data[new_item.tensor_offset_dy];
                                double dw = out_data[new_item.tensor_offset_dw];
                                double dh = out_data[new_item.tensor_offset_dh];
                                dw = std::exp(dw);
                                dh = std::exp(dh);
                                double w = rect.width()-1;
                                double h = rect.height()-1;
                                rect = translate_rect(rect, dpoint(dx*w,dy*h));
                                rect = centered_drect(rect, w*dw+1, h*dh+1);
                                new_item.rect_bbr = rect;
                            }
                        }
                    }
                }
            }
            std::sort(dets_accum.rbegin(), dets_accum.rend());
        }

        size_t find_best_detection_window (
            rectangle rect,
            const std::string& label,
            use_image_pyramid assume_image_pyramid
        ) const
        {
            if (assume_image_pyramid == use_image_pyramid::yes)
            {
                rect = move_rect(set_rect_area(rect, 400*400), point(0,0));
            }
            else
            {
                rect = rectangle(rect.width(), rect.height());
            }

            // Figure out which detection window in options.detector_windows is most similar to rect
            // (in terms of aspect ratio, if assume_image_pyramid == use_image_pyramid::yes).
            size_t best_i = 0;
            double best_ratio_diff = -std::numeric_limits<double>::infinity();
            for (size_t i = 0; i < options.detector_windows.size(); ++i)
            {
                if (options.detector_windows[i].label != label)
                    continue;

                rectangle det_window;
                
                if (options.assume_image_pyramid == use_image_pyramid::yes)
                {
                    det_window = centered_rect(point(0,0), options.detector_windows[i].width, options.detector_windows[i].height);
                    det_window = move_rect(set_rect_area(det_window, 400*400), point(0,0));
                }
                else
                {
                    det_window = rectangle(options.detector_windows[i].width, options.detector_windows[i].height);
                }

                double iou = box_intersection_over_union(rect, det_window);
                if (iou > best_ratio_diff)
                {
                    best_ratio_diff = iou;
                    best_i = i;
                }
            }
            return best_i;
        }

        template <typename net_type>
        bool image_rect_to_feat_coord (
            point& tensor_p,
            const tensor& input_tensor,
            const rectangle& rect,
            const std::string& label,
            const net_type& net,
            size_t& det_idx,
            use_image_pyramid assume_image_pyramid
        ) const 
        {
            using namespace std;
            if (!input_layer(net).image_contained_point(input_tensor,center(rect)))
            {
                std::ostringstream sout;
                sout << "Encountered a truth rectangle located at " << rect << " that is outside the image." << endl;
                sout << "The center of each truth rectangle must be within the image." << endl;
                throw impossible_labeling_error(sout.str());
            }

            det_idx = find_best_detection_window(rect,label,assume_image_pyramid);

            double scale = 1.0;
            if (options.assume_image_pyramid == use_image_pyramid::yes)
            {
                // Compute the scale we need to be at to get from rect to our detection window.
                // Note that we compute the scale as the max of two numbers.  It doesn't
                // actually matter which one we pick, because if they are very different then
                // it means the box can't be matched by the sliding window.  But picking the
                // max causes the right error message to be selected in the logic below.
                scale = std::max(options.detector_windows[det_idx].width/(double)rect.width(), options.detector_windows[det_idx].height/(double)rect.height());
            }
            else
            {
                // We don't want invariance to scale.
                scale = 1.0;
            }

            const rectangle mapped_rect = input_layer(net).image_space_to_tensor_space(input_tensor, std::min(1.0,scale), rect);

            // compute the detection window that we would use at this position.
            tensor_p = center(mapped_rect);
            rectangle det_window = centered_rect(tensor_p, options.detector_windows[det_idx].width,options.detector_windows[det_idx].height);
            det_window = input_layer(net).tensor_space_to_image_space(input_tensor, det_window);

            // make sure the rect can actually be represented by the image pyramid we are
            // using.
            if (box_intersection_over_union(rect, det_window) <= options.truth_match_iou_threshold)
            {
                std::cout << "Warning, ignoring object.  We encountered a truth rectangle with a width and height of " << rect.width() << " and " << rect.height() << ".  ";
                std::cout << "The image pyramid and sliding windows can't output a rectangle of this shape.  ";
                const double detector_area = options.detector_windows[det_idx].width*options.detector_windows[det_idx].height;
                if (mapped_rect.area()/detector_area <= options.truth_match_iou_threshold)
                {
                    std::cout << "This is because the rectangle is smaller than the best matching detection window, which has a width ";
                    std::cout << "and height of " << options.detector_windows[det_idx].width << " and " << options.detector_windows[det_idx].height << "." << std::endl;
                }
                else
                {
                    std::cout << "This is either because (1) the final layer's features have too large of a stride across the image, limiting the possible locations the sliding window can search ";
                    std::cout << "or (2) because the rectangle's aspect ratio is too different from the best matching detection window, ";
                    std::cout << "which has a width and height of " << options.detector_windows[det_idx].width << " and " << options.detector_windows[det_idx].height << "." << std::endl;
                }
                return true;
            }

            // now map through the CNN to the output layer.
            tensor_p = input_tensor_to_output_tensor(net,tensor_p);

            const tensor& output_tensor = net.get_output();
            if (!get_rect(output_tensor).contains(tensor_p))
            {
                std::cout << "Warning, ignoring object.  We encountered a truth rectangle located at " << rect << " that is too close to the edge ";
                std::cout << "of the image to be captured by the CNN features." << std::endl;
                return true;
            }

            return false;
        }


        bool overlaps_ignore_box (
            const std::vector<mmod_rect>& boxes,
            const rectangle& rect
        ) const
        {
            for (auto&& b : boxes)
            {
                if (b.ignore && options.overlaps_ignore(b, rect))
                    return true;
            }
            return false;
        }

        std::pair<double,unsigned int> find_best_match(
            const std::vector<mmod_rect>& boxes,
            const std::vector<bool>& hit_truth_table,
            const rectangle& rect,
            const std::string& label
        ) const
        {
            double match = 0;
            unsigned int best_idx = 0;

            for (int allow_duplicate_hit = 0; allow_duplicate_hit <= 1 && match == 0; ++allow_duplicate_hit)
            {
                for (unsigned long i = 0; i < boxes.size(); ++i)
                {
                    if (boxes[i].ignore || boxes[i].label != label)
                        continue;
                    if (!allow_duplicate_hit && hit_truth_table[i])
                        continue;

                    const double new_match = box_intersection_over_union(rect, boxes[i]);
                    if (new_match > match)
                    {
                        match = new_match;
                        best_idx = i;
                    }
                }
            }

            return std::make_pair(match,best_idx);
        }

        std::pair<double,unsigned int> find_best_match(
            const std::vector<mmod_rect>& boxes,
            const rectangle& rect,
            const size_t excluded_idx
        ) const
        {
            double match = 0;
            unsigned int best_idx = 0;
            for (unsigned long i = 0; i < boxes.size(); ++i)
            {
                if (boxes[i].ignore || excluded_idx == i)
                    continue;

                const double new_match = box_intersection_over_union(rect, boxes[i]);
                if (new_match > match)
                {
                    match = new_match;
                    best_idx = i;
                }
            }

            return std::make_pair(match,best_idx);
        }

        template <typename T>
        inline bool overlaps_any_box_nms (
            const std::vector<T>& rects,
            const rectangle& rect
        ) const
        {
            for (auto&& r : rects)
            {
                if (options.overlaps_nms(r.rect, rect))
                    return true;
            }
            return false;
        }


        mmod_options options;

    };

    template <typename SUBNET>
    using loss_mmod = add_loss_layer<loss_mmod_, SUBNET>;

// ----------------------------------------------------------------------------------------

    class loss_metric_ 
    {
    public:

        typedef unsigned long training_label_type;
        typedef matrix<float,0,1> output_label_type;

        loss_metric_() = default;

        loss_metric_(
            float margin_,
            float dist_thresh_
        ) : margin(margin_), dist_thresh(dist_thresh_) 
        {
            DLIB_CASSERT(margin_ > 0);
            DLIB_CASSERT(dist_thresh_ > 0);
        }

        template <
            typename SUB_TYPE,
            typename label_iterator
            >
        void to_label (
            const tensor& input_tensor,
            const SUB_TYPE& sub,
            label_iterator iter
        ) const
        {
            const tensor& output_tensor = sub.get_output();
            DLIB_CASSERT(sub.sample_expansion_factor() == 1);
            DLIB_CASSERT(input_tensor.num_samples() != 0);
            DLIB_CASSERT(input_tensor.num_samples()%sub.sample_expansion_factor() == 0);
            DLIB_CASSERT(input_tensor.num_samples() == output_tensor.num_samples());
            DLIB_CASSERT(output_tensor.nr() == 1 && 
                         output_tensor.nc() == 1);

            const float* p = output_tensor.host();
            for (long i = 0; i < output_tensor.num_samples(); ++i)
            {
                *iter = mat(p,output_tensor.k(),1);

                ++iter;
                p += output_tensor.k();
            }
        }


        float get_margin() const { return margin; }
        float get_distance_threshold() const { return dist_thresh; }

        template <
            typename const_label_iterator,
            typename SUBNET
            >
        double compute_loss_value_and_gradient (
            const tensor& input_tensor,
            const_label_iterator truth, 
            SUBNET& sub
        ) const
        {
            const tensor& output_tensor = sub.get_output();
            tensor& grad = sub.get_gradient_input();

            DLIB_CASSERT(sub.sample_expansion_factor() == 1);
            DLIB_CASSERT(input_tensor.num_samples() != 0);
            DLIB_CASSERT(input_tensor.num_samples()%sub.sample_expansion_factor() == 0);
            DLIB_CASSERT(input_tensor.num_samples() == grad.num_samples());
            DLIB_CASSERT(input_tensor.num_samples() == output_tensor.num_samples());
            DLIB_CASSERT(output_tensor.nr() == 1 && 
                         output_tensor.nc() == 1);
            DLIB_CASSERT(grad.nr() == 1 && 
                         grad.nc() == 1);



            temp.set_size(output_tensor.num_samples(), output_tensor.num_samples());
            grad_mul.copy_size(temp);

            tt::gemm(0, temp, 1, output_tensor, false, output_tensor, true);


            std::vector<double> temp_threshs;
            const float* d = temp.host();
            double loss = 0;
            double num_pos_samps = 0.0001;
            double num_neg_samps = 0.0001;
            for (long r = 0; r < temp.num_samples(); ++r)
            {
                auto xx = d[r*temp.num_samples() + r];
                const auto x_label = *(truth + r);
                for (long c = r+1; c < temp.num_samples(); ++c)
                {
                    const auto y_label = *(truth + c);
                    if (x_label == y_label)
                    {
                        ++num_pos_samps;
                    }
                    else
                    {
                        ++num_neg_samps;

                        // Figure out what distance threshold, when applied to the negative pairs,
                        // causes there to be an equal number of positive and negative pairs.
                        auto yy = d[c*temp.num_samples() + c];
                        auto xy = d[r*temp.num_samples() + c];
                        // compute the distance between x and y samples.
                        auto d2 = xx + yy - 2*xy;
                        if (d2 < 0)
                            d2 = 0;
                        temp_threshs.push_back(d2);
                    }
                }
            }
            // The whole objective function is multiplied by this to scale the loss
            // relative to the number of things in the mini-batch.
            const double scale = 0.5/num_pos_samps;
            DLIB_CASSERT(num_pos_samps>=1, "Make sure each mini-batch contains both positive pairs and negative pairs");
            DLIB_CASSERT(num_neg_samps>=1, "Make sure each mini-batch contains both positive pairs and negative pairs");

            std::sort(temp_threshs.begin(), temp_threshs.end());
            const float neg_thresh = std::sqrt(temp_threshs[std::min(num_pos_samps,num_neg_samps)-1]);

            // loop over all the pairs of training samples and compute the loss and
            // gradients.  Note that we only use the hardest negative pairs and that in
            // particular we pick the number of negative pairs equal to the number of
            // positive pairs so everything is balanced.
            float* gm = grad_mul.host();
            for (long r = 0; r < temp.num_samples(); ++r)
            {
                gm[r*temp.num_samples() + r] = 0;
                const auto x_label = *(truth + r);
                auto xx = d[r*temp.num_samples() + r];
                for (long c = 0; c < temp.num_samples(); ++c)
                {
                    if (r==c)
                        continue;
                    const auto y_label = *(truth + c);
                    auto yy = d[c*temp.num_samples() + c];
                    auto xy = d[r*temp.num_samples() + c];

                    // compute the distance between x and y samples.
                    auto d2 = xx + yy - 2*xy;
                    if (d2 <= 0)
                        d2 = 0;
                    else 
                        d2 = std::sqrt(d2);

                    // It should be noted that the derivative of length(x-y) with respect
                    // to the x vector is the unit vector (x-y)/length(x-y).  If you stare
                    // at the code below long enough you will see that it's just an
                    // application of this formula.

                    if (x_label == y_label)
                    {
                        // Things with the same label should have distances < dist_thresh between
                        // them.  If not then we experience non-zero loss.
                        if (d2 < dist_thresh-margin)
                        {
                            gm[r*temp.num_samples() + c] = 0;
                        }
                        else
                        {
                            loss += scale*(d2 - (dist_thresh-margin));
                            gm[r*temp.num_samples() + r] += scale/d2;
                            gm[r*temp.num_samples() + c] = -scale/d2;
                        }
                    }
                    else
                    {
                        // Things with different labels should have distances > dist_thresh between
                        // them.  If not then we experience non-zero loss.
                        if (d2 > dist_thresh+margin || d2 > neg_thresh)
                        {
                            gm[r*temp.num_samples() + c] = 0;
                        }
                        else
                        {
                            loss += scale*((dist_thresh+margin) - d2);
                            // don't divide by zero (or a really small number)
                            d2 = std::max(d2, 0.001f);
                            gm[r*temp.num_samples() + r] -= scale/d2;
                            gm[r*temp.num_samples() + c] = scale/d2;
                        }
                    }
                }
            }


            tt::gemm(0, grad, 1, grad_mul, false, output_tensor, false); 

            return loss;
        }

        friend void serialize(const loss_metric_& item, std::ostream& out)
        {
            serialize("loss_metric_2", out);
            serialize(item.margin, out);
            serialize(item.dist_thresh, out);
        }

        friend void deserialize(loss_metric_& item, std::istream& in)
        {
            std::string version;
            deserialize(version, in);
            if (version == "loss_metric_")
            {
                // These values used to be hard coded, so for this version of the metric
                // learning loss we just use these values.
                item.margin = 0.1f;
                item.dist_thresh = 0.75f;
                return;
            }
            else if (version == "loss_metric_2")
            {
                deserialize(item.margin, in);
                deserialize(item.dist_thresh, in);
            }
            else
            {
                throw serialization_error("Unexpected version found while deserializing dlib::loss_metric_.  Instead found " + version);
            }
        }

        friend std::ostream& operator<<(std::ostream& out, const loss_metric_& item )
        {
            out << "loss_metric (margin="<<item.margin<<", distance_threshold="<<item.dist_thresh<<")";
            return out;
        }

        friend void to_xml(const loss_metric_& item, std::ostream& out)
        {
            out << "<loss_metric margin='"<<item.margin<<"' distance_threshold='"<<item.dist_thresh<<"'/>\n";
        }

    private:
        float margin = 0.04f;
        float dist_thresh = 0.6f;


        // These variables are only here to avoid being reallocated over and over in
        // compute_loss_value_and_gradient()
        mutable resizable_tensor temp, grad_mul;

    };

    template <typename SUBNET>
    using loss_metric = add_loss_layer<loss_metric_, SUBNET>;

// ----------------------------------------------------------------------------------------

    class loss_ranking_
    {
    public:

        typedef float training_label_type; // nominally +1/-1
        typedef float output_label_type; // ranking score

        template <
            typename SUB_TYPE,
            typename label_iterator
            >
        void to_label (
            const tensor& input_tensor,
            const SUB_TYPE& sub,
            label_iterator iter
        ) const
        {
            DLIB_CASSERT(sub.sample_expansion_factor() == 1);

            const tensor& output_tensor = sub.get_output();

            DLIB_CASSERT(output_tensor.nr() == 1 &&
                         output_tensor.nc() == 1 &&
                         output_tensor.k() == 1);
            DLIB_CASSERT(input_tensor.num_samples() == output_tensor.num_samples());

            const float* out_data = output_tensor.host();
            for (long i = 0; i < output_tensor.num_samples(); ++i)
            {
                *iter++ = out_data[i];
            }
        }


        template <
            typename const_label_iterator,
            typename SUBNET
            >
        double compute_loss_value_and_gradient (
            const tensor& input_tensor,
            const_label_iterator truth,
            SUBNET& sub
        ) const
        {
            const tensor& output_tensor = sub.get_output();
            tensor& grad = sub.get_gradient_input();

            DLIB_CASSERT(sub.sample_expansion_factor() == 1);
            DLIB_CASSERT(input_tensor.num_samples() != 0);
            DLIB_CASSERT(input_tensor.num_samples()%sub.sample_expansion_factor() == 0);
            DLIB_CASSERT(input_tensor.num_samples() == grad.num_samples());
            DLIB_CASSERT(input_tensor.num_samples() == output_tensor.num_samples());
            DLIB_CASSERT(output_tensor.nr() == 1 &&
                         output_tensor.nc() == 1 &&
                         output_tensor.k() == 1);
            DLIB_CASSERT(grad.nr() == 1 &&
                         grad.nc() == 1 &&
                         grad.k() == 1);


            std::vector<double> rel_scores;
            std::vector<double> nonrel_scores;
            std::vector<long> rel_idx, nonrel_idx;

            const float* out_data = output_tensor.host();
            float* g = grad.host_write_only();
            for (long i = 0; i < output_tensor.num_samples(); ++i)
            {
                const float y = *truth++;
                if (y > 0)
                {
                    rel_scores.push_back(out_data[i]-y);
                    rel_idx.push_back(i);
                }
                else if (y < 0)
                {
                    nonrel_scores.push_back(out_data[i]-y);
                    nonrel_idx.push_back(i);
                }
                else
                {
                    g[i] = 0;
                }
            }


            std::vector<unsigned long> rel_counts;
            std::vector<unsigned long> nonrel_counts;
            count_ranking_inversions(rel_scores, nonrel_scores, rel_counts, nonrel_counts);
            const unsigned long total_pairs = rel_scores.size()*nonrel_scores.size();
            DLIB_CASSERT(total_pairs > 0, "You can't give a ranking mini-batch that contains only one class.  Both classes must be represented.");
            const double scale = 1.0/total_pairs;


            double loss = 0;
            for (unsigned long k = 0; k < rel_counts.size(); ++k)
            {
                loss -= rel_counts[k]*rel_scores[k];
                g[rel_idx[k]] = -1.0*rel_counts[k]*scale;
            }

            for (unsigned long k = 0; k < nonrel_counts.size(); ++k)
            {
                loss += nonrel_counts[k]*nonrel_scores[k];
                g[nonrel_idx[k]] = nonrel_counts[k]*scale;
            }

            return loss*scale;
        }

        friend void serialize(const loss_ranking_& , std::ostream& out)
        {
            serialize("loss_ranking_", out);
        }

        friend void deserialize(loss_ranking_& , std::istream& in)
        {
            std::string version;
            deserialize(version, in);
            if (version != "loss_ranking_")
                throw serialization_error("Unexpected version found while deserializing dlib::loss_ranking_.");
        }

        friend std::ostream& operator<<(std::ostream& out, const loss_ranking_& )
        {
            out << "loss_ranking";
            return out;
        }

        friend void to_xml(const loss_ranking_& /*item*/, std::ostream& out)
        {
            out << "<loss_ranking/>\n";
        }

    };

    template <typename SUBNET>
    using loss_ranking = add_loss_layer<loss_ranking_, SUBNET>;

// ----------------------------------------------------------------------------------------

    class loss_mean_squared_
    {
    public:

        typedef float training_label_type;
        typedef float output_label_type;

        template <
            typename SUB_TYPE,
            typename label_iterator
            >
        void to_label (
            const tensor& input_tensor,
            const SUB_TYPE& sub,
            label_iterator iter
        ) const
        {
            DLIB_CASSERT(sub.sample_expansion_factor() == 1);

            const tensor& output_tensor = sub.get_output();

            DLIB_CASSERT(output_tensor.nr() == 1 &&
                         output_tensor.nc() == 1 &&
                         output_tensor.k() == 1);
            DLIB_CASSERT(input_tensor.num_samples() == output_tensor.num_samples());

            const float* out_data = output_tensor.host();
            for (long i = 0; i < output_tensor.num_samples(); ++i)
            {
                *iter++ = out_data[i];
            }
        }


        template <
            typename const_label_iterator,
            typename SUBNET
            >
        double compute_loss_value_and_gradient (
            const tensor& input_tensor,
            const_label_iterator truth,
            SUBNET& sub
        ) const
        {
            const tensor& output_tensor = sub.get_output();
            tensor& grad = sub.get_gradient_input();

            DLIB_CASSERT(sub.sample_expansion_factor() == 1);
            DLIB_CASSERT(input_tensor.num_samples() != 0);
            DLIB_CASSERT(input_tensor.num_samples()%sub.sample_expansion_factor() == 0);
            DLIB_CASSERT(input_tensor.num_samples() == grad.num_samples());
            DLIB_CASSERT(input_tensor.num_samples() == output_tensor.num_samples());
            DLIB_CASSERT(output_tensor.nr() == 1 &&
                         output_tensor.nc() == 1 &&
                         output_tensor.k() == 1);
            DLIB_CASSERT(grad.nr() == 1 &&
                         grad.nc() == 1 &&
                         grad.k() == 1);

            // The loss we output is the average loss over the mini-batch.
            const double scale = 1.0/output_tensor.num_samples();
            double loss = 0;
            float* g = grad.host_write_only();
            const float* out_data = output_tensor.host();
            for (long i = 0; i < output_tensor.num_samples(); ++i)
            {
                const float y = *truth++;
                const float temp1 = y - out_data[i];
                const float temp2 = scale*temp1;
                loss += temp2*temp1;
                g[i] = -temp2;

            }
            return loss;
        }

        friend void serialize(const loss_mean_squared_& , std::ostream& out)
        {
            serialize("loss_mean_squared_", out);
        }

        friend void deserialize(loss_mean_squared_& , std::istream& in)
        {
            std::string version;
            deserialize(version, in);
            if (version != "loss_mean_squared_")
                throw serialization_error("Unexpected version found while deserializing dlib::loss_mean_squared_.");
        }

        friend std::ostream& operator<<(std::ostream& out, const loss_mean_squared_& )
        {
            out << "loss_mean_squared";
            return out;
        }

        friend void to_xml(const loss_mean_squared_& /*item*/, std::ostream& out)
        {
            out << "<loss_mean_squared/>\n";
        }

    };

    template <typename SUBNET>
    using loss_mean_squared = add_loss_layer<loss_mean_squared_, SUBNET>;

// ----------------------------------------------------------------------------------------

    class loss_epsilon_insensitive_
    {
    public:

        typedef float training_label_type;
        typedef float output_label_type;

        loss_epsilon_insensitive_() = default;
        loss_epsilon_insensitive_(double eps) : eps(eps) 
        {
            DLIB_CASSERT(eps >= 0, "You can't set a negative error epsilon.");
        }

        double get_epsilon () const { return eps; }
        void set_epsilon(double e)
        {
            DLIB_CASSERT(e >= 0, "You can't set a negative error epsilon.");
            eps = e;
        }

        template <
            typename SUB_TYPE,
            typename label_iterator
            >
        void to_label (
            const tensor& input_tensor,
            const SUB_TYPE& sub,
            label_iterator iter
        ) const
        {
            DLIB_CASSERT(sub.sample_expansion_factor() == 1);

            const tensor& output_tensor = sub.get_output();

            DLIB_CASSERT(output_tensor.nr() == 1 &&
                         output_tensor.nc() == 1 &&
                         output_tensor.k() == 1);
            DLIB_CASSERT(input_tensor.num_samples() == output_tensor.num_samples());

            const float* out_data = output_tensor.host();
            for (long i = 0; i < output_tensor.num_samples(); ++i)
            {
                *iter++ = out_data[i];
            }
        }


        template <
            typename const_label_iterator,
            typename SUBNET
            >
        double compute_loss_value_and_gradient (
            const tensor& input_tensor,
            const_label_iterator truth,
            SUBNET& sub
        ) const
        {
            const tensor& output_tensor = sub.get_output();
            tensor& grad = sub.get_gradient_input();

            DLIB_CASSERT(sub.sample_expansion_factor() == 1);
            DLIB_CASSERT(input_tensor.num_samples() != 0);
            DLIB_CASSERT(input_tensor.num_samples()%sub.sample_expansion_factor() == 0);
            DLIB_CASSERT(input_tensor.num_samples() == grad.num_samples());
            DLIB_CASSERT(input_tensor.num_samples() == output_tensor.num_samples());
            DLIB_CASSERT(output_tensor.nr() == 1 &&
                         output_tensor.nc() == 1 &&
                         output_tensor.k() == 1);
            DLIB_CASSERT(grad.nr() == 1 &&
                         grad.nc() == 1 &&
                         grad.k() == 1);

            // The loss we output is the average loss over the mini-batch.
            const double scale = 1.0/output_tensor.num_samples();
            double loss = 0;
            float* g = grad.host_write_only();
            const float* out_data = output_tensor.host();
            for (long i = 0; i < output_tensor.num_samples(); ++i)
            {
                const float y = *truth++;
                const float err = out_data[i]-y;
                if (err > eps)
                {
                    loss += scale*(err-eps);
                    g[i] = scale;
                }
                else if (err < -eps)
                {
                    loss += scale*(eps-err);
                    g[i] = -scale;
                }
            }
            return loss;
        }

        friend void serialize(const loss_epsilon_insensitive_& item, std::ostream& out)
        {
            serialize("loss_epsilon_insensitive_", out);
            serialize(item.eps, out);
        }

        friend void deserialize(loss_epsilon_insensitive_& item, std::istream& in)
        {
            std::string version;
            deserialize(version, in);
            if (version != "loss_epsilon_insensitive_")
                throw serialization_error("Unexpected version found while deserializing dlib::loss_epsilon_insensitive_.");
            deserialize(item.eps, in);
        }

        friend std::ostream& operator<<(std::ostream& out, const loss_epsilon_insensitive_& item)
        {
            out << "loss_epsilon_insensitive epsilon: " << item.eps;
            return out;
        }

        friend void to_xml(const loss_epsilon_insensitive_& item, std::ostream& out)
        {
            out << "<loss_epsilon_insensitive_ epsilon='" << item.eps << "'/>\n";
        }

    private:
        double eps = 1;

    };

    template <typename SUBNET>
    using loss_epsilon_insensitive = add_loss_layer<loss_epsilon_insensitive_, SUBNET>;

// ----------------------------------------------------------------------------------------

    class loss_mean_squared_multioutput_
    {
    public:

        typedef matrix<float> training_label_type;
        typedef matrix<float> output_label_type;

        template <
            typename SUB_TYPE,
            typename label_iterator
            >
        void to_label (
            const tensor& input_tensor,
            const SUB_TYPE& sub,
            label_iterator iter
        ) const
        {
            DLIB_CASSERT(sub.sample_expansion_factor() == 1);

            const tensor& output_tensor = sub.get_output();

            DLIB_CASSERT(output_tensor.nr() == 1 &&
                         output_tensor.nc() == 1)
            DLIB_CASSERT(input_tensor.num_samples() == output_tensor.num_samples());

            const float* out_data = output_tensor.host();
            for (long i = 0; i < output_tensor.num_samples(); ++i)
            {
                *iter++ = mat(out_data, output_tensor.k(), 1);
                out_data += output_tensor.k();
            }
        }


        template <
            typename const_label_iterator,
            typename SUBNET
            >
        double compute_loss_value_and_gradient (
            const tensor& input_tensor,
            const_label_iterator truth,
            SUBNET& sub
        ) const
        {
            const tensor& output_tensor = sub.get_output();
            tensor& grad = sub.get_gradient_input();

            DLIB_CASSERT(sub.sample_expansion_factor() == 1);
            DLIB_CASSERT(input_tensor.num_samples() != 0);
            DLIB_CASSERT(input_tensor.num_samples()%sub.sample_expansion_factor() == 0);
            DLIB_CASSERT(input_tensor.num_samples() == grad.num_samples());
            DLIB_CASSERT(input_tensor.num_samples() == output_tensor.num_samples());
            DLIB_CASSERT(output_tensor.nr() == 1 &&
                         output_tensor.nc() == 1);
            DLIB_CASSERT(grad.nr() == 1 &&
                         grad.nc() == 1);
            DLIB_CASSERT(grad.k() == output_tensor.k());
            const long k = output_tensor.k();
            for (long idx = 0; idx < output_tensor.num_samples(); ++idx)
            {
                const_label_iterator truth_matrix_ptr = (truth + idx);
                DLIB_CASSERT((*truth_matrix_ptr).nr() == k &&
                             (*truth_matrix_ptr).nc() == 1);
            }

            // The loss we output is the average loss over the mini-batch.
            const double scale = 1.0/output_tensor.num_samples();
            double loss = 0;
            float* g = grad.host_write_only();
            const float* out_data = output_tensor.host();
            matrix<float> ytrue;
            for (long i = 0; i < output_tensor.num_samples(); ++i)
            {
                ytrue = *truth++;
                for (long j = 0; j < output_tensor.k(); ++j)
                {
                    const float y = ytrue(j, 0);
                    const float temp1 = y - *out_data++;
                    const float temp2 = scale*temp1;
                    loss += temp2*temp1;
                    *g = -temp2;
                    ++g;
                }

            }
            return loss;
        }

        friend void serialize(const loss_mean_squared_multioutput_& , std::ostream& out)
        {
            serialize("loss_mean_squared_multioutput_", out);
        }

        friend void deserialize(loss_mean_squared_multioutput_& , std::istream& in)
        {
            std::string version;
            deserialize(version, in);
            if (version != "loss_mean_squared_multioutput_")
                throw serialization_error("Unexpected version found while deserializing dlib::loss_mean_squared_.");
        }

        friend std::ostream& operator<<(std::ostream& out, const loss_mean_squared_multioutput_& )
        {
            out << "loss_mean_squared_multioutput";
            return out;
        }

        friend void to_xml(const loss_mean_squared_multioutput_& /*item*/, std::ostream& out)
        {
            out << "<loss_mean_squared_multioutput/>\n";
        }

    };

    template <typename SUBNET>
    using loss_mean_squared_multioutput = add_loss_layer<loss_mean_squared_multioutput_, SUBNET>;

// ----------------------------------------------------------------------------------------

    class loss_binary_log_per_pixel_
    {
    public:

        typedef matrix<float> training_label_type;
        typedef matrix<float> output_label_type;

        template <
            typename SUB_TYPE,
            typename label_iterator
            >
        static void to_label (
            const tensor& input_tensor,
            const SUB_TYPE& sub,
            label_iterator iter
        )
        {
            DLIB_CASSERT(sub.sample_expansion_factor() == 1);

            const tensor& output_tensor = sub.get_output();

            DLIB_CASSERT(output_tensor.k() == 1);
            DLIB_CASSERT(input_tensor.num_samples() == output_tensor.num_samples());

            const float* const out_data = output_tensor.host();

            for (long i = 0; i < output_tensor.num_samples(); ++i, ++iter) 
            {
                iter->set_size(output_tensor.nr(), output_tensor.nc());
                for (long r = 0; r < output_tensor.nr(); ++r) 
                {
                    for (long c = 0; c < output_tensor.nc(); ++c) 
                    {
                        iter->operator()(r, c) = out_data[tensor_index(output_tensor, i, 0, r, c)];
                    }
                }
            }
        }

        template <
            typename const_label_iterator,
            typename SUBNET
            >
        double compute_loss_value_and_gradient (
            const tensor& input_tensor,
            const_label_iterator truth,
            SUBNET& sub
        ) const
        {
            const tensor& output_tensor = sub.get_output();
            tensor& grad = sub.get_gradient_input();

            DLIB_CASSERT(sub.sample_expansion_factor() == 1);
            DLIB_CASSERT(input_tensor.num_samples() != 0);
            DLIB_CASSERT(input_tensor.num_samples()%sub.sample_expansion_factor() == 0);
            DLIB_CASSERT(input_tensor.num_samples() == grad.num_samples());
            DLIB_CASSERT(input_tensor.num_samples() == output_tensor.num_samples());
            DLIB_CASSERT(output_tensor.k() == 1);
            DLIB_CASSERT(output_tensor.nr() == grad.nr() &&
                         output_tensor.nc() == grad.nc() &&
                         output_tensor.k() == grad.k());
            for (long idx = 0; idx < output_tensor.num_samples(); ++idx)
            {
                const_label_iterator truth_matrix_ptr = (truth + idx);
                DLIB_CASSERT(truth_matrix_ptr->nr() == output_tensor.nr() &&
                             truth_matrix_ptr->nc() == output_tensor.nc(),
                             "truth size = " << truth_matrix_ptr->nr() << " x " << truth_matrix_ptr->nc() << ", "
                             "output size = " << output_tensor.nr() << " x " << output_tensor.nc());
            }

            double loss;
#ifdef DLIB_USE_CUDA
            cuda_compute(truth, output_tensor, grad, loss);
#else
            cpu_compute(truth, output_tensor, grad, loss);
#endif
            return loss;
        }

        friend void serialize(const loss_binary_log_per_pixel_& , std::ostream& out)
        {
            serialize("loss_binary_log_per_pixel_", out);
        }

        friend void deserialize(loss_binary_log_per_pixel_& , std::istream& in)
        {
            std::string version;
            deserialize(version, in);
            if (version != "loss_binary_log_per_pixel_")
                throw serialization_error("Unexpected version found while deserializing dlib::loss_binary_log_per_pixel_.");
        }

        friend std::ostream& operator<<(std::ostream& out, const loss_binary_log_per_pixel_& )
        {
            out << "loss_binary_log_per_pixel";
            return out;
        }

        friend void to_xml(const loss_binary_log_per_pixel_& /*item*/, std::ostream& out)
        {
            out << "<loss_binary_log_per_pixel/>\n";
        }

    private:

#ifdef DLIB_USE_CUDA
        cuda::compute_loss_binary_log_per_pixel cuda_compute;
#else
        cpu::compute_loss_binary_log_per_pixel cpu_compute;
#endif
    };

    template <typename SUBNET>
    using loss_binary_log_per_pixel = add_loss_layer<loss_binary_log_per_pixel_, SUBNET>;

// ----------------------------------------------------------------------------------------

    class loss_multiclass_log_per_pixel_
    {
    public:

        // In semantic segmentation, if you don't know the ground-truth of some pixel,
        // set the label of that pixel to this value. When you do so, the pixel will be
        // ignored when computing gradients.
        static const uint16_t label_to_ignore = std::numeric_limits<uint16_t>::max();


        // In semantic segmentation, 65535 classes ought to be enough for anybody.
        typedef matrix<uint16_t> training_label_type;
        typedef matrix<uint16_t> output_label_type;

        template <
            typename SUB_TYPE,
            typename label_iterator
            >
        static void to_label (
            const tensor& input_tensor,
            const SUB_TYPE& sub,
            label_iterator iter
        )
        {
            DLIB_CASSERT(sub.sample_expansion_factor() == 1);

            const tensor& output_tensor = sub.get_output();

            DLIB_CASSERT(output_tensor.k() >= 1); // Note that output_tensor.k() should match the number of labels.
            DLIB_CASSERT(output_tensor.k() < std::numeric_limits<uint16_t>::max());
            DLIB_CASSERT(input_tensor.num_samples() == output_tensor.num_samples());

            const float* const out_data = output_tensor.host();

            // The index of the largest output for each element is the label.
            const auto find_label = [&](long sample, long r, long c) 
            {
                uint16_t label = 0;
                float max_value = out_data[tensor_index(output_tensor, sample, 0, r, c)];
                for (long k = 1; k < output_tensor.k(); ++k) 
                {
                    const float value = out_data[tensor_index(output_tensor, sample, k, r, c)];
                    if (value > max_value) 
                    {
                        label = static_cast<uint16_t>(k);
                        max_value = value;
                    }
                }
                return label;
            };

            for (long i = 0; i < output_tensor.num_samples(); ++i, ++iter) 
            {
                iter->set_size(output_tensor.nr(), output_tensor.nc());
                for (long r = 0; r < output_tensor.nr(); ++r) 
                {
                    for (long c = 0; c < output_tensor.nc(); ++c) 
                    {
                        // The index of the largest output for this element is the label.
                        iter->operator()(r, c) = find_label(i, r, c);
                    }
                }
            }
        }

        template <
            typename const_label_iterator,
            typename SUBNET
            >
        double compute_loss_value_and_gradient (
            const tensor& input_tensor,
            const_label_iterator truth,
            SUBNET& sub
        ) const
        {
            const tensor& output_tensor = sub.get_output();
            tensor& grad = sub.get_gradient_input();

            DLIB_CASSERT(sub.sample_expansion_factor() == 1);
            DLIB_CASSERT(input_tensor.num_samples() != 0);
            DLIB_CASSERT(input_tensor.num_samples()%sub.sample_expansion_factor() == 0);
            DLIB_CASSERT(input_tensor.num_samples() == grad.num_samples());
            DLIB_CASSERT(input_tensor.num_samples() == output_tensor.num_samples());
            DLIB_CASSERT(output_tensor.k() >= 1);
            DLIB_CASSERT(output_tensor.k() < std::numeric_limits<uint16_t>::max());
            DLIB_CASSERT(output_tensor.nr() == grad.nr() &&
                         output_tensor.nc() == grad.nc() &&
                         output_tensor.k() == grad.k());
            for (long idx = 0; idx < output_tensor.num_samples(); ++idx)
            {
                const_label_iterator truth_matrix_ptr = (truth + idx);
                DLIB_CASSERT(truth_matrix_ptr->nr() == output_tensor.nr() &&
                             truth_matrix_ptr->nc() == output_tensor.nc(),
                             "truth size = " << truth_matrix_ptr->nr() << " x " << truth_matrix_ptr->nc() << ", "
                             "output size = " << output_tensor.nr() << " x " << output_tensor.nc());
            }


            double loss;
#ifdef DLIB_USE_CUDA
            cuda_compute(truth, output_tensor, grad, loss);
#else
            cpu_compute(truth, output_tensor, grad, loss);
#endif
            return loss;
        }

        friend void serialize(const loss_multiclass_log_per_pixel_& , std::ostream& out)
        {
            serialize("loss_multiclass_log_per_pixel_", out);
        }

        friend void deserialize(loss_multiclass_log_per_pixel_& , std::istream& in)
        {
            std::string version;
            deserialize(version, in);
            if (version != "loss_multiclass_log_per_pixel_")
                throw serialization_error("Unexpected version found while deserializing dlib::loss_multiclass_log_per_pixel_.");
        }

        friend std::ostream& operator<<(std::ostream& out, const loss_multiclass_log_per_pixel_& )
        {
            out << "loss_multiclass_log_per_pixel";
            return out;
        }

        friend void to_xml(const loss_multiclass_log_per_pixel_& /*item*/, std::ostream& out)
        {
            out << "<loss_multiclass_log_per_pixel/>\n";
        }

    private:

#ifdef DLIB_USE_CUDA
        cuda::compute_loss_multiclass_log_per_pixel cuda_compute;
#else
        cpu::compute_loss_multiclass_log_per_pixel cpu_compute;
#endif
    };

    template <typename SUBNET>
    using loss_multiclass_log_per_pixel = add_loss_layer<loss_multiclass_log_per_pixel_, SUBNET>;

// ----------------------------------------------------------------------------------------

    class loss_multiclass_log_per_pixel_weighted_
    {
    public:
<<<<<<< HEAD
        typedef dlib::weighted_label weighted_label;

=======

        typedef dlib::weighted_label<uint16_t> weighted_label;
>>>>>>> adf8a357
        typedef matrix<weighted_label> training_label_type;
        typedef matrix<uint16_t> output_label_type;

        template <
            typename SUB_TYPE,
            typename label_iterator
            >
        static void to_label (
            const tensor& input_tensor,
            const SUB_TYPE& sub,
            label_iterator iter
        )
        {
            loss_multiclass_log_per_pixel_::to_label(input_tensor, sub, iter);
        }

        template <
            typename const_label_iterator,
            typename SUBNET
            >
        double compute_loss_value_and_gradient (
            const tensor& input_tensor,
            const_label_iterator truth,
            SUBNET& sub
        ) const
        {
            const tensor& output_tensor = sub.get_output();
            tensor& grad = sub.get_gradient_input();

            DLIB_CASSERT(sub.sample_expansion_factor() == 1);
            DLIB_CASSERT(input_tensor.num_samples() != 0);
            DLIB_CASSERT(input_tensor.num_samples()%sub.sample_expansion_factor() == 0);
            DLIB_CASSERT(input_tensor.num_samples() == grad.num_samples());
            DLIB_CASSERT(input_tensor.num_samples() == output_tensor.num_samples());
            DLIB_CASSERT(output_tensor.k() >= 1);
            DLIB_CASSERT(output_tensor.k() < std::numeric_limits<uint16_t>::max());
            DLIB_CASSERT(output_tensor.nr() == grad.nr() &&
                         output_tensor.nc() == grad.nc() &&
                         output_tensor.k() == grad.k());
            for (long idx = 0; idx < output_tensor.num_samples(); ++idx)
            {
                const_label_iterator truth_matrix_ptr = (truth + idx);
                DLIB_CASSERT(truth_matrix_ptr->nr() == output_tensor.nr() &&
                             truth_matrix_ptr->nc() == output_tensor.nc(),
                             "truth size = " << truth_matrix_ptr->nr() << " x " << truth_matrix_ptr->nc() << ", "
                             "output size = " << output_tensor.nr() << " x " << output_tensor.nc());
            }

<<<<<<< HEAD
#ifdef DLIB_USE_CUDA
            double loss;
            cuda_compute(truth, output_tensor, grad, loss);
            return loss;
#else

            tt::softmax(grad, output_tensor);

            // The loss we output is the weighted average loss over the mini-batch, and also over each element of the matrix output.
            const double scale = 1.0 / (output_tensor.num_samples() * output_tensor.nr() * output_tensor.nc());
            double loss = 0;
            float* const g = grad.host();
            for (long i = 0; i < output_tensor.num_samples(); ++i, ++truth)
            {
                for (long r = 0; r < output_tensor.nr(); ++r)
                {
                    for (long c = 0; c < output_tensor.nc(); ++c)
                    {
                        const weighted_label& weighted_label = truth->operator()(r, c);
                        const uint16_t y = weighted_label.label;
                        const float weight = weighted_label.weight;
                        // The network must produce a number of outputs that is equal to the number
                        // of labels when using this type of loss.
                        DLIB_CASSERT(static_cast<long>(y) < output_tensor.k() || weight == 0.f,
                                        "y: " << y << ", output_tensor.k(): " << output_tensor.k());
                        for (long k = 0; k < output_tensor.k(); ++k)
                        {
                            const size_t idx = tensor_index(output_tensor, i, k, r, c);
                            if (k == y)
                            {
                                loss += weight*scale*-safe_log(g[idx]);
                                g[idx] = weight*scale*(g[idx] - 1);
                            }
                            else
                            {
                                g[idx] = weight*scale*g[idx];
                            }
                        }
                    }
                }
            }
=======
            double loss;
#ifdef DLIB_USE_CUDA
            cuda_compute(truth, output_tensor, grad, loss);
#else
            cpu_compute(truth, output_tensor, grad, loss);
#endif
>>>>>>> adf8a357
            return loss;
#endif // DLIB_USE_CUDA
        }

        friend void serialize(const loss_multiclass_log_per_pixel_weighted_& , std::ostream& out)
        {
            serialize("loss_multiclass_log_per_pixel_weighted_", out);
        }

        friend void deserialize(loss_multiclass_log_per_pixel_weighted_& , std::istream& in)
        {
            std::string version;
            deserialize(version, in);
            if (version != "loss_multiclass_log_per_pixel_weighted_")
                throw serialization_error("Unexpected version found while deserializing dlib::loss_multiclass_log_per_pixel_weighted_.");
        }

        friend std::ostream& operator<<(std::ostream& out, const loss_multiclass_log_per_pixel_weighted_& )
        {
            out << "loss_multiclass_log_per_pixel_weighted";
            return out;
        }

        friend void to_xml(const loss_multiclass_log_per_pixel_weighted_& /*item*/, std::ostream& out)
        {
            out << "<loss_multiclass_log_per_pixel_weighted/>\n";
        }

    private:

#ifdef DLIB_USE_CUDA
        cuda::compute_loss_multiclass_log_per_pixel_weighted cuda_compute;
#else
        cpu::compute_loss_multiclass_log_per_pixel_weighted cpu_compute;
#endif

#ifdef DLIB_USE_CUDA
        cuda::compute_loss_multiclass_log_per_pixel_weighted cuda_compute;
#endif
    };

    template <typename SUBNET>
    using loss_multiclass_log_per_pixel_weighted = add_loss_layer<loss_multiclass_log_per_pixel_weighted_, SUBNET>;

// ----------------------------------------------------------------------------------------

    class loss_mean_squared_per_pixel_
    {
    public:

        typedef matrix<float> training_label_type;
        typedef matrix<float> output_label_type;

        template <
            typename SUB_TYPE,
            typename label_iterator
            >
        void to_label (
            const tensor& input_tensor,
            const SUB_TYPE& sub,
            label_iterator iter
        ) const
        {
            DLIB_CASSERT(sub.sample_expansion_factor() == 1);

            const tensor& output_tensor = sub.get_output();

            DLIB_CASSERT(output_tensor.k() == 1, "output k = " << output_tensor.k());
            DLIB_CASSERT(input_tensor.num_samples() == output_tensor.num_samples());

            const float* out_data = output_tensor.host();
            for (long i = 0; i < output_tensor.num_samples(); ++i, ++iter)
            {
                iter->set_size(output_tensor.nr(), output_tensor.nc());
                for (long r = 0; r < output_tensor.nr(); ++r)
                {
                    for (long c = 0; c < output_tensor.nc(); ++c)
                    {
                        iter->operator()(r, c) = out_data[tensor_index(output_tensor, i, 0, r, c)];
                    }
                }
            }
        }


        template <
            typename const_label_iterator,
            typename SUBNET
            >
        double compute_loss_value_and_gradient (
            const tensor& input_tensor,
            const_label_iterator truth,
            SUBNET& sub
        ) const
        {
            const tensor& output_tensor = sub.get_output();
            tensor& grad = sub.get_gradient_input();

            DLIB_CASSERT(sub.sample_expansion_factor() == 1);
            DLIB_CASSERT(input_tensor.num_samples() != 0);
            DLIB_CASSERT(input_tensor.num_samples() % sub.sample_expansion_factor() == 0);
            DLIB_CASSERT(input_tensor.num_samples() == grad.num_samples());
            DLIB_CASSERT(input_tensor.num_samples() == output_tensor.num_samples());
            DLIB_CASSERT(output_tensor.k() >= 1);
            DLIB_CASSERT(output_tensor.k() < std::numeric_limits<uint16_t>::max());
            DLIB_CASSERT(output_tensor.nr() == grad.nr() &&
                output_tensor.nc() == grad.nc() &&
                output_tensor.k() == grad.k());
            for (long idx = 0; idx < output_tensor.num_samples(); ++idx)
            {
                const_label_iterator truth_matrix_ptr = (truth + idx);
                DLIB_CASSERT(truth_matrix_ptr->nr() == output_tensor.nr() &&
                    truth_matrix_ptr->nc() == output_tensor.nc(),
                    "truth size = " << truth_matrix_ptr->nr() << " x " << truth_matrix_ptr->nc() << ", "
                    "output size = " << output_tensor.nr() << " x " << output_tensor.nc());
            }

            // The loss we output is the average loss over the mini-batch, and also over each element of the matrix output.
            const double scale = 1.0 / (output_tensor.num_samples() * output_tensor.nr() * output_tensor.nc());
            double loss = 0;
            float* const g = grad.host();
            const float* out_data = output_tensor.host();
            for (long i = 0; i < output_tensor.num_samples(); ++i, ++truth)
            {
                for (long r = 0; r < output_tensor.nr(); ++r)
                {
                    for (long c = 0; c < output_tensor.nc(); ++c)
                    {
                        const float y = truth->operator()(r, c);
                        const size_t idx = tensor_index(output_tensor, i, 0, r, c);
                        const float temp1 = y - out_data[idx];
                        const float temp2 = scale*temp1;
                        loss += temp2*temp1;
                        g[idx] = -temp2;
                    }
                }
            }
            return loss;
        }

        friend void serialize(const loss_mean_squared_per_pixel_& , std::ostream& out)
        {
            serialize("loss_mean_squared_per_pixel_", out);
        }

        friend void deserialize(loss_mean_squared_per_pixel_& , std::istream& in)
        {
            std::string version;
            deserialize(version, in);
            if (version != "loss_mean_squared_per_pixel_")
                throw serialization_error("Unexpected version found while deserializing dlib::loss_mean_squared_per_pixel_.");
        }

        friend std::ostream& operator<<(std::ostream& out, const loss_mean_squared_per_pixel_& )
        {
            out << "loss_mean_squared_per_pixel";
            return out;
        }

        friend void to_xml(const loss_mean_squared_per_pixel_& /*item*/, std::ostream& out)
        {
            out << "<loss_mean_squared_per_pixel/>\n";
        }

    };

    template <typename SUBNET>
    using loss_mean_squared_per_pixel = add_loss_layer<loss_mean_squared_per_pixel_, SUBNET>;

// ----------------------------------------------------------------------------------------

    template<long _num_channels>
    class loss_mean_squared_per_channel_and_pixel_
    {
    public:

        typedef std::array<matrix<float>, _num_channels> training_label_type;
        typedef std::array<matrix<float>, _num_channels> output_label_type;

        template <
            typename SUB_TYPE,
            typename label_iterator
            >
        void to_label (
            const tensor& input_tensor,
            const SUB_TYPE& sub,
            label_iterator iter
        ) const
        {
            DLIB_CASSERT(sub.sample_expansion_factor() == 1);

            const tensor& output_tensor = sub.get_output();

            DLIB_CASSERT(output_tensor.k() == _num_channels, "output k = " << output_tensor.k());
            DLIB_CASSERT(input_tensor.num_samples() == output_tensor.num_samples());

            const float* out_data = output_tensor.host();

            for (long i = 0; i < output_tensor.num_samples(); ++i, ++iter)
            {
                for (long k = 0; k < output_tensor.k(); ++k)
                {
                    (*iter)[k].set_size(output_tensor.nr(), output_tensor.nc());
                    for (long r = 0; r < output_tensor.nr(); ++r)
                    {
                        for (long c = 0; c < output_tensor.nc(); ++c)
                        {
                            (*iter)[k].operator()(r, c) = out_data[tensor_index(output_tensor, i, k, r, c)];
                        }
                    }
                }
            }
        }


        template <
            typename const_label_iterator,
            typename SUBNET
            >
        double compute_loss_value_and_gradient (
            const tensor& input_tensor,
            const_label_iterator truth,
            SUBNET& sub
        ) const
        {
            const tensor& output_tensor = sub.get_output();
            tensor& grad = sub.get_gradient_input();

            DLIB_CASSERT(sub.sample_expansion_factor() == 1);
            DLIB_CASSERT(input_tensor.num_samples() != 0);
            DLIB_CASSERT(input_tensor.num_samples() % sub.sample_expansion_factor() == 0);
            DLIB_CASSERT(input_tensor.num_samples() == grad.num_samples());
            DLIB_CASSERT(input_tensor.num_samples() == output_tensor.num_samples());
            DLIB_CASSERT(output_tensor.k() == _num_channels);
            DLIB_CASSERT(output_tensor.nr() == grad.nr() &&
                output_tensor.nc() == grad.nc() &&
                output_tensor.k() == grad.k());
            for (long idx = 0; idx < output_tensor.num_samples(); ++idx)
            {
                const_label_iterator truth_matrix_ptr = (truth + idx);
                DLIB_CASSERT((*truth_matrix_ptr).size() == _num_channels);
                for (long k = 0; k < output_tensor.k(); ++k)
                {
                    DLIB_CASSERT((*truth_matrix_ptr)[k].nr() == output_tensor.nr() &&
                        (*truth_matrix_ptr)[k].nc() == output_tensor.nc(),
                        "truth size = " << (*truth_matrix_ptr)[k].nr() << " x " << (*truth_matrix_ptr)[k].nc() << ", "
                        "output size = " << output_tensor.nr() << " x " << output_tensor.nc());
                }
            }
            double loss;
#ifdef DLIB_USE_CUDA
            cuda_compute(truth, output_tensor, grad, loss);
#else
            cpu_compute(truth, output_tensor, grad, loss);
#endif
            return loss;
        }

        friend void serialize(const loss_mean_squared_per_channel_and_pixel_& , std::ostream& out)
        {
            serialize("loss_mean_squared_per_channel_and_pixel_", out);
        }

        friend void deserialize(loss_mean_squared_per_channel_and_pixel_& , std::istream& in)
        {
            std::string version;
            deserialize(version, in);
            if (version != "loss_mean_squared_per_channel_and_pixel_")
                throw serialization_error("Unexpected version found while deserializing dlib::loss_mean_squared_per_channel_and_pixel_.");
        }

        friend std::ostream& operator<<(std::ostream& out, const loss_mean_squared_per_channel_and_pixel_& )
        {
            out << "loss_mean_squared_per_channel_and_pixel";
            return out;
        }

        friend void to_xml(const loss_mean_squared_per_channel_and_pixel_& /*item*/, std::ostream& out)
        {
            out << "<loss_mean_squared_per_channel_and_pixel/>\n";
        }

    private:

#ifdef DLIB_USE_CUDA
        cuda::compute_loss_mean_squared_per_channel_and_pixel cuda_compute;
#else
        cpu::compute_loss_mean_squared_per_channel_and_pixel cpu_compute;
#endif
    };

    template <long num_channels, typename SUBNET>
    using loss_mean_squared_per_channel_and_pixel = add_loss_layer<loss_mean_squared_per_channel_and_pixel_<num_channels>, SUBNET>;

// ----------------------------------------------------------------------------------------

    class loss_dot_
    {
    public:

        typedef matrix<float,0,1> training_label_type;
        typedef matrix<float,0,1> output_label_type;

        template <
            typename SUB_TYPE,
            typename label_iterator
            >
        void to_label (
            const tensor& input_tensor,
            const SUB_TYPE& sub,
            label_iterator iter
        ) const
        {
            const tensor& output_tensor = sub.get_output();
            DLIB_CASSERT(sub.sample_expansion_factor() == 1);
            DLIB_CASSERT(input_tensor.num_samples() != 0);
            DLIB_CASSERT(input_tensor.num_samples()%sub.sample_expansion_factor() == 0);
            DLIB_CASSERT(input_tensor.num_samples() == output_tensor.num_samples());

            for (long i = 0; i < output_tensor.num_samples(); ++i)
                *iter++ = trans(rowm(mat(output_tensor),i));
        }


        template <
            typename const_label_iterator,
            typename SUBNET
            >
        double compute_loss_value_and_gradient (
            const tensor& input_tensor,
            const_label_iterator truth, 
            SUBNET& sub
        ) const
        {
            const tensor& output_tensor = sub.get_output();
            tensor& grad = sub.get_gradient_input();

            DLIB_CASSERT(sub.sample_expansion_factor() == 1);
            DLIB_CASSERT(input_tensor.num_samples() != 0);
            DLIB_CASSERT(input_tensor.num_samples()%sub.sample_expansion_factor() == 0);
            DLIB_CASSERT(input_tensor.num_samples() == grad.num_samples());
            DLIB_CASSERT(input_tensor.num_samples() == output_tensor.num_samples());

            const long network_output_dims = output_tensor.size()/output_tensor.num_samples();


            // The loss we output is the average loss over the mini-batch. 
            const double scale = 1.0/output_tensor.num_samples();
            double loss = 0;
            float* g = grad.host();
            const float* out_data = output_tensor.host();
            for (long i = 0; i < output_tensor.num_samples(); ++i)
            {
                DLIB_CASSERT(truth->size() == network_output_dims, "The network must output a vector with the same dimensionality as the training labels. "
                    << "\ntruth->size():       " << truth->size()
                    << "\nnetwork_output_dims: " << network_output_dims); 

                const float* t = &(*truth++)(0);

                for (long j = 0; j < network_output_dims; ++j)
                {
                    g[j] = -t[j]*scale;
                    loss -= out_data[j]*t[j];
                }

                g += network_output_dims;
                out_data += network_output_dims;
            }
            return loss*scale;
        }

        friend void serialize(const loss_dot_& , std::ostream& out)
        {
            serialize("loss_dot_", out);
        }

        friend void deserialize(loss_dot_& , std::istream& in)
        {
            std::string version;
            deserialize(version, in);
            if (version != "loss_dot_")
                throw serialization_error("Unexpected version found while deserializing dlib::loss_dot_.");
        }

        friend std::ostream& operator<<(std::ostream& out, const loss_dot_& )
        {
            out << "loss_dot";
            return out;
        }

        friend void to_xml(const loss_dot_& /*item*/, std::ostream& out)
        {
            out << "<loss_dot/>\n";
        }

    };

    template <typename SUBNET>
    using loss_dot = add_loss_layer<loss_dot_, SUBNET>;

// ----------------------------------------------------------------------------------------

    struct yolo_options
    {
    public:
        struct anchor_box_details
        {
            anchor_box_details() = default;
            anchor_box_details(unsigned long w, unsigned long h) : width(w), height(h) {}

            unsigned long width = 0;
            unsigned long height = 0;

            friend inline void serialize(const anchor_box_details& item, std::ostream& out)
            {
                int version = 0;
                serialize(version, out);
                serialize(item.width, out);
                serialize(item.height, out);
            }

            friend inline void deserialize(anchor_box_details& item, std::istream& in)
            {
                int version = 0;
                deserialize(version, in);
                deserialize(item.width, in);
                deserialize(item.height, in);
            }
        };

        yolo_options() = default;

        template <template <typename> class TAG_TYPE>
        void add_anchors(const std::vector<anchor_box_details>& boxes)
        {
            anchors[tag_id<TAG_TYPE>::id] = boxes;
        }

        // map between the stride and the anchor boxes
        std::map<int, std::vector<anchor_box_details>> anchors;
        std::vector<std::string> labels;
        double iou_ignore_threshold = 0.7;
        double iou_anchor_threshold = 1.0;
        test_box_overlap overlaps_nms = test_box_overlap(0.45, 1.0);
        bool classwise_nms = true;
        double lambda_obj = 1.0;
        double lambda_box = 1.0;
        double lambda_cls = 1.0;
        double gamma_obj = 0.0;
        double gamma_cls = 0.0;

    };

    inline void serialize(const yolo_options& item, std::ostream& out)
    {
        int version = 2;
        serialize(version, out);
        serialize(item.anchors, out);
        serialize(item.labels, out);
        serialize(item.iou_ignore_threshold, out);
        serialize(item.iou_anchor_threshold, out);
        serialize(item.classwise_nms, out);
        serialize(item.overlaps_nms, out);
        serialize(item.lambda_obj, out);
        serialize(item.lambda_box, out);
        serialize(item.lambda_cls, out);
        serialize(item.gamma_obj, out);
        serialize(item.gamma_cls, out);
    }

    inline void deserialize(yolo_options& item, std::istream& in)
    {
        int version = 0;
        deserialize(version, in);
        if (!(1 <= version && version <= 2))
            throw serialization_error("Unexpected version found while deserializing dlib::yolo_options.");
        deserialize(item.anchors, in);
        deserialize(item.labels, in);
        deserialize(item.iou_ignore_threshold, in);
        deserialize(item.iou_anchor_threshold, in);
        deserialize(item.classwise_nms, in);
        deserialize(item.overlaps_nms, in);
        deserialize(item.lambda_obj, in);
        deserialize(item.lambda_box, in);
        deserialize(item.lambda_cls, in);
        if (version >= 2)
        {
            deserialize(item.gamma_obj, in);
            deserialize(item.gamma_cls, in);
        }
    }

    inline std::ostream& operator<<(std::ostream& out, const std::map<int, std::vector<yolo_options::anchor_box_details>>& anchors)
    {
        // write anchor boxes grouped by tag id
        size_t tag_count = 0;
        for (const auto& i : anchors)
        {
            const auto& tag_id = i.first;
            const auto& details = i.second;
            if (tag_count++ > 0)
                out << ";";
            out << "tag" << tag_id << ":";
            for (size_t a = 0; a < details.size(); ++a)
            {
                out << details[a].width << "x" << details[a].height;
                if (a + 1 < details.size())
                    out << ",";
            }
        }
        return out;
    }

    namespace impl
    {
        template <template <typename> class TAG_TYPE, template <typename> class... TAG_TYPES>
        struct yolo_helper_impl
        {
            constexpr static size_t tag_count()
            {
                return 1 + yolo_helper_impl<TAG_TYPES...>::tag_count();
            }

            static void list_tags(std::ostream& out)
            {
                out << "tag" << tag_id<TAG_TYPE>::id << (tag_count() > 1 ? "," : "");
                yolo_helper_impl<TAG_TYPES...>::list_tags(out);
            }

            template <typename SUBNET>
            static void tensor_to_dets (
                const tensor& input_tensor,
                const SUBNET& sub,
                const long n,
                const yolo_options& options,
                const double adjust_threshold,
                std::vector<yolo_rect>& dets
            )
            {
                yolo_helper_impl<TAG_TYPE>::tensor_to_dets(input_tensor, sub, n, options, adjust_threshold, dets);
                yolo_helper_impl<TAG_TYPES...>::tensor_to_dets(input_tensor, sub, n, options, adjust_threshold, dets);
            }

            template <
                typename const_label_iterator,
                typename SUBNET
            >
            static void tensor_to_loss (
                const tensor& input_tensor,
                const_label_iterator truth,
                SUBNET& sub,
                const long n,
                const yolo_options& options,
                double& loss
            )
            {
                yolo_helper_impl<TAG_TYPE>::tensor_to_loss(input_tensor, truth, sub, n, options, loss);
                yolo_helper_impl<TAG_TYPES...>::tensor_to_loss(input_tensor, truth, sub, n, options, loss);
            }
        };

        template <template <typename> class TAG_TYPE>
        struct yolo_helper_impl<TAG_TYPE>
        {
            constexpr static size_t tag_count() { return 1; }

            static void list_tags(std::ostream& out) { out << "tag" << tag_id<TAG_TYPE>::id; }

            template <typename SUBNET>
            static void tensor_to_dets (
                const tensor& input_tensor,
                const SUBNET& sub,
                const long n,
                const yolo_options& options,
                const double adjust_threshold,
                std::vector<yolo_rect>& dets
            )
            {
                const auto& anchors = options.anchors.at(tag_id<TAG_TYPE>::id);
                const tensor& output_tensor = layer<TAG_TYPE>(sub).get_output();
                DLIB_CASSERT(static_cast<size_t>(output_tensor.k()) == anchors.size() * (options.labels.size() + 5));
                const auto stride_x = static_cast<double>(input_tensor.nc()) / output_tensor.nc();
                const auto stride_y = static_cast<double>(input_tensor.nr()) / output_tensor.nr();
                const long num_feats = output_tensor.k() / anchors.size();
                const long num_classes = num_feats - 5;
                const float* const out_data = output_tensor.host();

                for (size_t a = 0; a < anchors.size(); ++a)
                {
                    const long k = a * num_feats;
                    for (long r = 0; r < output_tensor.nr(); ++r)
                    {
                        for (long c = 0; c < output_tensor.nc(); ++c)
                        {
                            const double obj = out_data[tensor_index(output_tensor, n, k + 4, r, c)];
                            if (obj > adjust_threshold)
                            {
                                // The scaling and shifting in the x and y coordinates avoids the grid sensitivity
                                // effect by allowing the network to output centers along the grid boundaries.
                                const double x = out_data[tensor_index(output_tensor, n, k + 0, r, c)] * 2.0 - 0.5;
                                const double y = out_data[tensor_index(output_tensor, n, k + 1, r, c)] * 2.0 - 0.5;
                                const double w = out_data[tensor_index(output_tensor, n, k + 2, r, c)];
                                const double h = out_data[tensor_index(output_tensor, n, k + 3, r, c)];
                                yolo_rect det(centered_drect(dpoint((x + c) * stride_x, (y + r) * stride_y),
                                                             w / (1 - w) * anchors[a].width,
                                                             h / (1 - h) * anchors[a].height));
                                for (long i = 0; i < num_classes; ++i)
                                {
                                    const double conf = obj * out_data[tensor_index(output_tensor, n, k + 5 + i, r, c)];
                                    if (conf > adjust_threshold)
                                        det.labels.emplace_back(conf, options.labels[i]);
                                }
                                if (!det.labels.empty())
                                {
                                    std::sort(det.labels.rbegin(), det.labels.rend());
                                    det.detection_confidence = det.labels[0].first;
                                    det.label = det.labels[0].second;
                                    dets.push_back(std::move(det));
                                }
                            }
                        }
                    }
                }
            }

            template <
                typename const_label_iterator,
                typename SUBNET
            >
            static void tensor_to_loss (
                const tensor& input_tensor,
                const_label_iterator truth,
                SUBNET& sub,
                const long n,
                const yolo_options& options,
                double& loss
            )
            {
                const tensor& output_tensor = layer<TAG_TYPE>(sub).get_output();
                const auto& anchors = options.anchors.at(tag_id<TAG_TYPE>::id);
                DLIB_CASSERT(static_cast<size_t>(output_tensor.k()) == anchors.size() * (options.labels.size() + 5));
                const auto stride_x = static_cast<double>(input_tensor.nc()) / output_tensor.nc();
                const auto stride_y = static_cast<double>(input_tensor.nr()) / output_tensor.nr();
                const long num_feats = output_tensor.k() / anchors.size();
                const long num_classes = num_feats - 5;
                const float* const out_data = output_tensor.host();
                tensor& grad = layer<TAG_TYPE>(sub).get_gradient_input();
                DLIB_CASSERT(input_tensor.num_samples() == grad.num_samples());
                DLIB_CASSERT(input_tensor.num_samples() == output_tensor.num_samples());
                const drectangle input_rect = rectangle(input_tensor.nr(), input_tensor.nc());
                const auto input_area = input_rect.area();
                float* g = grad.host();

                // Compute the objectness loss for all grid cells
                for (long r = 0; r < output_tensor.nr(); ++r)
                {
                    for (long c = 0; c < output_tensor.nc(); ++c)
                    {
                        for (size_t a = 0; a < anchors.size(); ++a)
                        {
                            const long k = a * num_feats;
                            const double x = out_data[tensor_index(output_tensor, n, k + 0, r, c)] * 2.0 - 0.5;
                            const double y = out_data[tensor_index(output_tensor, n, k + 1, r, c)] * 2.0 - 0.5;
                            const double w = out_data[tensor_index(output_tensor, n, k + 2, r, c)];
                            const double h = out_data[tensor_index(output_tensor, n, k + 3, r, c)];

                            // The prediction at r, c for anchor a
                            const yolo_rect pred(centered_drect(dpoint((x + c) * stride_x, (y + r) * stride_y),
                                                                w / (1 - w) * anchors[a].width,
                                                                h / (1 - h) * anchors[a].height));

                            // Find the best IoU for all ground truth boxes
                            double best_iou = 0;
                            for (const yolo_rect& truth_box : *truth)
                            {
                                if (truth_box.ignore || !input_rect.contains(center(truth_box.rect)))
                                    continue;
                                best_iou = std::max(best_iou, box_intersection_over_union(truth_box.rect, pred.rect));
                            }

                            // Incur loss for the boxes that are below a certain IoU threshold with any truth box
                            if (best_iou < options.iou_ignore_threshold)
                            {
                                const auto o_idx = tensor_index(output_tensor, n, k + 4, r, c);
                                const double p = out_data[o_idx];
                                const double focus = std::pow(p, options.gamma_obj);
                                const double g_obj = focus * (options.gamma_obj * (1 - p) * safe_log(1 - p) + p);
                                g[o_idx] = options.lambda_obj * g_obj;
                            }
                        }
                    }
                }

                // Now find the best anchor box for each truth box
                for (const yolo_rect& truth_box : *truth)
                {
                    if (truth_box.ignore || !input_rect.contains(center(truth_box.rect)))
                        continue;
                    const auto truth_box_area = truth_box.rect.area();
                    const auto t_center = center(truth_box.rect);
                    double best_iou = 0;
                    size_t best_a = 0;
                    size_t best_tag_id = 0;
                    running_stats<double> ious;
                    for (const auto& item : options.anchors)
                    {
                        const auto tag_id = item.first;
                        const auto details = item.second;
                        for (size_t a = 0; a < details.size(); ++a)
                        {
                            const auto anchor(centered_drect(t_center, details[a].width, details[a].height));
                            const double iou = box_intersection_over_union(truth_box.rect, anchor);
                            if (iou > best_iou)
                            {
                                best_iou = iou;
                                best_a = a;
                                best_tag_id = tag_id;
                                ious.add(iou);
                            }
                        }
                    }

                    // ATSS: Adaptive Training Sample Selection
                    double iou_anchor_threshold = options.iou_anchor_threshold;
                    if (iou_anchor_threshold == 0)
                        iou_anchor_threshold = ious.mean() + ious.stddev();

                    for (size_t a = 0; a < anchors.size(); ++a)
                    {
                        // We will always backpropagate on the best anchor, regardless of its IOU.
                        // For other anchors, only if they have an IOU >= iou_anchor_threshold.
                        if (!(best_tag_id == tag_id<TAG_TYPE>::id && best_a == a))
                        {
                            if (iou_anchor_threshold >= 1)
                                continue;
                            const auto anchor(centered_drect(t_center, anchors[a].width, anchors[a].height));
                            if (box_intersection_over_union(truth_box.rect, anchor) < iou_anchor_threshold)
                                continue;
                        }

                        const long c = t_center.x() / stride_x;
                        const long r = t_center.y() / stride_y;
                        const long k = a * num_feats;

                        // Get the truth box target values
                        const double tx = t_center.x() / stride_x - c;
                        const double ty = t_center.y() / stride_y - r;
                        const double tw = truth_box.rect.width() / (anchors[a].width + truth_box.rect.width());
                        const double th = truth_box.rect.height() / (anchors[a].height + truth_box.rect.height());

                        // Scale regression error according to the truth size
                        const double scale_box = options.lambda_box * (2.0 - truth_box_area / input_area);

                        // Compute the smoothed L1 gradient for the box coordinates
                        const auto x_idx = tensor_index(output_tensor, n, k + 0, r, c);
                        const auto y_idx = tensor_index(output_tensor, n, k + 1, r, c);
                        const auto w_idx = tensor_index(output_tensor, n, k + 2, r, c);
                        const auto h_idx = tensor_index(output_tensor, n, k + 3, r, c);
                        g[x_idx] = scale_box * put_in_range(-1, 1, (out_data[x_idx] * 2.0 - 0.5 - tx));
                        g[y_idx] = scale_box * put_in_range(-1, 1, (out_data[y_idx] * 2.0 - 0.5 - ty));
                        g[w_idx] = scale_box * put_in_range(-1, 1, (out_data[w_idx] - tw));
                        g[h_idx] = scale_box * put_in_range(-1, 1, (out_data[h_idx] - th));

                        // This grid cell should detect an object
                        const auto o_idx = tensor_index(output_tensor, n, k + 4, r, c);
                        {
                            const auto p = out_data[o_idx];
                            const double focus = std::pow(1 - p, options.gamma_obj);
                            const double g_obj = focus * (options.gamma_obj * p * safe_log(p) + p - 1);
                            g[o_idx] = options.lambda_obj * g_obj;
                        }

                        // Compute the classification error using the truth weights and the focal loss
                        for (long i = 0; i < num_classes; ++i)
                        {
                            const auto c_idx = tensor_index(output_tensor, n, k + 5 + i, r, c);
                            const auto p = out_data[c_idx];
                            if (truth_box.label == options.labels[i])
                            {
                                const double focus = std::pow(1 - p, options.gamma_cls);
                                const double g_cls = focus * (options.gamma_cls * p * safe_log(p) + p - 1);
                                g[c_idx] = truth_box.detection_confidence * options.lambda_cls * g_cls;
                            }
                            else
                            {
                                const double focus = std::pow(p, options.gamma_cls);
                                const double g_cls = focus * (options.gamma_cls * (1 - p) * safe_log(1 - p) + p);
                                g[c_idx] = options.lambda_cls * g_cls;
                            }
                        }
                    }
                }

                // The loss is the squared norm of the gradient
                loss += length_squared(rowm(mat(grad), n));
            }
        };
    }

    template <template <typename> class... TAG_TYPES>
    class loss_yolo_
    {
        static void list_tags(std::ostream& out) { impl::yolo_helper_impl<TAG_TYPES...>::list_tags(out); }

    public:

        typedef std::vector<yolo_rect> training_label_type;
        typedef std::vector<yolo_rect> output_label_type;

        constexpr static size_t tag_count() { return impl::yolo_helper_impl<TAG_TYPES...>::tag_count(); }

        loss_yolo_() {};

        loss_yolo_(const yolo_options& options) : options(options) { }

        template <
            typename SUB_TYPE,
            typename label_iterator
            >
        void to_label (
            const tensor& input_tensor,
            const SUB_TYPE& sub,
            label_iterator iter,
            double adjust_threshold = 0.25
        ) const
        {
            DLIB_CASSERT(sub.sample_expansion_factor() == 1, sub.sample_expansion_factor());
            std::vector<yolo_rect> dets_accum;
            std::vector<yolo_rect> final_dets;
            for (long i = 0; i < input_tensor.num_samples(); ++i)
            {
                dets_accum.clear();
                impl::yolo_helper_impl<TAG_TYPES...>::tensor_to_dets(input_tensor, sub, i, options, adjust_threshold, dets_accum);

                // Do non-max suppression
                std::sort(dets_accum.rbegin(), dets_accum.rend());
                final_dets.clear();
                for (size_t j = 0; j < dets_accum.size(); ++j)
                {
                    if (overlaps_any_box_nms(final_dets, dets_accum[j]))
                        continue;

                    final_dets.push_back(dets_accum[j]);
                }

                *iter++ = std::move(final_dets);
            }
        }

        template <
            typename const_label_iterator,
            typename SUBNET
        >
        double compute_loss_value_and_gradient (
            const tensor& input_tensor,
            const_label_iterator truth,
            SUBNET& sub
        ) const
        {
            DLIB_CASSERT(input_tensor.num_samples() != 0);
            DLIB_CASSERT(sub.sample_expansion_factor() == 1, sub.sample_expansion_factor());
            double loss = 0;
            for (long i = 0; i < input_tensor.num_samples(); ++i)
            {
                impl::yolo_helper_impl<TAG_TYPES...>::tensor_to_loss(input_tensor, truth, sub, i, options, loss);
                ++truth;
            }
            return loss / input_tensor.num_samples();
        }

        const yolo_options& get_options() const { return options; }

        void adjust_nms(double iou_thresh, double percent_covered_thresh = 1, bool classwise = true)
        {
            options.overlaps_nms = test_box_overlap(iou_thresh, percent_covered_thresh);
            options.classwise_nms = classwise;
        }

        friend void serialize(const loss_yolo_& item, std::ostream& out)
        {
            serialize("loss_yolo_", out);
            size_t count = tag_count();
            serialize(count, out);
            serialize(item.options, out);
        }

        friend void deserialize(loss_yolo_& item, std::istream& in)
        {
            std::string version;
            deserialize(version, in);
            if (version != "loss_yolo_")
                throw serialization_error("Unexpected version found while deserializing dlib::loss_yolo_.");
            size_t count = 0;
            deserialize(count, in);
            if (count != tag_count())
                throw serialization_error("Invalid number of detection tags " + std::to_string(count) +
                                          ", while deserializing dlib::loss_yolo_, expecting " +
                                          std::to_string(tag_count()) + " tags instead.");
            deserialize(item.options, in);
        }

        friend std::ostream& operator<<(std::ostream& out, const loss_yolo_& item)
        {
            out << "loss_yolo\t (";
            const auto& opts = item.options;
            out << tag_count() << " output" << (tag_count() != 1 ? "s" : "") << ":(";
            list_tags(out);
            out << ")";
            out << ", anchor_boxes:(" << opts.anchors << ")";
            out << ", " << opts.labels.size() << " label" << (opts.labels.size() != 1 ? "s" : "") << ":(";
            for (size_t i = 0; i < opts.labels.size(); ++i)
            {
                out << opts.labels[i];
                if (i + 1 < opts.labels.size())
                    out << ",";
            }
            out << ")";
            out << ", iou_ignore_threshold: " << opts.iou_ignore_threshold;
            out << ", iou_anchor_threshold: " << opts.iou_anchor_threshold;
            out << ", lambda_obj:" << opts.lambda_obj;
            out << ", lambda_box:" << opts.lambda_box;
            out << ", lambda_cls:" << opts.lambda_cls;
            out << ", gamma_obj:" << opts.gamma_obj;
            out << ", gamma_cls:" << opts.gamma_cls;
            out << ", overlaps_nms:(" << opts.overlaps_nms.get_iou_thresh() << "," << opts.overlaps_nms.get_percent_covered_thresh() << ")";
            out << ", classwise_nms:" << std::boolalpha << opts.classwise_nms;
            out << ")";
            return out;
        }

        friend void to_xml(const loss_yolo_& /*item*/, std::ostream& out)
        {
            out << "<loss_yolo/>\n";
        }

    private:

        yolo_options options;

        inline bool overlaps_any_box_nms (
            const std::vector<yolo_rect>& boxes,
            const yolo_rect& box
        ) const
        {
            for (const auto& b : boxes)
            {
                if (options.overlaps_nms(b.rect, box.rect))
                {
                    if (options.classwise_nms)
                    {
                        if (b.label == box.label)
                            return true;
                    }
                    else
                    {
                        return true;
                    }
                }
            }
            return false;
        }
    };

    template <template <typename> class TAG_1, template <typename> class TAG_2, template <typename> class TAG_3, typename SUBNET>
    using loss_yolo = add_loss_layer<loss_yolo_<TAG_1, TAG_2, TAG_3>, SUBNET>;

// ----------------------------------------------------------------------------------------

    class loss_barlow_twins_
    {
    public:

        loss_barlow_twins_() = default;

        loss_barlow_twins_(float lambda) : lambda(lambda)
        {
            DLIB_CASSERT(lambda > 0);
        }

        template <
            typename SUBNET
        >
        double compute_loss_value_and_gradient (
            const tensor& input_tensor,
            SUBNET& sub
        ) const
        {
            const tensor& output_tensor = sub.get_output();
            tensor& grad = sub.get_gradient_input();

            DLIB_CASSERT(sub.sample_expansion_factor() == 2);
            DLIB_CASSERT(input_tensor.num_samples() != 0);
            DLIB_CASSERT(input_tensor.num_samples() % sub.sample_expansion_factor() == 0);
            DLIB_CASSERT(input_tensor.num_samples() == grad.num_samples());
            DLIB_CASSERT(input_tensor.num_samples() == output_tensor.num_samples());
            DLIB_CASSERT(output_tensor.nr() == 1 && output_tensor.nc() == 1);
            DLIB_CASSERT(grad.nr() == 1 && grad.nc() == 1);

            const auto batch_size = output_tensor.num_samples() / 2;
            const auto sample_size = output_tensor.k();
            const auto offset = batch_size * sample_size;

            // Alias helpers to access the samples in the batch
            alias_tensor split(batch_size, sample_size);
            auto za = split(output_tensor);
            auto zb = split(output_tensor, offset);

            // Normalize both batches independently across the batch dimension
            const double eps = 1e-4;
            g.set_size(1, sample_size);
            g = 1;
            b.set_size(1, sample_size);
            b = 0;
            tt::batch_normalize(eps, za_norm, means_a, invstds_a, 1, rms, rvs, za, g, b);
            tt::batch_normalize(eps, zb_norm, means_b, invstds_b, 1, rms, rvs, zb, g, b);

            // Compute the empirical cross-correlation matrix
            eccm.set_size(sample_size, sample_size);
            tt::gemm(0, eccm, 1, za_norm, true, zb_norm, false);
            eccm /= batch_size;

            // Set sizes and setup auxiliary tensors
            if (!have_same_dimensions(eccm, identity))
                identity = identity_matrix<float>(sample_size);
            if (!have_same_dimensions(eccm, cdiag))
                cdiag.copy_size(eccm);
            if (!have_same_dimensions(eccm, cdiag_1))
                cdiag_1.copy_size(eccm);
            if (!have_same_dimensions(eccm, off_mask))
                off_mask = ones_matrix<float>(sample_size, sample_size) - identity_matrix<float>(sample_size);
            if (!have_same_dimensions(eccm, off_diag))
                off_diag.copy_size(eccm);
            if (!have_same_dimensions(grad, grad_input))
                grad_input.copy_size(grad);
            if (!have_same_dimensions(g_grad, g))
                g_grad.copy_size(g);
            if (!have_same_dimensions(b_grad, b))
                b_grad.copy_size(b);

            // Loss gradient, which will be used as the input of the batch normalization gradient
            auto grad_input_a = split(grad_input);
            auto grad_input_b = split(grad_input, offset);

            // Compute the loss: notation from http://www.matrixcalculus.org/
            // A = za_norm
            // B = zb_norm
            // C = eccm
            // D = off_mask: a mask that keeps only the elements outside the diagonal

            // A diagonal matrix containing the diagonal of eccm
            tt::multiply(false, cdiag, eccm, identity);
            // The diagonal of eccm minus the identity matrix
            tt::affine_transform(cdiag_1, cdiag, identity, 1, -1);

            // diagonal term: sum((diag(A' * B) - vector(1)).^2)
            // --------------------------------------------
            // 	=> d/dA = 2 * B * diag(diag(A' * B) - vector(1)) = 2 * B * diag(diag(C) - vector(1))
            // 	=> d/dB = 2 * A * diag(diag(A' * B) - vector(1)) = 2 * A * diag(diag(C) - vector(1))
            tt::gemm(0, grad_input_a, 2.0 / batch_size, zb_norm, false, cdiag_1, false);
            tt::gemm(0, grad_input_b, 2.0 / batch_size, za_norm, false, cdiag_1, false);

            // off-diag term: sum(((A'* B) .* D).^2)
            // --------------------------------
            //  => d/dA = 2 * B * ((B' * A) .* (D .* D)') = 2 * B * (C' .* (D .* D)) = 2 * B * (C' .* D)
            //  => d/dB = 2 * A * ((A' * B) .* (D .* D))  = 2 * A * (C .* (D .* D)) = 2 * A * (C .* D)
            tt::multiply(false, off_diag, eccm, off_mask);
            tt::gemm(1, grad_input_a, lambda * 2.0 / batch_size, zb_norm, false, off_diag, true);
            tt::gemm(1, grad_input_b, lambda * 2.0 / batch_size, za_norm, false, off_diag, false);

            // Compute the batch norm gradients, g and b grads are not used
            auto gza = split(grad);
            auto gzb = split(grad, offset);
            tt::batch_normalize_gradient(eps, grad_input_a, means_a, invstds_a, za, g, gza, g_grad, b_grad);
            tt::batch_normalize_gradient(eps, grad_input_b, means_b, invstds_b, zb, g, gzb, g_grad, b_grad);

            // Compute the loss: MSE between eccm and the identity matrix.
            // Off-diagonal terms are weighed by lambda.
            const double diagonal_loss = sum(squared(mat(cdiag_1)));
            const double off_diag_loss = sum(squared(mat(off_diag)));
            return diagonal_loss + lambda * off_diag_loss;
        }

        float get_lambda() const  { return lambda; }

        friend void serialize(const loss_barlow_twins_& item, std::ostream& out)
        {
            serialize("loss_barlow_twins_", out);
            serialize(item.lambda, out);
        }

        friend void deserialize(loss_barlow_twins_& item, std::istream& in)
        {
            std::string version;
            deserialize(version, in);
            if (version == "loss_barlow_twins_")
            {
                deserialize(item.lambda, in);
            }
            else
            {
                throw serialization_error("Unexpected version found while deserializing dlib::loss_barlow_twins_.  Instead found " + version);
            }
        }

        friend std::ostream& operator<<(std::ostream& out, const loss_barlow_twins_& item)
        {
            out << "loss_barlow_twins (lambda=" << item.lambda << ")";
            return out;
        }

        friend void to_xml(const loss_barlow_twins_& item, std::ostream& out)
        {
            out << "<loss_barlow_twins lambda='" << item.lambda << "'/>\n";
        }

    private:
        float lambda = 0.0051;
        mutable resizable_tensor za_norm, means_a, invstds_a;
        mutable resizable_tensor zb_norm, means_b, invstds_b;
        mutable resizable_tensor rms, rvs, g, b;
        mutable resizable_tensor eccm, grad_input, g_grad, b_grad;
        mutable resizable_tensor cdiag, cdiag_1, identity, off_mask, off_diag;
    };

    template <typename SUBNET>
    using loss_barlow_twins = add_loss_layer<loss_barlow_twins_, SUBNET>;

}

#endif // DLIB_DNn_LOSS_H_
<|MERGE_RESOLUTION|>--- conflicted
+++ resolved
@@ -1568,10 +1568,6 @@
                         const auto i = idx_to_truth_rect.find(idx);
                         if (i != idx_to_truth_rect.end())
                         {
-<<<<<<< HEAD
-                            // Ignore truth rects that completely overlap another truth rect in feature coordinates.
-                            truth_idxs.push_back(invalid_index);
-=======
                             if (!options.be_quiet) 
                             {
                                 // Ignore duplicate truth box in feature coordinates.
@@ -1580,9 +1576,7 @@
                                 std::cout << "as another truth rectangle located at " << i->second << "." << std::endl;
                             }
 
-                            loss -= options.loss_per_missed_target;
-                            truth_idxs.push_back(-1);
->>>>>>> adf8a357
+                            truth_idxs.push_back(invalid_index);
                             continue;
                         }
 
@@ -1661,18 +1655,9 @@
                                 // We are ignoring this box so we shouldn't have counted it in the
                                 // loss in the first place.  So we subtract out the loss values we
                                 // added for it in the code above.
-<<<<<<< HEAD
                                 auto& loss_and_gradient = loss_and_gradient_by_index[idx];
                                 loss_and_gradient.first = 0;
                                 loss_and_gradient.second = 0;
-                                std::cout << "Warning, ignoring object.  We encountered a truth rectangle located at " << (*truth)[i].rect;
-                                std::cout << " that is suppressed by non-max-suppression ";
-                                std::cout << "because it is overlapped by another truth rectangle located at " << best_matching_truth_box 
-                                          << " (IoU:"<< box_intersection_over_union(best_matching_truth_box,(*truth)[i]) <<", Percent covered:" 
-                                          << box_percent_covered(best_matching_truth_box,(*truth)[i]) << ")." << std::endl;
-=======
-                                loss -= options.loss_per_missed_target-out_data[idx];
-                                g[idx] = 0;
                                 if (!options.be_quiet) 
                                 {
                                     std::cout << "Warning, ignoring object.  We encountered a truth rectangle located at " << (*truth)[i].rect;
@@ -1681,7 +1666,6 @@
                                         << " (IoU:"<< box_intersection_over_union(best_matching_truth_box,(*truth)[i]) <<", Percent covered:" 
                                         << box_percent_covered(best_matching_truth_box,(*truth)[i]) << ")." << std::endl;
                                 }
->>>>>>> adf8a357
                             }
                         }
                     }
@@ -3218,13 +3202,8 @@
     class loss_multiclass_log_per_pixel_weighted_
     {
     public:
-<<<<<<< HEAD
-        typedef dlib::weighted_label weighted_label;
-
-=======
 
         typedef dlib::weighted_label<uint16_t> weighted_label;
->>>>>>> adf8a357
         typedef matrix<weighted_label> training_label_type;
         typedef matrix<uint16_t> output_label_type;
 
@@ -3273,58 +3252,13 @@
                              "output size = " << output_tensor.nr() << " x " << output_tensor.nc());
             }
 
-<<<<<<< HEAD
-#ifdef DLIB_USE_CUDA
-            double loss;
-            cuda_compute(truth, output_tensor, grad, loss);
-            return loss;
-#else
-
-            tt::softmax(grad, output_tensor);
-
-            // The loss we output is the weighted average loss over the mini-batch, and also over each element of the matrix output.
-            const double scale = 1.0 / (output_tensor.num_samples() * output_tensor.nr() * output_tensor.nc());
-            double loss = 0;
-            float* const g = grad.host();
-            for (long i = 0; i < output_tensor.num_samples(); ++i, ++truth)
-            {
-                for (long r = 0; r < output_tensor.nr(); ++r)
-                {
-                    for (long c = 0; c < output_tensor.nc(); ++c)
-                    {
-                        const weighted_label& weighted_label = truth->operator()(r, c);
-                        const uint16_t y = weighted_label.label;
-                        const float weight = weighted_label.weight;
-                        // The network must produce a number of outputs that is equal to the number
-                        // of labels when using this type of loss.
-                        DLIB_CASSERT(static_cast<long>(y) < output_tensor.k() || weight == 0.f,
-                                        "y: " << y << ", output_tensor.k(): " << output_tensor.k());
-                        for (long k = 0; k < output_tensor.k(); ++k)
-                        {
-                            const size_t idx = tensor_index(output_tensor, i, k, r, c);
-                            if (k == y)
-                            {
-                                loss += weight*scale*-safe_log(g[idx]);
-                                g[idx] = weight*scale*(g[idx] - 1);
-                            }
-                            else
-                            {
-                                g[idx] = weight*scale*g[idx];
-                            }
-                        }
-                    }
-                }
-            }
-=======
             double loss;
 #ifdef DLIB_USE_CUDA
             cuda_compute(truth, output_tensor, grad, loss);
 #else
             cpu_compute(truth, output_tensor, grad, loss);
 #endif
->>>>>>> adf8a357
             return loss;
-#endif // DLIB_USE_CUDA
         }
 
         friend void serialize(const loss_multiclass_log_per_pixel_weighted_& , std::ostream& out)
@@ -3359,9 +3293,6 @@
         cpu::compute_loss_multiclass_log_per_pixel_weighted cpu_compute;
 #endif
 
-#ifdef DLIB_USE_CUDA
-        cuda::compute_loss_multiclass_log_per_pixel_weighted cuda_compute;
-#endif
     };
 
     template <typename SUBNET>
