// Copyright (C) 2015  Davis E. King (davis@dlib.net)
// License: Boost Software License   See LICENSE.txt for the full license.
#ifndef DLIB_DNn_LOSS_H_
#define DLIB_DNn_LOSS_H_

#include "loss_abstract.h"
#include "core.h"
#include "../matrix.h"
#include "../cuda/tensor_tools.h"
#include "../geometry.h"
#include "../image_processing/box_overlap_testing.h"
#include "../image_processing/full_object_detection.h"
#include "../svm/ranking_tools.h"
#include <sstream>
#include <map>
#include <unordered_map>
<<<<<<< HEAD
#include <numeric> // std::accumulate
=======
>>>>>>> e82e2ceb

namespace dlib
{

// ----------------------------------------------------------------------------------------

    class loss_binary_hinge_ 
    {
    public:

        typedef float training_label_type;
        typedef float output_label_type;

        template <
            typename SUB_TYPE,
            typename label_iterator
            >
        void to_label (
            const tensor& input_tensor,
            const SUB_TYPE& sub,
            label_iterator iter
        ) const
        {
            DLIB_CASSERT(sub.sample_expansion_factor() == 1);

            const tensor& output_tensor = sub.get_output();
            DLIB_CASSERT(output_tensor.nr() == 1 && 
                         output_tensor.nc() == 1 && 
                         output_tensor.k() == 1);
            DLIB_CASSERT(input_tensor.num_samples() == output_tensor.num_samples());

            const float* out_data = output_tensor.host();
            for (long i = 0; i < output_tensor.num_samples(); ++i)
            {
                *iter++ = out_data[i];
            }
        }

        template <
            typename const_label_iterator,
            typename SUBNET
            >
        double compute_loss_value_and_gradient (
            const tensor& input_tensor,
            const_label_iterator truth, 
            SUBNET& sub
        ) const
        {
            const tensor& output_tensor = sub.get_output();
            tensor& grad = sub.get_gradient_input();

            DLIB_CASSERT(sub.sample_expansion_factor() == 1);
            DLIB_CASSERT(input_tensor.num_samples() != 0);
            DLIB_CASSERT(input_tensor.num_samples()%sub.sample_expansion_factor() == 0);
            DLIB_CASSERT(input_tensor.num_samples() == grad.num_samples());
            DLIB_CASSERT(input_tensor.num_samples() == output_tensor.num_samples());
            DLIB_CASSERT(output_tensor.nr() == 1 && 
                         output_tensor.nc() == 1 && 
                         output_tensor.k() == 1);

            // The loss we output is the average loss over the mini-batch.
            const double scale = 1.0/output_tensor.num_samples();
            double loss = 0;
            const float* out_data = output_tensor.host();
            float* g = grad.host_write_only();
            for (long i = 0; i < output_tensor.num_samples(); ++i)
            {
                const float y = *truth++;
                DLIB_CASSERT(y == +1 || y == -1, "y: " << y);
                const float temp = 1-y*out_data[i];
                if (temp > 0)
                {
                    loss += scale*temp;
                    g[i] = -scale*y;
                }
                else
                {
                    g[i] = 0;
                }
            }
            return loss;
        }

        friend void serialize(const loss_binary_hinge_& , std::ostream& out)
        {
            serialize("loss_binary_hinge_", out);
        }

        friend void deserialize(loss_binary_hinge_& , std::istream& in)
        {
            std::string version;
            deserialize(version, in);
            if (version != "loss_binary_hinge_")
                throw serialization_error("Unexpected version found while deserializing dlib::loss_binary_hinge_.");
        }

        friend std::ostream& operator<<(std::ostream& out, const loss_binary_hinge_& )
        {
            out << "loss_binary_hinge";
            return out;
        }

        friend void to_xml(const loss_binary_hinge_& /*item*/, std::ostream& out)
        {
            out << "<loss_binary_hinge/>";
        }

    };

    template <typename SUBNET>
    using loss_binary_hinge = add_loss_layer<loss_binary_hinge_, SUBNET>;

// ----------------------------------------------------------------------------------------

    class loss_binary_log_ 
    {
    public:

        typedef float training_label_type;
        typedef float output_label_type;

        template <
            typename SUB_TYPE,
            typename label_iterator
            >
        void to_label (
            const tensor& input_tensor,
            const SUB_TYPE& sub,
            label_iterator iter
        ) const
        {
            DLIB_CASSERT(sub.sample_expansion_factor() == 1);

            const tensor& output_tensor = sub.get_output();
            DLIB_CASSERT(output_tensor.nr() == 1 && 
                         output_tensor.nc() == 1 && 
                         output_tensor.k() == 1);
            DLIB_CASSERT(input_tensor.num_samples() == output_tensor.num_samples());

            const float* out_data = output_tensor.host();
            for (long i = 0; i < output_tensor.num_samples(); ++i)
            {
                *iter++ = out_data[i];
            }
        }


        template <
            typename const_label_iterator,
            typename SUBNET
            >
        double compute_loss_value_and_gradient (
            const tensor& input_tensor,
            const_label_iterator truth, 
            SUBNET& sub
        ) const
        {
            const tensor& output_tensor = sub.get_output();
            tensor& grad = sub.get_gradient_input();

            DLIB_CASSERT(sub.sample_expansion_factor() == 1);
            DLIB_CASSERT(input_tensor.num_samples() != 0);
            DLIB_CASSERT(input_tensor.num_samples()%sub.sample_expansion_factor() == 0);
            DLIB_CASSERT(input_tensor.num_samples() == grad.num_samples());
            DLIB_CASSERT(input_tensor.num_samples() == output_tensor.num_samples());
            DLIB_CASSERT(output_tensor.nr() == 1 && 
                         output_tensor.nc() == 1 && 
                         output_tensor.k() == 1);
            DLIB_CASSERT(grad.nr() == 1 && 
                         grad.nc() == 1 && 
                         grad.k() == 1);

            tt::sigmoid(grad, output_tensor);

            // The loss we output is the average loss over the mini-batch.
            const double scale = 1.0/output_tensor.num_samples();
            double loss = 0;
            float* g = grad.host();
            const float* out_data = output_tensor.host();
            for (long i = 0; i < output_tensor.num_samples(); ++i)
            {
                const float y = *truth++;
                DLIB_CASSERT(y != 0, "y: " << y);
                float temp;
                if (y > 0)
                {
                    temp = log1pexp(-out_data[i]);
                    loss += y*scale*temp;
                    g[i] = y*scale*(g[i]-1);
                }
                else
                {
                    temp = -(-out_data[i]-log1pexp(-out_data[i]));
                    loss += -y*scale*temp;
                    g[i] = -y*scale*g[i];
                }
            }
            return loss;
        }

        friend void serialize(const loss_binary_log_& , std::ostream& out)
        {
            serialize("loss_binary_log_", out);
        }

        friend void deserialize(loss_binary_log_& , std::istream& in)
        {
            std::string version;
            deserialize(version, in);
            if (version != "loss_binary_log_")
                throw serialization_error("Unexpected version found while deserializing dlib::loss_binary_log_.");
        }

        friend std::ostream& operator<<(std::ostream& out, const loss_binary_log_& )
        {
            out << "loss_binary_log";
            return out;
        }

        friend void to_xml(const loss_binary_log_& /*item*/, std::ostream& out)
        {
            out << "<loss_binary_log/>";
        }

    };

    template <typename T>
    T safe_log(T input, T epsilon = 1e-10)
    {
        // Prevent trying to calculate the logarithm of a very small number (let alone zero)
        return std::log(std::max(input, epsilon));
    }

    template <typename SUBNET>
    using loss_binary_log = add_loss_layer<loss_binary_log_, SUBNET>;

// ----------------------------------------------------------------------------------------

    class loss_multiclass_log_ 
    {
    public:

        typedef unsigned long training_label_type;
        typedef unsigned long output_label_type;

        template <
            typename SUB_TYPE,
            typename label_iterator
            >
        void to_label (
            const tensor& input_tensor,
            const SUB_TYPE& sub,
            label_iterator iter
        ) const
        {
            const tensor& output_tensor = sub.get_output();
            DLIB_CASSERT(sub.sample_expansion_factor() == 1);
            DLIB_CASSERT(output_tensor.nr() == 1 && 
                         output_tensor.nc() == 1 );
            DLIB_CASSERT(input_tensor.num_samples() == output_tensor.num_samples());


            // Note that output_tensor.k() should match the number of labels.

            for (long i = 0; i < output_tensor.num_samples(); ++i)
            {
                // The index of the largest output for this sample is the label.
                *iter++ = index_of_max(rowm(mat(output_tensor),i));
            }
        }


        template <
            typename const_label_iterator,
            typename SUBNET
            >
        double compute_loss_value_and_gradient (
            const tensor& input_tensor,
            const_label_iterator truth, 
            SUBNET& sub
        ) const
        {
            const tensor& output_tensor = sub.get_output();
            tensor& grad = sub.get_gradient_input();

            DLIB_CASSERT(sub.sample_expansion_factor() == 1);
            DLIB_CASSERT(input_tensor.num_samples() != 0);
            DLIB_CASSERT(input_tensor.num_samples()%sub.sample_expansion_factor() == 0);
            DLIB_CASSERT(input_tensor.num_samples() == grad.num_samples());
            DLIB_CASSERT(input_tensor.num_samples() == output_tensor.num_samples());
            DLIB_CASSERT(output_tensor.nr() == 1 && 
                         output_tensor.nc() == 1);
            DLIB_CASSERT(grad.nr() == 1 && 
                         grad.nc() == 1);

            tt::softmax(grad, output_tensor);

            // The loss we output is the average loss over the mini-batch.
            const double scale = 1.0/output_tensor.num_samples();
            double loss = 0;
            float* g = grad.host();
            for (long i = 0; i < output_tensor.num_samples(); ++i)
            {
                const long y = (long)*truth++;
                // The network must produce a number of outputs that is equal to the number
                // of labels when using this type of loss.
                DLIB_CASSERT(y < output_tensor.k(), "y: " << y << ", output_tensor.k(): " << output_tensor.k());
                for (long k = 0; k < output_tensor.k(); ++k)
                {
                    const unsigned long idx = i*output_tensor.k()+k;
                    if (k == y)
                    {
                        loss += scale*-safe_log(g[idx]);
                        g[idx] = scale*(g[idx]-1);
                    }
                    else
                    {
                        g[idx] = scale*g[idx];
                    }
                }
            }
            return loss;
        }

        friend void serialize(const loss_multiclass_log_& , std::ostream& out)
        {
            serialize("loss_multiclass_log_", out);
        }

        friend void deserialize(loss_multiclass_log_& , std::istream& in)
        {
            std::string version;
            deserialize(version, in);
            if (version != "loss_multiclass_log_")
                throw serialization_error("Unexpected version found while deserializing dlib::loss_multiclass_log_.");
        }

        friend std::ostream& operator<<(std::ostream& out, const loss_multiclass_log_& )
        {
            out << "loss_multiclass_log";
            return out;
        }

        friend void to_xml(const loss_multiclass_log_& /*item*/, std::ostream& out)
        {
            out << "<loss_multiclass_log/>";
        }

    };

    template <typename SUBNET>
    using loss_multiclass_log = add_loss_layer<loss_multiclass_log_, SUBNET>;

// ----------------------------------------------------------------------------------------

    class loss_multimulticlass_log_ 
    {

    public:

        loss_multimulticlass_log_ () = default;

        loss_multimulticlass_log_ (
            const std::map<std::string,std::vector<std::string>>& labels
        )
        {
            for (auto& l : labels)
            {
                possible_labels[l.first] = std::make_shared<decltype(l.second)>(l.second);
                DLIB_CASSERT(l.second.size() >= 2, "Each classifier must have at least two possible labels.");

                for (size_t i = 0; i < l.second.size(); ++i)
                {
                    label_idx_lookup[l.first][l.second[i]] = i;
                    ++total_num_labels;
                }
            }
        }

        unsigned long number_of_labels() const { return total_num_labels; }

        unsigned long number_of_classifiers() const { return possible_labels.size(); }

        std::map<std::string,std::vector<std::string>> get_labels ( 
        ) const 
        {
            std::map<std::string,std::vector<std::string>> info; 
            for (auto& i : possible_labels)
            {
                for (auto& label : *i.second)
                    info[i.first].emplace_back(label);
            }
            return info;
        }

        class classifier_output
        {

        public:
            classifier_output() = default;

            size_t num_classes() const { return class_probs.size(); }

            double probability_of_class (
                size_t i
            ) const 
            { 
                DLIB_CASSERT(i < num_classes());
                return class_probs(i); 
            }

            const std::string& label(
                size_t i
            ) const 
            { 
                DLIB_CASSERT(i < num_classes()); 
                return (*_labels)[i]; 
            }

            operator std::string(
            ) const
            {
                DLIB_CASSERT(num_classes() != 0); 
                return (*_labels)[index_of_max(class_probs)];
            }

            friend std::ostream& operator<< (std::ostream& out, const classifier_output& item)
            {
                DLIB_ASSERT(item.num_classes() != 0); 
                out << static_cast<std::string>(item);
                return out;
            }

        private:

            friend class loss_multimulticlass_log_;

            template <typename EXP>
            classifier_output(
                const matrix_exp<EXP>& class_probs,
                const std::shared_ptr<std::vector<std::string>>& _labels
            ) : 
                class_probs(class_probs), 
                _labels(_labels)
            {
            }

            matrix<float,1,0> class_probs;
            std::shared_ptr<std::vector<std::string>> _labels;
        };

        typedef std::map<std::string,std::string> training_label_type;
        typedef std::map<std::string,classifier_output> output_label_type;


        template <
            typename SUB_TYPE,
            typename label_iterator
            >
        void to_label (
            const tensor& input_tensor,
            const SUB_TYPE& sub,
            label_iterator iter_begin
        ) const
        {
            const tensor& output_tensor = sub.get_output();
            DLIB_CASSERT(sub.sample_expansion_factor() == 1);
            DLIB_CASSERT(output_tensor.nr() == 1 && 
                         output_tensor.nc() == 1 );
            DLIB_CASSERT(input_tensor.num_samples() == output_tensor.num_samples());

            DLIB_CASSERT(number_of_labels() != 0, "You must give the loss_multimulticlass_log_'s constructor label data before you can use it!");
            DLIB_CASSERT(output_tensor.k() == (long)number_of_labels(), "The output tensor must have " << number_of_labels() << " channels.");


            long k_offset = 0;
            for (auto& l : possible_labels)
            {
                auto iter = iter_begin;
                const std::string& classifier_name = l.first;
                const auto& labels = (*l.second); 
                scratch.set_size(output_tensor.num_samples(), labels.size());
                tt::copy_tensor(false, scratch, 0, output_tensor, k_offset, labels.size());

                tt::softmax(scratch, scratch);

                for (long i = 0; i < scratch.num_samples(); ++i)
                    (*iter++)[classifier_name] = classifier_output(rowm(mat(scratch),i), l.second);

                k_offset += labels.size();
            }
        }


        template <
            typename const_label_iterator,
            typename SUBNET
            >
        double compute_loss_value_and_gradient (
            const tensor& input_tensor,
            const_label_iterator truth_begin, 
            SUBNET& sub
        ) const
        {
            const tensor& output_tensor = sub.get_output();
            tensor& grad = sub.get_gradient_input();

            DLIB_CASSERT(sub.sample_expansion_factor() == 1);
            DLIB_CASSERT(input_tensor.num_samples() != 0);
            DLIB_CASSERT(input_tensor.num_samples()%sub.sample_expansion_factor() == 0);
            DLIB_CASSERT(input_tensor.num_samples() == grad.num_samples());
            DLIB_CASSERT(input_tensor.num_samples() == output_tensor.num_samples());
            DLIB_CASSERT(output_tensor.nr() == 1 && 
                         output_tensor.nc() == 1);
            DLIB_CASSERT(grad.nr() == 1 && 
                         grad.nc() == 1);
            DLIB_CASSERT(number_of_labels() != 0, "You must give the loss_multimulticlass_log_'s constructor label data before you can use it!");
            DLIB_CASSERT(output_tensor.k() == (long)number_of_labels(), "The output tensor must have " << number_of_labels() << " channels.");

            // The loss we output is the average loss over the mini-batch.
            const double scale = 1.0/output_tensor.num_samples();
            double loss = 0;
            long k_offset = 0;
            for (auto& l : label_idx_lookup)
            {
                const std::string& classifier_name = l.first;
                const auto& int_labels = l.second; 
                scratch.set_size(output_tensor.num_samples(), int_labels.size());
                tt::copy_tensor(false, scratch, 0, output_tensor, k_offset, int_labels.size());

                tt::softmax(scratch, scratch);


                auto truth = truth_begin;
                float* g = scratch.host();
                for (long i = 0; i < scratch.num_samples(); ++i)
                {
                    const long y = int_labels.at(truth->at(classifier_name));
                    ++truth;

                    for (long k = 0; k < scratch.k(); ++k)
                    {
                        const unsigned long idx = i*scratch.k()+k;
                        if (k == y)
                        {
                            loss += scale*-std::log(g[idx]);
                            g[idx] = scale*(g[idx]-1);
                        }
                        else
                        {
                            g[idx] = scale*g[idx];
                        }
                    }
                }

                tt::copy_tensor(false, grad, k_offset, scratch, 0, int_labels.size());

                k_offset += int_labels.size();
            }
            return loss;
        }


        friend void serialize(const loss_multimulticlass_log_& item, std::ostream& out)
        {
            serialize("loss_multimulticlass_log_", out);
            serialize(item.get_labels(), out);
        }

        friend void deserialize(loss_multimulticlass_log_& item, std::istream& in)
        {
            std::string version;
            deserialize(version, in);
            if (version != "loss_multimulticlass_log_")
                throw serialization_error("Unexpected version found while deserializing dlib::loss_multimulticlass_log_.");

            std::map<std::string,std::vector<std::string>> info; 
            deserialize(info, in);
            item = loss_multimulticlass_log_(info);
        }

        friend std::ostream& operator<<(std::ostream& out, const loss_multimulticlass_log_& item)
        {
            out << "loss_multimulticlass_log, labels={";
            for (auto i = item.possible_labels.begin(); i != item.possible_labels.end(); )
            {
                auto& category = i->first;
                auto& labels = *(i->second);
                out << category << ":(";
                for (size_t j = 0; j < labels.size(); ++j)
                {
                    out << labels[j];
                    if (j+1 < labels.size())
                        out << ",";
                }

                out << ")";
                if (++i != item.possible_labels.end())
                    out << ", ";
            }
            out << "}";
            return out;
        }

        friend void to_xml(const loss_multimulticlass_log_& item, std::ostream& out)
        {
            out << "<loss_multimulticlass_log>\n";
            out << item;
            out << "\n</loss_multimulticlass_log>";
        }

    private:

        std::map<std::string,std::shared_ptr<std::vector<std::string>>> possible_labels;
        unsigned long total_num_labels = 0;

        // We make it true that: possible_labels[classifier][label_idx_lookup[classifier][label]] == label
        std::map<std::string, std::map<std::string,long>> label_idx_lookup;


        // Scratch doesn't logically contribute to the state of this object.  It's just
        // temporary scratch space used by this class.  
        mutable resizable_tensor scratch;


    };

    template <typename SUBNET>
    using loss_multimulticlass_log = add_loss_layer<loss_multimulticlass_log_, SUBNET>;

    inline bool operator== (const std::string& lhs, const loss_multimulticlass_log_::classifier_output& rhs)
    { return lhs == static_cast<const std::string&>(rhs); }
    inline bool operator== (const loss_multimulticlass_log_::classifier_output& lhs, const std::string& rhs)
    { return rhs == static_cast<const std::string&>(lhs); }

// ----------------------------------------------------------------------------------------
// ----------------------------------------------------------------------------------------

    enum class use_image_pyramid : uint8_t
    {
        no,
        yes
    };

    struct mmod_options
    {
    public:

        struct detector_window_details
        {
            detector_window_details() = default; 
            detector_window_details(unsigned long w, unsigned long h) : width(w), height(h) {}
            detector_window_details(unsigned long w, unsigned long h, const std::string& l) : width(w), height(h), label(l) {}

            unsigned long width = 0;
            unsigned long height = 0;
            std::string label;
            double gain_factor = 1.0;

            friend inline void serialize(const detector_window_details& item, std::ostream& out)
            {
                int version = 3;
                serialize(version, out);
                serialize(item.width, out);
                serialize(item.height, out);
                serialize(item.label, out);
                serialize(item.gain_factor, out);
            }

            friend inline void deserialize(detector_window_details& item, std::istream& in)
            {
                int version = 0;
                deserialize(version, in);
                if (version != 1 && version != 2 && version != 3)
                    throw serialization_error("Unexpected version found while deserializing dlib::mmod_options::detector_window_details");
                deserialize(item.width, in);
                deserialize(item.height, in);
                if (version >= 2)
                    deserialize(item.label, in);
                if (version >= 3)
                    deserialize(item.gain_factor, in);
            }

        };

        mmod_options() = default;

        std::vector<detector_window_details> detector_windows;
        double loss_per_false_alarm = 1;
        double loss_per_missed_target = 1;
        double truth_match_iou_threshold = 0.5;
        test_box_overlap overlaps_nms = test_box_overlap(0.4);
        test_box_overlap overlaps_ignore;
        bool use_bounding_box_regression = false; 
        double bbr_lambda = 100; 

        use_image_pyramid assume_image_pyramid = use_image_pyramid::yes;

        mmod_options (
            const std::vector<std::vector<mmod_rect>>& boxes,
            const unsigned long target_size,       // We want the length of the longest dimension of the detector window to be this.
            const unsigned long min_target_size,   // But we require that the smallest dimension of the detector window be at least this big.
            const double min_detector_window_overlap_iou = 0.75
        )
        {
            DLIB_CASSERT(0 < min_target_size && min_target_size <= target_size);
            DLIB_CASSERT(0.5 < min_detector_window_overlap_iou && min_detector_window_overlap_iou < 1);

            // Figure out what detector windows we will need.
            for (auto& label : get_labels(boxes))
            {
                for (auto ratio : find_covering_aspect_ratios(boxes, test_box_overlap(min_detector_window_overlap_iou), label))
                {
                    double detector_width;
                    double detector_height;
                    if (ratio < 1)
                    {
                        detector_height = target_size;
                        detector_width = ratio*target_size;
                        if (detector_width < min_target_size)
                        {
                            detector_height = min_target_size/ratio;
                            detector_width = min_target_size;
                        }
                    }
                    else
                    {
                        detector_width = target_size;
                        detector_height = target_size/ratio;
                        if (detector_height < min_target_size)
                        {
                            detector_width = min_target_size*ratio;
                            detector_height = min_target_size;
                        }
                    }

                    detector_window_details p((unsigned long)std::round(detector_width), (unsigned long)std::round(detector_height), label);
                    detector_windows.push_back(p);
                }
            }

            DLIB_CASSERT(detector_windows.size() != 0, "You can't call mmod_options's constructor with a set of boxes that is empty (or only contains ignored boxes).");

            set_overlap_nms(boxes);
        }

        mmod_options(
            use_image_pyramid assume_image_pyramid,
            const std::vector<std::vector<mmod_rect>>& boxes,
            const double min_detector_window_overlap_iou = 0.75
        )
            : assume_image_pyramid(assume_image_pyramid)
        {
            DLIB_CASSERT(assume_image_pyramid == use_image_pyramid::no);
            DLIB_CASSERT(0.5 < min_detector_window_overlap_iou && min_detector_window_overlap_iou < 1);

            // Figure out what detector windows we will need.
            for (auto& label : get_labels(boxes))
            {
                for (auto rectangle : find_covering_rectangles(boxes, test_box_overlap(min_detector_window_overlap_iou), label))
                {
                    detector_windows.push_back(detector_window_details(rectangle.width(), rectangle.height(), label));
                }
            }

            DLIB_CASSERT(detector_windows.size() != 0, "You can't call mmod_options's constructor with a set of boxes that is empty (or only contains ignored boxes).");

            set_overlap_nms(boxes);
        }

    private:

        void set_overlap_nms(const std::vector<std::vector<mmod_rect>>& boxes)
        {
            // Convert from mmod_rect to rectangle so we can call
            // find_tight_overlap_tester().
            std::vector<std::vector<rectangle>> temp;
            for (auto&& bi : boxes)
            {
                std::vector<rectangle> rtemp;
                for (auto&& b : bi)
                {
                    if (b.ignore)
                        continue;
                    rtemp.push_back(b.rect);
                }
                temp.push_back(std::move(rtemp));
            }
            overlaps_nms = find_tight_overlap_tester(temp);
            // Relax the non-max-suppression a little so that it doesn't accidentally make
            // it impossible for the detector to output boxes matching the training data.
            // This could be a problem with the tightest possible nms test since there is
            // some small variability in how boxes get positioned between the training data
            // and the coordinate system used by the detector when it runs.  So relaxing it
            // here takes care of that.
            auto iou_thresh             = advance_toward_1(overlaps_nms.get_iou_thresh());
            auto percent_covered_thresh = advance_toward_1(overlaps_nms.get_percent_covered_thresh());
            overlaps_nms = test_box_overlap(iou_thresh, percent_covered_thresh);
        }

        static double advance_toward_1 (
            double val
        )
        {
            if (val < 1)
                val += (1-val)*0.1;
            return val;
        }

        static size_t count_overlaps (
            const std::vector<rectangle>& rects,
            const test_box_overlap& overlaps,
            const rectangle& ref_box
        )
        {
            size_t cnt = 0;
            for (auto& b : rects)
            {
                if (overlaps(b, ref_box))
                    ++cnt;
            }
            return cnt;
        }

        static std::vector<rectangle> find_rectangles_overlapping_all_others (
            std::vector<rectangle> rects,
            const test_box_overlap& overlaps
        )
        {
            std::vector<rectangle> exemplars;
            dlib::rand rnd;

            while(rects.size() > 0)
            {
                // Pick boxes at random and see if they overlap a lot of other boxes.  We will try
                // 500 different boxes each iteration and select whichever hits the most others to
                // add to our exemplar set.
                rectangle best_ref_box;
                size_t best_cnt = 0;
                for (int iter = 0; iter < 500; ++iter)
                {
                    rectangle ref_box = rects[rnd.get_random_64bit_number()%rects.size()];
                    size_t cnt = count_overlaps(rects, overlaps, ref_box);
                    if (cnt >= best_cnt)
                    {
                        best_cnt = cnt;
                        best_ref_box = ref_box;
                    }
                }

                // Now mark all the boxes the new ref box hit as hit.
                for (size_t i = 0; i < rects.size(); ++i)
                {
                    if (overlaps(rects[i], best_ref_box))
                    {
                        // remove box from rects so we don't hit it again later
                        swap(rects[i], rects.back());
                        rects.pop_back();
                        --i;
                    }
                }

                exemplars.push_back(best_ref_box);
            }

            return exemplars;
        }

        static std::set<std::string> get_labels (
            const std::vector<std::vector<mmod_rect>>& rects
        )
        {
            std::set<std::string> labels;
            for (auto& rr : rects)
            {
                for (auto& r : rr)
                    labels.insert(r.label);
            }
            return labels;
        }

        static std::vector<double> find_covering_aspect_ratios (
            const std::vector<std::vector<mmod_rect>>& rects,
            const test_box_overlap& overlaps,
            const std::string& label
        )
        {
            std::vector<rectangle> boxes;
            // Make sure all the boxes have the same size and position, so that the only thing our
            // checks for overlap will care about is aspect ratio (i.e. scale and x,y position are
            // ignored).
            for (auto& bb : rects)
            {
                for (auto&& b : bb)
                {
                    if (!b.ignore && b.label == label)
                        boxes.push_back(move_rect(set_rect_area(b.rect,400*400), point(0,0)));
                }
            }

            std::vector<double> ratios;
            for (auto r : find_rectangles_overlapping_all_others(boxes, overlaps))
                ratios.push_back(r.width()/(double)r.height());
            return ratios;
        }

        static std::vector<dlib::rectangle> find_covering_rectangles (
            const std::vector<std::vector<mmod_rect>>& rects,
            const test_box_overlap& overlaps,
            const std::string& label
        )
        {
            std::vector<rectangle> boxes;
            // Make sure all the boxes have the same position, so that the we only check for
            // width and height.
            for (auto& bb : rects)
            {
                for (auto&& b : bb)
                {
                    if (!b.ignore && b.label == label)
                        boxes.push_back(rectangle(b.rect.width(), b.rect.height()));
                }
            }

            return find_rectangles_overlapping_all_others(boxes, overlaps);
        }
    };

    inline void serialize(const mmod_options& item, std::ostream& out)
    {
        int version = 4;

        serialize(version, out);
        serialize(item.detector_windows, out);
        serialize(item.loss_per_false_alarm, out);
        serialize(item.loss_per_missed_target, out);
        serialize(item.truth_match_iou_threshold, out);
        serialize(item.overlaps_nms, out);
        serialize(item.overlaps_ignore, out);
        serialize(static_cast<uint8_t>(item.assume_image_pyramid), out);
        serialize(item.use_bounding_box_regression, out);
        serialize(item.bbr_lambda, out);
    }

    inline void deserialize(mmod_options& item, std::istream& in)
    {
        int version = 0;
        deserialize(version, in);
        if (!(1 <= version && version <= 4))
            throw serialization_error("Unexpected version found while deserializing dlib::mmod_options");
        if (version == 1)
        {
            unsigned long width;
            unsigned long height;
            deserialize(width, in);
            deserialize(height, in);
            item.detector_windows = {mmod_options::detector_window_details(width, height)};
        }
        else
        {
            deserialize(item.detector_windows, in);
        }
        deserialize(item.loss_per_false_alarm, in);
        deserialize(item.loss_per_missed_target, in);
        deserialize(item.truth_match_iou_threshold, in);
        deserialize(item.overlaps_nms, in);
        deserialize(item.overlaps_ignore, in);
        item.assume_image_pyramid = use_image_pyramid::yes;
        if (version >= 3)
        {
            uint8_t assume_image_pyramid = 0;
            deserialize(assume_image_pyramid, in);
            item.assume_image_pyramid = static_cast<use_image_pyramid>(assume_image_pyramid);
        }
        item.use_bounding_box_regression = mmod_options().use_bounding_box_regression; // use default value since this wasn't provided
        item.bbr_lambda = mmod_options().bbr_lambda; // use default value since this wasn't provided
        if (version >= 4)
        {
            deserialize(item.use_bounding_box_regression, in);
            deserialize(item.bbr_lambda, in);
        }
    }

    inline std::ostream& operator<<(std::ostream& out, const std::vector<mmod_options::detector_window_details>& detector_windows)
    {
        // write detector windows grouped by label
        // example output: aeroplane:74x30,131x30,70x45,54x70,198x30;bicycle:70x57,32x70,70x32,51x70,128x30,30x121;car:70x36,70x60,99x30,52x70,30x83,30x114,30x200

        std::map<std::string, std::deque<mmod_options::detector_window_details>> detector_windows_by_label;
        for (const auto& detector_window : detector_windows)
            detector_windows_by_label[detector_window.label].push_back(detector_window);

        size_t label_count = 0;
        for (const auto& i : detector_windows_by_label)
        {
            const auto& label = i.first;
            const auto& detector_windows = i.second;

            if (label_count++ > 0)
                out << ";";
            out << label << ":";

            for (size_t j = 0; j < detector_windows.size(); ++j)
            {
                out << detector_windows[j].width << "x" << detector_windows[j].height;
                if (j + 1 < detector_windows.size())
                    out << ",";
            }
        }

        return out;
    }

// ----------------------------------------------------------------------------------------

    class loss_mmod_ 
    {
        struct intermediate_detection
        {
            intermediate_detection() = default; 

            intermediate_detection(
                rectangle rect_
            ) : rect(rect_), rect_bbr(rect_) {}

            intermediate_detection(
                rectangle rect_,
                double detection_confidence_,
                size_t tensor_offset_,
                long channel
            ) : rect(rect_), detection_confidence(detection_confidence_), tensor_offset(tensor_offset_), tensor_channel(channel), rect_bbr(rect_) {}

            // rect is the rectangle you get without any bounding box regression.  So it's
            // the basic sliding window box (aka, the "anchor box").
            rectangle rect;
            double detection_confidence = 0;
            size_t tensor_offset = 0;
            long tensor_channel = 0;

            // rect_bbr = rect + bounding box regression.  So more accurate.  Or if bbr is off then
            // this is just rect.  The important thing about rect_bbr is that its the
            // rectangle we use for doing NMS.
            drectangle rect_bbr; 
            size_t tensor_offset_dx = 0;
            size_t tensor_offset_dy = 0;
            size_t tensor_offset_dw = 0;
            size_t tensor_offset_dh = 0;

            bool operator<(const intermediate_detection& item) const { return detection_confidence < item.detection_confidence; }
        };

    public:

        struct mmod_training_input {
            matrix<uint8_t> mask;
            std::vector<mmod_rect> mmod_rects;
        };

        typedef mmod_training_input training_label_type;
        typedef std::vector<mmod_rect> output_label_type;

        loss_mmod_() {}

        loss_mmod_(mmod_options options_) : options(options_) {}

        const mmod_options& get_options (
        ) const { return options; }

        template <
            typename SUB_TYPE,
            typename label_iterator
            >
        void to_label (
            const tensor& input_tensor,
            const SUB_TYPE& sub,
            label_iterator iter,
            double adjust_threshold = 0,
            size_t desired_min_detection_count = 0,
            size_t desired_bubbling_under_count = 0,
            std::vector<double> gain_factors = std::vector<double>(),
            int margin = 0,
            const matrix<uint8_t>* optional_mask = nullptr
        ) const
        {
            const tensor& output_tensor = sub.get_output();
            if (options.use_bounding_box_regression)
            {
                DLIB_CASSERT(output_tensor.k() == (long)options.detector_windows.size()*5);
            }
            else
            {
                DLIB_CASSERT(output_tensor.k() == (long)options.detector_windows.size());
            }
            DLIB_CASSERT(input_tensor.num_samples() == output_tensor.num_samples());
            DLIB_CASSERT(sub.sample_expansion_factor() == 1,  sub.sample_expansion_factor());
            DLIB_CASSERT(optional_mask == nullptr || (optional_mask->nr() == input_tensor.nr() && optional_mask->nc() == input_tensor.nc()));

            const double effective_threshold = desired_bubbling_under_count > 0 || desired_min_detection_count > 0
                ? -std::numeric_limits<double>::infinity()
                : adjust_threshold;

            const auto input_width = input_tensor.nc();
            const auto input_height = input_tensor.nr();

            std::vector<intermediate_detection> dets_accum;
            output_label_type final_dets;
            for (long i = 0; i < output_tensor.num_samples(); ++i)
            {
                tensor_to_dets(input_tensor, output_tensor, i, dets_accum, effective_threshold, sub, gain_factors);

                // Do non-max suppression
                final_dets.clear();

                size_t bubbling_under_count = 0;

                for (unsigned long i = 0; i < dets_accum.size(); ++i)
                {
                    if (margin > 0) {
                        const auto center = dlib::center(dets_accum[i].rect_bbr);

                        if (center.x() < margin || center.x() >= input_width - margin)
                            continue;
                        if (center.y() < margin || center.y() >= input_height - margin)
                            continue;
                    }

                    if (overlaps_any_box_nms(final_dets, dets_accum[i].rect_bbr))
                        continue;

                    if (optional_mask && should_point_be_ignored(center(dets_accum[i].rect_bbr), *optional_mask))
                        continue;

                    final_dets.push_back(mmod_rect(dets_accum[i].rect_bbr,
                                                   dets_accum[i].detection_confidence,
                                                   options.detector_windows[dets_accum[i].tensor_channel].label));

                    if (dets_accum[i].detection_confidence <= adjust_threshold)
                    {
                        ++bubbling_under_count;
                        if (bubbling_under_count >= desired_bubbling_under_count && final_dets.size() >= desired_min_detection_count)
                        {
                            break;
                        }
                    }
                }

                *iter++ = std::move(final_dets);
            }
        }

        template <
            typename const_label_iterator,
            typename SUBNET
            >
        double compute_loss_value_and_gradient (
            const tensor& input_tensor,
            const_label_iterator unfiltered_truth, 
            SUBNET& sub
        ) const
        {
            const tensor& output_tensor = sub.get_output();
            tensor& grad = sub.get_gradient_input();

            DLIB_CASSERT(input_tensor.num_samples() != 0);
            DLIB_CASSERT(sub.sample_expansion_factor() == 1);
            DLIB_CASSERT(input_tensor.num_samples() == grad.num_samples());
            DLIB_CASSERT(input_tensor.num_samples() == output_tensor.num_samples());
            if (options.use_bounding_box_regression)
            {
                DLIB_CASSERT(output_tensor.k() == (long)options.detector_windows.size()*5);
            }
            else
            {
                DLIB_CASSERT(output_tensor.k() == (long)options.detector_windows.size());
            }

            double det_thresh_speed_adjust = 0;

            // we will scale the loss so that it doesn't get really huge
            const double scale = 1.0/(output_tensor.nr()*output_tensor.nc()*output_tensor.num_samples()*options.detector_windows.size());
            double loss = 0;

            float* g = grad.host_write_only();
            for (size_t i = 0; i < grad.size(); ++i)
                g[i] = 0;

            const float* out_data = output_tensor.host();

            std::vector<intermediate_detection> dets;
            for (long i = 0; i < output_tensor.num_samples(); ++i)
            {
                tensor_to_dets(input_tensor, output_tensor, i, dets, -options.loss_per_false_alarm + det_thresh_speed_adjust, sub, std::vector<double>());

                const auto& mask = unfiltered_truth->mask;

                const auto should_ignore_point = [&mask](const dlib::point& point)
                {
                    return should_point_be_ignored(point, mask);
                };

                const unsigned long max_num_dets = 50 + unfiltered_truth->mmod_rects.size()*5;
                // Prevent calls to tensor_to_dets() from running for a really long time
                // due to the production of an obscene number of detections.
                const unsigned long max_num_initial_dets = max_num_dets*100;
                if (dets.size() > max_num_initial_dets)
                {
                    det_thresh_speed_adjust = std::max(det_thresh_speed_adjust,dets[max_num_initial_dets].detection_confidence + options.loss_per_false_alarm);
                }

<<<<<<< HEAD
                { // Ignore detections outside mask
                    const auto should_ignore_det = [should_ignore_point](const intermediate_detection& det)
                    {
                        return should_ignore_point(center(det.rect));
                    };

                    dets.erase(
                        std::remove_if(
                            dets.begin(),
                            dets.end(),
                            should_ignore_det
                        ),
                        dets.end()
                    );
                }

                // Ignore truth outside mask
                const auto should_keep_truth = [should_ignore_point](const mmod_rect& mmod_rect)
                {
                    return !should_ignore_point(center(mmod_rect.rect));
                };

                const auto get_truth_inside_mask = [should_keep_truth, &unfiltered_truth]()
                {
                    auto filtered_truth = std::make_unique<std::vector<mmod_rect>>();
                    filtered_truth->reserve(unfiltered_truth->mmod_rects.size());

                    std::copy_if(
                        unfiltered_truth->mmod_rects.begin(),
                        unfiltered_truth->mmod_rects.end(),
                        std::back_inserter(*filtered_truth),
                        should_keep_truth
                    );

                    return filtered_truth;
                };

                auto truth = get_truth_inside_mask();

                std::vector<size_t> truth_idxs;
=======
                std::vector<int> truth_idxs;
>>>>>>> e82e2ceb
                truth_idxs.reserve(truth->size());

                std::unordered_map<size_t, rectangle> idx_to_truth_rect;

                // The loss will measure the number of incorrect detections.  A detection is
                // incorrect if it doesn't hit a truth rectangle or if it is a duplicate detection
                // on a truth rectangle.
                typedef std::pair<double, double> loss_and_gradient;
                std::unordered_map<size_t, loss_and_gradient> loss_and_gradient_by_index;

                for (auto&& x : *truth)
                {
                    DLIB_CASSERT(should_keep_truth(x));

                    if (!x.ignore)
                    {
                        size_t k;
                        point p;
                        if(image_rect_to_feat_coord(p, input_tensor, x, x.label, sub, k, options.assume_image_pyramid))
                        {
                            // Ignore boxes that can't be detected by the CNN.
<<<<<<< HEAD
=======
                            loss -= options.loss_per_missed_target;
>>>>>>> e82e2ceb
                            truth_idxs.push_back(-1);
                            continue;
                        }
                        const size_t idx = (k*output_tensor.nr() + p.y())*output_tensor.nc() + p.x();
                        const auto i = idx_to_truth_rect.find(idx);
                        if (i != idx_to_truth_rect.end())
                        {
<<<<<<< HEAD
                            // Ignore truth rects that completely overlap another truth rect in feature coordinates.
                            truth_idxs.push_back(-1);
                            continue;
                        }

                        auto& loss_and_gradient = loss_and_gradient_by_index[idx];
                        auto& loss = loss_and_gradient.first;
                        auto& gradient = loss_and_gradient.second;
                        loss = options.loss_per_missed_target;
=======
                            // Ignore duplicate truth box in feature coordinates.
                            std::cout << "Warning, ignoring object.  We encountered a truth rectangle located at " << x.rect;
                            std::cout << ", and we are ignoring it because it maps to the exact same feature coordinates ";
                            std::cout << "as another truth rectangle located at " << i->second << "." << std::endl;

                            loss -= options.loss_per_missed_target;
                            truth_idxs.push_back(-1);
                            continue;
                        }
>>>>>>> e82e2ceb
                        loss -= out_data[idx];
                        gradient = -scale;

                        truth_idxs.push_back(idx);
                        idx_to_truth_rect[idx] = x.rect;
                    }
                    else
                    {
                        // This box was ignored so shouldn't have been counted in the loss.
<<<<<<< HEAD
=======
                        loss -= options.loss_per_missed_target;
>>>>>>> e82e2ceb
                        truth_idxs.push_back(-1);
                    }
                }

                // Measure the loss augmented score for the detections which hit a truth rect.
                std::vector<double> truth_score_hits(truth->size(), 0);

                // keep track of which truth boxes we have hit so far.
                std::vector<bool> hit_truth_table(truth->size(), false);

                std::vector<intermediate_detection> final_dets;
                // The point of this loop is to fill out the truth_score_hits array. 
                for (size_t i = 0; i < dets.size() && final_dets.size() < max_num_dets; ++i)
                {
                    if (overlaps_any_box_nms(final_dets, dets[i].rect))
                        continue;

                    const auto& det_label = options.detector_windows[dets[i].tensor_channel].label;

                    const std::pair<double,unsigned int> hittruth = find_best_match(*truth, hit_truth_table, dets[i].rect, det_label);

                    final_dets.push_back(dets[i].rect);

                    const double truth_match = hittruth.first;
                    // if hit truth rect
                    if (truth_match > options.truth_match_iou_threshold)
                    {
                        // if this is the first time we have seen a detect which hit (*truth)[hittruth.second]
                        const double score = dets[i].detection_confidence;
                        if (hit_truth_table[hittruth.second] == false)
                        {
                            hit_truth_table[hittruth.second] = true;
                            truth_score_hits[hittruth.second] += score;
                        }
                        else
                        {
                            truth_score_hits[hittruth.second] += score + options.loss_per_false_alarm;
                        }
                    }
                }

                // Check if any of the truth boxes are unobtainable because the NMS is
                // killing them.  If so, automatically set those unobtainable boxes to
                // ignore and print a warning message to the user.
                for (size_t i = 0; i < hit_truth_table.size(); ++i)
                {
                    if (!hit_truth_table[i] && !(*truth)[i].ignore) 
                    {
                        // So we didn't hit this truth box.  Is that because there is
                        // another, different truth box, that overlaps it according to NMS?
                        const std::pair<double,unsigned int> hittruth = find_best_match(*truth, (*truth)[i], i);
                        if (hittruth.second == i || (*truth)[hittruth.second].ignore)
                            continue;
                        rectangle best_matching_truth_box = (*truth)[hittruth.second];
                        if (options.overlaps_nms(best_matching_truth_box, (*truth)[i]))
                        {
<<<<<<< HEAD
                            const size_t idx = truth_idxs[i];
=======
                            const int idx = truth_idxs[i];
>>>>>>> e82e2ceb
                            if (idx != -1)
                            {
                                // We are ignoring this box so we shouldn't have counted it in the
                                // loss in the first place.  So we subtract out the loss values we
                                // added for it in the code above.
<<<<<<< HEAD
                                auto& loss_and_gradient = loss_and_gradient_by_index[idx];
                                loss_and_gradient.first = 0;
                                loss_and_gradient.second = 0;
=======
                                loss -= options.loss_per_missed_target-out_data[idx];
                                g[idx] = 0;
>>>>>>> e82e2ceb
                                std::cout << "Warning, ignoring object.  We encountered a truth rectangle located at " << (*truth)[i].rect;
                                std::cout << " that is suppressed by non-max-suppression ";
                                std::cout << "because it is overlapped by another truth rectangle located at " << best_matching_truth_box 
                                          << " (IoU:"<< box_intersection_over_union(best_matching_truth_box,(*truth)[i]) <<", Percent covered:" 
                                          << box_percent_covered(best_matching_truth_box,(*truth)[i]) << ")." << std::endl;
                            }
                        }
                    }
                }

                hit_truth_table.assign(hit_truth_table.size(), false);
                final_dets.clear();

                // Now figure out which detections jointly maximize the loss and detection score sum.  We
                // need to take into account the fact that allowing a true detection in the output, while 
                // initially reducing the loss, may allow us to increase the loss later with many duplicate
                // detections.
                for (unsigned long i = 0; i < dets.size() && final_dets.size() < max_num_dets; ++i)
                {
                    if (overlaps_any_box_nms(final_dets, dets[i].rect))
                        continue;

                    const auto& det_label = options.detector_windows[dets[i].tensor_channel].label;

                    const std::pair<double,unsigned int> hittruth = find_best_match(*truth, hit_truth_table, dets[i].rect, det_label);

                    const double truth_match = hittruth.first;
                    if (truth_match > options.truth_match_iou_threshold)
                    {
                        if (truth_score_hits[hittruth.second] > options.loss_per_missed_target)
                        {
                            const auto idx = truth_idxs[hittruth.second];
                            auto& loss = loss_and_gradient_by_index[idx].first;

                            if (!hit_truth_table[hittruth.second])
                            {
                                hit_truth_table[hittruth.second] = true;
                                final_dets.push_back(dets[i]);
                                loss -= options.loss_per_missed_target;

                                // Now account for BBR loss and gradient if appropriate.
                                if (options.use_bounding_box_regression)
                                {
                                    double dx = out_data[dets[i].tensor_offset_dx];
                                    double dy = out_data[dets[i].tensor_offset_dy];
                                    double dw = out_data[dets[i].tensor_offset_dw];
                                    double dh = out_data[dets[i].tensor_offset_dh];

                                    dpoint p = dcenter(dets[i].rect_bbr); 
                                    double w = dets[i].rect_bbr.width()-1;
                                    double h = dets[i].rect_bbr.height()-1;
                                    drectangle truth_box = (*truth)[hittruth.second].rect;
                                    dpoint p_truth = dcenter(truth_box); 

                                    DLIB_CASSERT(w > 0);
                                    DLIB_CASSERT(h > 0);

                                    double target_dx = (p_truth.x() - p.x())/w;
                                    double target_dy = (p_truth.y() - p.y())/h;
                                    double target_dw = std::log((truth_box.width()-1)/w);
                                    double target_dh = std::log((truth_box.height()-1)/h);


                                    // compute smoothed L1 loss on BBR outputs.  This loss
                                    // is just the MSE loss when the loss is small and L1
                                    // when large.
                                    dx = dx-target_dx;
                                    dy = dy-target_dy;
                                    dw = dw-target_dw;
                                    dh = dh-target_dh;

                                    // use smoothed L1 
                                    double ldx = std::abs(dx)<1 ? 0.5*dx*dx : std::abs(dx)-0.5;
                                    double ldy = std::abs(dy)<1 ? 0.5*dy*dy : std::abs(dy)-0.5;
                                    double ldw = std::abs(dw)<1 ? 0.5*dw*dw : std::abs(dw)-0.5;
                                    double ldh = std::abs(dh)<1 ? 0.5*dh*dh : std::abs(dh)-0.5;

                                    loss += options.bbr_lambda*(ldx + ldy + ldw + ldh);
      
                                    // now compute the derivatives of the smoothed L1 loss
                                    ldx = put_in_range(-1,1, dx);
                                    ldy = put_in_range(-1,1, dy);
                                    ldw = put_in_range(-1,1, dw);
                                    ldh = put_in_range(-1,1, dh);


                                    // also smoothed L1 gradient goes to gradient output
                                    g[dets[i].tensor_offset_dx] += scale*options.bbr_lambda*ldx;
                                    g[dets[i].tensor_offset_dy] += scale*options.bbr_lambda*ldy;
                                    g[dets[i].tensor_offset_dw] += scale*options.bbr_lambda*ldw;
                                    g[dets[i].tensor_offset_dh] += scale*options.bbr_lambda*ldh;
                                }
                            }
                            else
                            {
                                final_dets.push_back(dets[i]);
                                loss += options.loss_per_false_alarm;
                            }
                        }
                    }
                    else if (!overlaps_ignore_box(*truth, dets[i].rect))
                    {
                        // didn't hit anything
                        final_dets.push_back(dets[i]);
                        const auto idx = dets[i].tensor_offset;
                        auto& loss = loss_and_gradient_by_index[idx].first;
                        loss += options.loss_per_false_alarm;
                    }
                }

                for (auto&& x : final_dets)
                {
                    DLIB_CASSERT(!should_ignore_point(center(x.rect)));

                    auto& loss_and_gradient = loss_and_gradient_by_index[x.tensor_offset];
                    auto& loss = loss_and_gradient.first;
                    auto& gradient = loss_and_gradient.second;
                    loss += out_data[x.tensor_offset];
                    gradient += scale;
                }

                const auto add_loss = [](double sum, const auto& item)
                {
                    return sum + item.second.first;
                };

                const auto calculate_loss = [&add_loss](const auto& items)
                {
                    return std::accumulate(items.begin(), items.end(), 0.0, add_loss);
                };

                const double raw_sample_loss = calculate_loss(loss_and_gradient_by_index);

                double actual_sample_loss = 0.0;

                for (auto& item : loss_and_gradient_by_index)
                {
                    const double item_loss = item.second.first;
                    if (raw_sample_loss >= 0.0 || item_loss >= 0.0)
                    {
                        actual_sample_loss += item_loss;

                        const auto idx = item.first;
                        const auto item_gradient = item.second.second;

                        if (idx != -1)
                        {
                            g[idx] += item_gradient;
                        }
                        else
                        {
                            DLIB_CASSERT(item_gradient == 0.0);
                        }
                    }
                }

                loss += actual_sample_loss;

                ++unfiltered_truth;
                g        += output_tensor.k()*output_tensor.nr()*output_tensor.nc();
                out_data += output_tensor.k()*output_tensor.nr()*output_tensor.nc();
            } // END for (long i = 0; i < output_tensor.num_samples(); ++i)


            // Here we scale the loss so that it's roughly equal to the number of mistakes
            // in an image.  Note that this scaling is different than the scaling we
            // applied to the gradient but it doesn't matter since the loss value isn't
            // used to update parameters.  It's used only for display and to check if we
            // have converged.  So it doesn't matter that they are scaled differently and
            // this way the loss that is displayed is readily interpretable to the user.
            return loss/output_tensor.num_samples();
        }


        friend void serialize(const loss_mmod_& item, std::ostream& out)
        {
            serialize("loss_mmod_", out);
            serialize(item.options, out);
        }

        friend void deserialize(loss_mmod_& item, std::istream& in)
        {
            std::string version;
            deserialize(version, in);
            if (version != "loss_mmod_")
                throw serialization_error("Unexpected version found while deserializing dlib::loss_mmod_.");
            deserialize(item.options, in);
        }

        friend std::ostream& operator<<(std::ostream& out, const loss_mmod_& item)
        {
            out << "loss_mmod\t (";

            auto& opts = item.options;

            out << "detector_windows:(" << opts.detector_windows << ")";

            out << ", loss per FA:" << opts.loss_per_false_alarm;
            out << ", loss per miss:" << opts.loss_per_missed_target;
            out << ", truth match IOU thresh:" << opts.truth_match_iou_threshold;
            out << ", use_bounding_box_regression:" << opts.use_bounding_box_regression;
            if (opts.use_bounding_box_regression)
                out << ", bbr_lambda:" << opts.bbr_lambda;
            out << ", overlaps_nms:("<<opts.overlaps_nms.get_iou_thresh()<<","<<opts.overlaps_nms.get_percent_covered_thresh()<<")";
            out << ", overlaps_ignore:("<<opts.overlaps_ignore.get_iou_thresh()<<","<<opts.overlaps_ignore.get_percent_covered_thresh()<<")";

            out << ")";
            return out;
        }

        friend void to_xml(const loss_mmod_& /*item*/, std::ostream& out)
        {
            // TODO, add options fields
            out << "<loss_mmod/>";
        }

        static bool should_point_be_ignored(const point& point, const matrix<uint8_t>& mask)
        {
            const auto x = point.x();
            const auto y = point.y();

            return x >= 0 && x < mask.nc()
                && y >= 0 && y < mask.nr()
                && mask(y, x) == 0;
        }

    private:

        template <typename net_type>
        void tensor_to_dets (
            const tensor& input_tensor,
            const tensor& output_tensor,
            long i,
            std::vector<intermediate_detection>& dets_accum,
            double adjust_threshold,
            const net_type& net,
            std::vector<double> gain_factors
        ) const
        {
            DLIB_CASSERT(net.sample_expansion_factor() == 1,net.sample_expansion_factor());
            if (options.use_bounding_box_regression)
            {
                DLIB_CASSERT(output_tensor.k() == (long)options.detector_windows.size()*5);
            }
            else
            {
                DLIB_CASSERT(output_tensor.k() == (long)options.detector_windows.size());
            }

            const auto nr = output_tensor.nr();
            const auto nc = output_tensor.nc();

            DLIB_CASSERT(gain_factors.empty() || gain_factors.size() == options.detector_windows.size());
            const float* out_data = output_tensor.host() + output_tensor.k()*output_tensor.nr()*output_tensor.nc()*i;
            // scan the final layer and output the positive scoring locations
            dets_accum.clear();
            if (adjust_threshold == -std::numeric_limits<double>::infinity()) {
                dets_accum.reserve(options.detector_windows.size() * nr * nc);
            }

            for (long k = 0; k < (long)options.detector_windows.size(); ++k)
            {
                const double gain_factor = gain_factors.empty() ? options.detector_windows[k].gain_factor : gain_factors[k];
                DLIB_CASSERT(gain_factor > 0.0);
                const double gain_offset = std::log(gain_factor);
                for (long r = 0; r < nr; ++r)
                {
                    for (long c = 0; c < nc; ++c)
                    {
                        const double score = out_data[(k*nr + r)*nc + c] + gain_offset;

                        if (score > adjust_threshold)
                        {
                            dpoint p = output_tensor_to_input_tensor(net, point(c,r));
                            drectangle rect = centered_drect(p, options.detector_windows[k].width, options.detector_windows[k].height);
                            rect = input_layer(net).tensor_space_to_image_space(input_tensor,rect);

                            dets_accum.push_back(intermediate_detection(rect, score, (k*nr + r)*nc + c, k));

                            if (options.use_bounding_box_regression)
                            {
                                auto& new_item = dets_accum.back();

                                const auto offset = options.detector_windows.size() + k*4;
                                new_item.tensor_offset_dx = ((offset+0)*nr + r)*nc + c;
                                new_item.tensor_offset_dy = ((offset+1)*nr + r)*nc + c;
                                new_item.tensor_offset_dw = ((offset+2)*nr + r)*nc + c;
                                new_item.tensor_offset_dh = ((offset+3)*nr + r)*nc + c;

                                // apply BBR to the new item
                                double dx = out_data[new_item.tensor_offset_dx];
                                double dy = out_data[new_item.tensor_offset_dy];
                                double dw = out_data[new_item.tensor_offset_dw];
                                double dh = out_data[new_item.tensor_offset_dh];
                                dw = std::exp(dw);
                                dh = std::exp(dh);
                                double w = rect.width()-1;
                                double h = rect.height()-1;
                                rect = translate_rect(rect, dpoint(dx*w,dy*h));
                                rect = centered_drect(rect, w*dw+1, h*dh+1);
                                new_item.rect_bbr = rect;
                            }
                        }
                    }
                }
            }
            std::sort(dets_accum.rbegin(), dets_accum.rend());
        }

        size_t find_best_detection_window (
            rectangle rect,
            const std::string& label,
            use_image_pyramid assume_image_pyramid
        ) const
        {
            if (assume_image_pyramid == use_image_pyramid::yes)
            {
                rect = move_rect(set_rect_area(rect, 400*400), point(0,0));
            }
            else
            {
                rect = rectangle(rect.width(), rect.height());
            }

            // Figure out which detection window in options.detector_windows is most similar to rect
            // (in terms of aspect ratio, if assume_image_pyramid == use_image_pyramid::yes).
            size_t best_i = 0;
            double best_ratio_diff = -std::numeric_limits<double>::infinity();
            for (size_t i = 0; i < options.detector_windows.size(); ++i)
            {
                if (options.detector_windows[i].label != label)
                    continue;

                rectangle det_window;
                
                if (options.assume_image_pyramid == use_image_pyramid::yes)
                {
                    det_window = centered_rect(point(0,0), options.detector_windows[i].width, options.detector_windows[i].height);
                    det_window = move_rect(set_rect_area(det_window, 400*400), point(0,0));
                }
                else
                {
                    det_window = rectangle(options.detector_windows[i].width, options.detector_windows[i].height);
                }

                double iou = box_intersection_over_union(rect, det_window);
                if (iou > best_ratio_diff)
                {
                    best_ratio_diff = iou;
                    best_i = i;
                }
            }
            return best_i;
        }

        template <typename net_type>
        bool image_rect_to_feat_coord (
            point& tensor_p,
            const tensor& input_tensor,
            const rectangle& rect,
            const std::string& label,
            const net_type& net,
            size_t& det_idx,
            use_image_pyramid assume_image_pyramid
        ) const 
        {
            using namespace std;
            if (!input_layer(net).image_contained_point(input_tensor,center(rect)))
            {
                std::ostringstream sout;
                sout << "Encountered a truth rectangle located at " << rect << " that is outside the image." << endl;
                sout << "The center of each truth rectangle must be within the image." << endl;
                throw impossible_labeling_error(sout.str());
            }

            det_idx = find_best_detection_window(rect,label,assume_image_pyramid);

            double scale = 1.0;
            if (options.assume_image_pyramid == use_image_pyramid::yes)
            {
                // Compute the scale we need to be at to get from rect to our detection window.
                // Note that we compute the scale as the max of two numbers.  It doesn't
                // actually matter which one we pick, because if they are very different then
                // it means the box can't be matched by the sliding window.  But picking the
                // max causes the right error message to be selected in the logic below.
                scale = std::max(options.detector_windows[det_idx].width/(double)rect.width(), options.detector_windows[det_idx].height/(double)rect.height());
            }
            else
            {
                // We don't want invariance to scale.
                scale = 1.0;
            }

            const rectangle mapped_rect = input_layer(net).image_space_to_tensor_space(input_tensor, std::min(1.0,scale), rect);

            // compute the detection window that we would use at this position.
            tensor_p = center(mapped_rect);
            rectangle det_window = centered_rect(tensor_p, options.detector_windows[det_idx].width,options.detector_windows[det_idx].height);
            det_window = input_layer(net).tensor_space_to_image_space(input_tensor, det_window);

            // make sure the rect can actually be represented by the image pyramid we are
            // using.
            if (box_intersection_over_union(rect, det_window) <= options.truth_match_iou_threshold)
            {
                std::cout << "Warning, ignoring object.  We encountered a truth rectangle with a width and height of " << rect.width() << " and " << rect.height() << ".  ";
                std::cout << "The image pyramid and sliding windows can't output a rectangle of this shape.  ";
                const double detector_area = options.detector_windows[det_idx].width*options.detector_windows[det_idx].height;
                if (mapped_rect.area()/detector_area <= options.truth_match_iou_threshold)
                {
                    std::cout << "This is because the rectangle is smaller than the best matching detection window, which has a width ";
                    std::cout << "and height of " << options.detector_windows[det_idx].width << " and " << options.detector_windows[det_idx].height << "." << std::endl;
                }
                else
                {
                    std::cout << "This is either because (1) the final layer's features have too large of a stride across the image, limiting the possible locations the sliding window can search ";
                    std::cout << "or (2) because the rectangle's aspect ratio is too different from the best matching detection window, ";
                    std::cout << "which has a width and height of " << options.detector_windows[det_idx].width << " and " << options.detector_windows[det_idx].height << "." << std::endl;
                }
                return true;
            }

            // now map through the CNN to the output layer.
            tensor_p = input_tensor_to_output_tensor(net,tensor_p);

            const tensor& output_tensor = net.get_output();
            if (!get_rect(output_tensor).contains(tensor_p))
            {
                std::cout << "Warning, ignoring object.  We encountered a truth rectangle located at " << rect << " that is too close to the edge ";
                std::cout << "of the image to be captured by the CNN features." << std::endl;
                return true;
            }

            return false;
        }


        bool overlaps_ignore_box (
            const std::vector<mmod_rect>& boxes,
            const rectangle& rect
        ) const
        {
            for (auto&& b : boxes)
            {
                if (b.ignore && options.overlaps_ignore(b, rect))
                    return true;
            }
            return false;
        }

        std::pair<double,unsigned int> find_best_match(
            const std::vector<mmod_rect>& boxes,
            const std::vector<bool>& hit_truth_table,
            const rectangle& rect,
            const std::string& label
        ) const
        {
            double match = 0;
            unsigned int best_idx = 0;

            for (int allow_duplicate_hit = 0; allow_duplicate_hit <= 1 && match == 0; ++allow_duplicate_hit)
            {
                for (unsigned long i = 0; i < boxes.size(); ++i)
                {
                    if (boxes[i].ignore || boxes[i].label != label)
                        continue;
                    if (!allow_duplicate_hit && hit_truth_table[i])
                        continue;

                    const double new_match = box_intersection_over_union(rect, boxes[i]);
                    if (new_match > match)
                    {
                        match = new_match;
                        best_idx = i;
                    }
                }
            }

            return std::make_pair(match,best_idx);
        }

        std::pair<double,unsigned int> find_best_match(
            const std::vector<mmod_rect>& boxes,
            const rectangle& rect,
            const size_t excluded_idx
        ) const
        {
            double match = 0;
            unsigned int best_idx = 0;
            for (unsigned long i = 0; i < boxes.size(); ++i)
            {
                if (boxes[i].ignore || excluded_idx == i)
                    continue;

                const double new_match = box_intersection_over_union(rect, boxes[i]);
                if (new_match > match)
                {
                    match = new_match;
                    best_idx = i;
                }
            }

            return std::make_pair(match,best_idx);
        }

        template <typename T>
        inline bool overlaps_any_box_nms (
            const std::vector<T>& rects,
            const rectangle& rect
        ) const
        {
            for (auto&& r : rects)
            {
                if (options.overlaps_nms(r.rect, rect))
                    return true;
            }
            return false;
        }


        mmod_options options;

    };

    template <typename SUBNET>
    using loss_mmod = add_loss_layer<loss_mmod_, SUBNET>;

// ----------------------------------------------------------------------------------------

    class loss_metric_ 
    {
    public:

        typedef unsigned long training_label_type;
        typedef matrix<float,0,1> output_label_type;

        loss_metric_() = default;

        loss_metric_(
            float margin_,
            float dist_thresh_
        ) : margin(margin_), dist_thresh(dist_thresh_) 
        {
            DLIB_CASSERT(margin_ > 0);
            DLIB_CASSERT(dist_thresh_ > 0);
        }

        template <
            typename SUB_TYPE,
            typename label_iterator
            >
        void to_label (
            const tensor& input_tensor,
            const SUB_TYPE& sub,
            label_iterator iter
        ) const
        {
            const tensor& output_tensor = sub.get_output();
            DLIB_CASSERT(sub.sample_expansion_factor() == 1);
            DLIB_CASSERT(input_tensor.num_samples() != 0);
            DLIB_CASSERT(input_tensor.num_samples()%sub.sample_expansion_factor() == 0);
            DLIB_CASSERT(input_tensor.num_samples() == output_tensor.num_samples());
            DLIB_CASSERT(output_tensor.nr() == 1 && 
                         output_tensor.nc() == 1);

            const float* p = output_tensor.host();
            for (long i = 0; i < output_tensor.num_samples(); ++i)
            {
                *iter = mat(p,output_tensor.k(),1);

                ++iter;
                p += output_tensor.k();
            }
        }


        float get_margin() const { return margin; }
        float get_distance_threshold() const { return dist_thresh; }

        template <
            typename const_label_iterator,
            typename SUBNET
            >
        double compute_loss_value_and_gradient (
            const tensor& input_tensor,
            const_label_iterator truth, 
            SUBNET& sub
        ) const
        {
            const tensor& output_tensor = sub.get_output();
            tensor& grad = sub.get_gradient_input();

            DLIB_CASSERT(sub.sample_expansion_factor() == 1);
            DLIB_CASSERT(input_tensor.num_samples() != 0);
            DLIB_CASSERT(input_tensor.num_samples()%sub.sample_expansion_factor() == 0);
            DLIB_CASSERT(input_tensor.num_samples() == grad.num_samples());
            DLIB_CASSERT(input_tensor.num_samples() == output_tensor.num_samples());
            DLIB_CASSERT(output_tensor.nr() == 1 && 
                         output_tensor.nc() == 1);
            DLIB_CASSERT(grad.nr() == 1 && 
                         grad.nc() == 1);



            temp.set_size(output_tensor.num_samples(), output_tensor.num_samples());
            grad_mul.copy_size(temp);

            tt::gemm(0, temp, 1, output_tensor, false, output_tensor, true);


            std::vector<double> temp_threshs;
            const float* d = temp.host();
            double loss = 0;
            double num_pos_samps = 0.0001;
            double num_neg_samps = 0.0001;
            for (long r = 0; r < temp.num_samples(); ++r)
            {
                auto xx = d[r*temp.num_samples() + r];
                const auto x_label = *(truth + r);
                for (long c = r+1; c < temp.num_samples(); ++c)
                {
                    const auto y_label = *(truth + c);
                    if (x_label == y_label)
                    {
                        ++num_pos_samps;
                    }
                    else
                    {
                        ++num_neg_samps;

                        // Figure out what distance threshold, when applied to the negative pairs,
                        // causes there to be an equal number of positive and negative pairs.
                        auto yy = d[c*temp.num_samples() + c];
                        auto xy = d[r*temp.num_samples() + c];
                        // compute the distance between x and y samples.
                        auto d2 = xx + yy - 2*xy;
                        if (d2 < 0)
                            d2 = 0;
                        temp_threshs.push_back(d2);
                    }
                }
            }
            // The whole objective function is multiplied by this to scale the loss
            // relative to the number of things in the mini-batch.
            const double scale = 0.5/num_pos_samps;
            DLIB_CASSERT(num_pos_samps>=1, "Make sure each mini-batch contains both positive pairs and negative pairs");
            DLIB_CASSERT(num_neg_samps>=1, "Make sure each mini-batch contains both positive pairs and negative pairs");

            std::sort(temp_threshs.begin(), temp_threshs.end());
            const float neg_thresh = std::sqrt(temp_threshs[std::min(num_pos_samps,num_neg_samps)-1]);

            // loop over all the pairs of training samples and compute the loss and
            // gradients.  Note that we only use the hardest negative pairs and that in
            // particular we pick the number of negative pairs equal to the number of
            // positive pairs so everything is balanced.
            float* gm = grad_mul.host();
            for (long r = 0; r < temp.num_samples(); ++r)
            {
                gm[r*temp.num_samples() + r] = 0;
                const auto x_label = *(truth + r);
                auto xx = d[r*temp.num_samples() + r];
                for (long c = 0; c < temp.num_samples(); ++c)
                {
                    if (r==c)
                        continue;
                    const auto y_label = *(truth + c);
                    auto yy = d[c*temp.num_samples() + c];
                    auto xy = d[r*temp.num_samples() + c];

                    // compute the distance between x and y samples.
                    auto d2 = xx + yy - 2*xy;
                    if (d2 <= 0)
                        d2 = 0;
                    else 
                        d2 = std::sqrt(d2);

                    // It should be noted that the derivative of length(x-y) with respect
                    // to the x vector is the unit vector (x-y)/length(x-y).  If you stare
                    // at the code below long enough you will see that it's just an
                    // application of this formula.

                    if (x_label == y_label)
                    {
                        // Things with the same label should have distances < dist_thresh between
                        // them.  If not then we experience non-zero loss.
                        if (d2 < dist_thresh-margin)
                        {
                            gm[r*temp.num_samples() + c] = 0;
                        }
                        else
                        {
                            loss += scale*(d2 - (dist_thresh-margin));
                            gm[r*temp.num_samples() + r] += scale/d2;
                            gm[r*temp.num_samples() + c] = -scale/d2;
                        }
                    }
                    else
                    {
                        // Things with different labels should have distances > dist_thresh between
                        // them.  If not then we experience non-zero loss.
                        if (d2 > dist_thresh+margin || d2 > neg_thresh)
                        {
                            gm[r*temp.num_samples() + c] = 0;
                        }
                        else
                        {
                            loss += scale*((dist_thresh+margin) - d2);
                            // don't divide by zero (or a really small number)
                            d2 = std::max(d2, 0.001f);
                            gm[r*temp.num_samples() + r] -= scale/d2;
                            gm[r*temp.num_samples() + c] = scale/d2;
                        }
                    }
                }
            }


            tt::gemm(0, grad, 1, grad_mul, false, output_tensor, false); 

            return loss;
        }

        friend void serialize(const loss_metric_& item, std::ostream& out)
        {
            serialize("loss_metric_2", out);
            serialize(item.margin, out);
            serialize(item.dist_thresh, out);
        }

        friend void deserialize(loss_metric_& item, std::istream& in)
        {
            std::string version;
            deserialize(version, in);
            if (version == "loss_metric_")
            {
                // These values used to be hard coded, so for this version of the metric
                // learning loss we just use these values.
                item.margin = 0.1;
                item.dist_thresh = 0.75;
                return;
            }
            else if (version == "loss_metric_2")
            {
                deserialize(item.margin, in);
                deserialize(item.dist_thresh, in);
            }
            else
            {
                throw serialization_error("Unexpected version found while deserializing dlib::loss_metric_.  Instead found " + version);
            }
        }

        friend std::ostream& operator<<(std::ostream& out, const loss_metric_& item )
        {
            out << "loss_metric (margin="<<item.margin<<", distance_threshold="<<item.dist_thresh<<")";
            return out;
        }

        friend void to_xml(const loss_metric_& item, std::ostream& out)
        {
            out << "<loss_metric margin='"<<item.margin<<"' distance_threshold='"<<item.dist_thresh<<"'/>";
        }

    private:
        float margin = 0.04;
        float dist_thresh = 0.6;


        // These variables are only here to avoid being reallocated over and over in
        // compute_loss_value_and_gradient()
        mutable resizable_tensor temp, grad_mul;

    };

    template <typename SUBNET>
    using loss_metric = add_loss_layer<loss_metric_, SUBNET>;

// ----------------------------------------------------------------------------------------

    class loss_ranking_
    {
    public:

        typedef float training_label_type; // nominally +1/-1
        typedef float output_label_type; // ranking score

        template <
            typename SUB_TYPE,
            typename label_iterator
            >
        void to_label (
            const tensor& input_tensor,
            const SUB_TYPE& sub,
            label_iterator iter
        ) const
        {
            DLIB_CASSERT(sub.sample_expansion_factor() == 1);

            const tensor& output_tensor = sub.get_output();

            DLIB_CASSERT(output_tensor.nr() == 1 &&
                         output_tensor.nc() == 1 &&
                         output_tensor.k() == 1);
            DLIB_CASSERT(input_tensor.num_samples() == output_tensor.num_samples());

            const float* out_data = output_tensor.host();
            for (long i = 0; i < output_tensor.num_samples(); ++i)
            {
                *iter++ = out_data[i];
            }
        }


        template <
            typename const_label_iterator,
            typename SUBNET
            >
        double compute_loss_value_and_gradient (
            const tensor& input_tensor,
            const_label_iterator truth,
            SUBNET& sub
        ) const
        {
            const tensor& output_tensor = sub.get_output();
            tensor& grad = sub.get_gradient_input();

            DLIB_CASSERT(sub.sample_expansion_factor() == 1);
            DLIB_CASSERT(input_tensor.num_samples() != 0);
            DLIB_CASSERT(input_tensor.num_samples()%sub.sample_expansion_factor() == 0);
            DLIB_CASSERT(input_tensor.num_samples() == grad.num_samples());
            DLIB_CASSERT(input_tensor.num_samples() == output_tensor.num_samples());
            DLIB_CASSERT(output_tensor.nr() == 1 &&
                         output_tensor.nc() == 1 &&
                         output_tensor.k() == 1);
            DLIB_CASSERT(grad.nr() == 1 &&
                         grad.nc() == 1 &&
                         grad.k() == 1);


            std::vector<double> rel_scores;
            std::vector<double> nonrel_scores;
            std::vector<long> rel_idx, nonrel_idx;

            const float* out_data = output_tensor.host();
            float* g = grad.host_write_only();
            for (long i = 0; i < output_tensor.num_samples(); ++i)
            {
                const float y = *truth++;
                if (y > 0)
                {
                    rel_scores.push_back(out_data[i]-y);
                    rel_idx.push_back(i);
                }
                else if (y < 0)
                {
                    nonrel_scores.push_back(out_data[i]-y);
                    nonrel_idx.push_back(i);
                }
                else
                {
                    g[i] = 0;
                }
            }


            std::vector<unsigned long> rel_counts;
            std::vector<unsigned long> nonrel_counts;
            count_ranking_inversions(rel_scores, nonrel_scores, rel_counts, nonrel_counts);
            const unsigned long total_pairs = rel_scores.size()*nonrel_scores.size();
            DLIB_CASSERT(total_pairs > 0, "You can't give a ranking mini-batch that contains only one class.  Both classes must be represented.");
            const double scale = 1.0/total_pairs;


            double loss = 0;
            for (unsigned long k = 0; k < rel_counts.size(); ++k)
            {
                loss -= rel_counts[k]*rel_scores[k];
                g[rel_idx[k]] = -1.0*rel_counts[k]*scale;
            }

            for (unsigned long k = 0; k < nonrel_counts.size(); ++k)
            {
                loss += nonrel_counts[k]*nonrel_scores[k];
                g[nonrel_idx[k]] = nonrel_counts[k]*scale;
            }

            return loss*scale;
        }

        friend void serialize(const loss_ranking_& , std::ostream& out)
        {
            serialize("loss_ranking_", out);
        }

        friend void deserialize(loss_ranking_& , std::istream& in)
        {
            std::string version;
            deserialize(version, in);
            if (version != "loss_ranking_")
                throw serialization_error("Unexpected version found while deserializing dlib::loss_ranking_.");
        }

        friend std::ostream& operator<<(std::ostream& out, const loss_ranking_& )
        {
            out << "loss_ranking";
            return out;
        }

        friend void to_xml(const loss_ranking_& /*item*/, std::ostream& out)
        {
            out << "<loss_ranking/>";
        }

    };

    template <typename SUBNET>
    using loss_ranking = add_loss_layer<loss_ranking_, SUBNET>;

// ----------------------------------------------------------------------------------------

    class loss_mean_squared_
    {
    public:

        typedef float training_label_type;
        typedef float output_label_type;

        template <
            typename SUB_TYPE,
            typename label_iterator
            >
        void to_label (
            const tensor& input_tensor,
            const SUB_TYPE& sub,
            label_iterator iter
        ) const
        {
            DLIB_CASSERT(sub.sample_expansion_factor() == 1);

            const tensor& output_tensor = sub.get_output();

            DLIB_CASSERT(output_tensor.nr() == 1 &&
                         output_tensor.nc() == 1 &&
                         output_tensor.k() == 1);
            DLIB_CASSERT(input_tensor.num_samples() == output_tensor.num_samples());

            const float* out_data = output_tensor.host();
            for (long i = 0; i < output_tensor.num_samples(); ++i)
            {
                *iter++ = out_data[i];
            }
        }


        template <
            typename const_label_iterator,
            typename SUBNET
            >
        double compute_loss_value_and_gradient (
            const tensor& input_tensor,
            const_label_iterator truth,
            SUBNET& sub
        ) const
        {
            const tensor& output_tensor = sub.get_output();
            tensor& grad = sub.get_gradient_input();

            DLIB_CASSERT(sub.sample_expansion_factor() == 1);
            DLIB_CASSERT(input_tensor.num_samples() != 0);
            DLIB_CASSERT(input_tensor.num_samples()%sub.sample_expansion_factor() == 0);
            DLIB_CASSERT(input_tensor.num_samples() == grad.num_samples());
            DLIB_CASSERT(input_tensor.num_samples() == output_tensor.num_samples());
            DLIB_CASSERT(output_tensor.nr() == 1 &&
                         output_tensor.nc() == 1 &&
                         output_tensor.k() == 1);
            DLIB_CASSERT(grad.nr() == 1 &&
                         grad.nc() == 1 &&
                         grad.k() == 1);

            // The loss we output is the average loss over the mini-batch.
            const double scale = 1.0/output_tensor.num_samples();
            double loss = 0;
            float* g = grad.host_write_only();
            const float* out_data = output_tensor.host();
            for (long i = 0; i < output_tensor.num_samples(); ++i)
            {
                const float y = *truth++;
                const float temp1 = y - out_data[i];
                const float temp2 = scale*temp1;
                loss += temp2*temp1;
                g[i] = -temp2;

            }
            return loss;
        }

        friend void serialize(const loss_mean_squared_& , std::ostream& out)
        {
            serialize("loss_mean_squared_", out);
        }

        friend void deserialize(loss_mean_squared_& , std::istream& in)
        {
            std::string version;
            deserialize(version, in);
            if (version != "loss_mean_squared_")
                throw serialization_error("Unexpected version found while deserializing dlib::loss_mean_squared_.");
        }

        friend std::ostream& operator<<(std::ostream& out, const loss_mean_squared_& )
        {
            out << "loss_mean_squared";
            return out;
        }

        friend void to_xml(const loss_mean_squared_& /*item*/, std::ostream& out)
        {
            out << "<loss_mean_squared/>";
        }

    };

    template <typename SUBNET>
    using loss_mean_squared = add_loss_layer<loss_mean_squared_, SUBNET>;

// ----------------------------------------------------------------------------------------

    class loss_epsilon_insensitive_
    {
    public:

        typedef float training_label_type;
        typedef float output_label_type;

        loss_epsilon_insensitive_() = default;
        loss_epsilon_insensitive_(double eps) : eps(eps) 
        {
            DLIB_CASSERT(eps >= 0, "You can't set a negative error epsilon.");
        }

        double get_epsilon () const { return eps; }
        void set_epsilon(double e)
        {
            DLIB_CASSERT(e >= 0, "You can't set a negative error epsilon.");
            eps = e;
        }

        template <
            typename SUB_TYPE,
            typename label_iterator
            >
        void to_label (
            const tensor& input_tensor,
            const SUB_TYPE& sub,
            label_iterator iter
        ) const
        {
            DLIB_CASSERT(sub.sample_expansion_factor() == 1);

            const tensor& output_tensor = sub.get_output();

            DLIB_CASSERT(output_tensor.nr() == 1 &&
                         output_tensor.nc() == 1 &&
                         output_tensor.k() == 1);
            DLIB_CASSERT(input_tensor.num_samples() == output_tensor.num_samples());

            const float* out_data = output_tensor.host();
            for (long i = 0; i < output_tensor.num_samples(); ++i)
            {
                *iter++ = out_data[i];
            }
        }


        template <
            typename const_label_iterator,
            typename SUBNET
            >
        double compute_loss_value_and_gradient (
            const tensor& input_tensor,
            const_label_iterator truth,
            SUBNET& sub
        ) const
        {
            const tensor& output_tensor = sub.get_output();
            tensor& grad = sub.get_gradient_input();

            DLIB_CASSERT(sub.sample_expansion_factor() == 1);
            DLIB_CASSERT(input_tensor.num_samples() != 0);
            DLIB_CASSERT(input_tensor.num_samples()%sub.sample_expansion_factor() == 0);
            DLIB_CASSERT(input_tensor.num_samples() == grad.num_samples());
            DLIB_CASSERT(input_tensor.num_samples() == output_tensor.num_samples());
            DLIB_CASSERT(output_tensor.nr() == 1 &&
                         output_tensor.nc() == 1 &&
                         output_tensor.k() == 1);
            DLIB_CASSERT(grad.nr() == 1 &&
                         grad.nc() == 1 &&
                         grad.k() == 1);

            // The loss we output is the average loss over the mini-batch.
            const double scale = 1.0/output_tensor.num_samples();
            double loss = 0;
            float* g = grad.host_write_only();
            const float* out_data = output_tensor.host();
            for (long i = 0; i < output_tensor.num_samples(); ++i)
            {
                const float y = *truth++;
                const float err = out_data[i]-y;
                if (err > eps)
                {
                    loss += scale*(err-eps);
                    g[i] = scale;
                }
                else if (err < -eps)
                {
                    loss += scale*(eps-err);
                    g[i] = -scale;
                }
            }
            return loss;
        }

        friend void serialize(const loss_epsilon_insensitive_& item, std::ostream& out)
        {
            serialize("loss_epsilon_insensitive_", out);
            serialize(item.eps, out);
        }

        friend void deserialize(loss_epsilon_insensitive_& item, std::istream& in)
        {
            std::string version;
            deserialize(version, in);
            if (version != "loss_epsilon_insensitive_")
                throw serialization_error("Unexpected version found while deserializing dlib::loss_epsilon_insensitive_.");
            deserialize(item.eps, in);
        }

        friend std::ostream& operator<<(std::ostream& out, const loss_epsilon_insensitive_& item)
        {
            out << "loss_epsilon_insensitive epsilon: " << item.eps;
            return out;
        }

        friend void to_xml(const loss_epsilon_insensitive_& item, std::ostream& out)
        {
            out << "<loss_epsilon_insensitive_ epsilon='" << item.eps << "'/>";
        }

    private:
        double eps = 1;

    };

    template <typename SUBNET>
    using loss_epsilon_insensitive = add_loss_layer<loss_epsilon_insensitive_, SUBNET>;

// ----------------------------------------------------------------------------------------

    class loss_mean_squared_multioutput_
    {
    public:

        typedef matrix<float> training_label_type;
        typedef matrix<float> output_label_type;

        template <
            typename SUB_TYPE,
            typename label_iterator
            >
        void to_label (
            const tensor& input_tensor,
            const SUB_TYPE& sub,
            label_iterator iter
        ) const
        {
            DLIB_CASSERT(sub.sample_expansion_factor() == 1);

            const tensor& output_tensor = sub.get_output();

            DLIB_CASSERT(output_tensor.nr() == 1 &&
                         output_tensor.nc() == 1)
            DLIB_CASSERT(input_tensor.num_samples() == output_tensor.num_samples());

            const float* out_data = output_tensor.host();
            for (long i = 0; i < output_tensor.num_samples(); ++i)
            {
                *iter++ = mat(out_data, output_tensor.k(), 1);
                out_data += output_tensor.k();
            }
        }


        template <
            typename const_label_iterator,
            typename SUBNET
            >
        double compute_loss_value_and_gradient (
            const tensor& input_tensor,
            const_label_iterator truth,
            SUBNET& sub
        ) const
        {
            const tensor& output_tensor = sub.get_output();
            tensor& grad = sub.get_gradient_input();

            DLIB_CASSERT(sub.sample_expansion_factor() == 1);
            DLIB_CASSERT(input_tensor.num_samples() != 0);
            DLIB_CASSERT(input_tensor.num_samples()%sub.sample_expansion_factor() == 0);
            DLIB_CASSERT(input_tensor.num_samples() == grad.num_samples());
            DLIB_CASSERT(input_tensor.num_samples() == output_tensor.num_samples());
            DLIB_CASSERT(output_tensor.nr() == 1 &&
                         output_tensor.nc() == 1);
            DLIB_CASSERT(grad.nr() == 1 &&
                         grad.nc() == 1);
            DLIB_CASSERT(grad.k() == output_tensor.k());
            const long k = output_tensor.k();
            for (long idx = 0; idx < output_tensor.num_samples(); ++idx)
            {
                const_label_iterator truth_matrix_ptr = (truth + idx);
                DLIB_CASSERT((*truth_matrix_ptr).nr() == k &&
                             (*truth_matrix_ptr).nc() == 1);
            }

            // The loss we output is the average loss over the mini-batch.
            const double scale = 1.0/output_tensor.num_samples();
            double loss = 0;
            float* g = grad.host_write_only();
            const float* out_data = output_tensor.host();
            matrix<float> ytrue;
            for (long i = 0; i < output_tensor.num_samples(); ++i)
            {
                ytrue = *truth++;
                for (long j = 0; j < output_tensor.k(); ++j)
                {
                    const float y = ytrue(j, 0);
                    const float temp1 = y - *out_data++;
                    const float temp2 = scale*temp1;
                    loss += temp2*temp1;
                    *g = -temp2;
                    ++g;
                }

            }
            return loss;
        }

        friend void serialize(const loss_mean_squared_multioutput_& , std::ostream& out)
        {
            serialize("loss_mean_squared_multioutput_", out);
        }

        friend void deserialize(loss_mean_squared_multioutput_& , std::istream& in)
        {
            std::string version;
            deserialize(version, in);
            if (version != "loss_mean_squared_multioutput_")
                throw serialization_error("Unexpected version found while deserializing dlib::loss_mean_squared_.");
        }

        friend std::ostream& operator<<(std::ostream& out, const loss_mean_squared_multioutput_& )
        {
            out << "loss_mean_squared_multioutput";
            return out;
        }

        friend void to_xml(const loss_mean_squared_multioutput_& /*item*/, std::ostream& out)
        {
            out << "<loss_mean_squared_multioutput/>";
        }

    };

    template <typename SUBNET>
    using loss_mean_squared_multioutput = add_loss_layer<loss_mean_squared_multioutput_, SUBNET>;

// ----------------------------------------------------------------------------------------

    class loss_multiclass_log_per_pixel_
    {
    public:

        // In semantic segmentation, if you don't know the ground-truth of some pixel,
        // set the label of that pixel to this value. When you do so, the pixel will be
        // ignored when computing gradients.
        static const uint16_t label_to_ignore = std::numeric_limits<uint16_t>::max();


        // In semantic segmentation, 65535 classes ought to be enough for anybody.
        typedef matrix<uint16_t> training_label_type;
        typedef matrix<uint16_t> output_label_type;

        template <
            typename SUB_TYPE,
            typename label_iterator
            >
        static void to_label (
            const tensor& input_tensor,
            const SUB_TYPE& sub,
            label_iterator iter
        )
        {
            DLIB_CASSERT(sub.sample_expansion_factor() == 1);

            const tensor& output_tensor = sub.get_output();

            DLIB_CASSERT(output_tensor.k() >= 1); // Note that output_tensor.k() should match the number of labels.
            DLIB_CASSERT(output_tensor.k() < std::numeric_limits<uint16_t>::max());
            DLIB_CASSERT(input_tensor.num_samples() == output_tensor.num_samples());

            const float* const out_data = output_tensor.host();

            // The index of the largest output for each element is the label.
            const auto find_label = [&](long sample, long r, long c) 
            {
                uint16_t label = 0;
                float max_value = out_data[tensor_index(output_tensor, sample, 0, r, c)];
                for (long k = 1; k < output_tensor.k(); ++k) 
                {
                    const float value = out_data[tensor_index(output_tensor, sample, k, r, c)];
                    if (value > max_value) 
                    {
                        label = static_cast<uint16_t>(k);
                        max_value = value;
                    }
                }
                return label;
            };

            for (long i = 0; i < output_tensor.num_samples(); ++i, ++iter) 
            {
                iter->set_size(output_tensor.nr(), output_tensor.nc());
                for (long r = 0; r < output_tensor.nr(); ++r) 
                {
                    for (long c = 0; c < output_tensor.nc(); ++c) 
                    {
                        // The index of the largest output for this element is the label.
                        iter->operator()(r, c) = find_label(i, r, c);
                    }
                }
            }
        }

        template <
            typename const_label_iterator,
            typename SUBNET
            >
        double compute_loss_value_and_gradient (
            const tensor& input_tensor,
            const_label_iterator truth,
            SUBNET& sub
        ) const
        {
            const tensor& output_tensor = sub.get_output();
            tensor& grad = sub.get_gradient_input();

            DLIB_CASSERT(sub.sample_expansion_factor() == 1);
            DLIB_CASSERT(input_tensor.num_samples() != 0);
            DLIB_CASSERT(input_tensor.num_samples()%sub.sample_expansion_factor() == 0);
            DLIB_CASSERT(input_tensor.num_samples() == grad.num_samples());
            DLIB_CASSERT(input_tensor.num_samples() == output_tensor.num_samples());
            DLIB_CASSERT(output_tensor.k() >= 1);
            DLIB_CASSERT(output_tensor.k() < std::numeric_limits<uint16_t>::max());
            DLIB_CASSERT(output_tensor.nr() == grad.nr() &&
                         output_tensor.nc() == grad.nc() &&
                         output_tensor.k() == grad.k());
            for (long idx = 0; idx < output_tensor.num_samples(); ++idx)
            {
                const_label_iterator truth_matrix_ptr = (truth + idx);
                DLIB_CASSERT(truth_matrix_ptr->nr() == output_tensor.nr() &&
                             truth_matrix_ptr->nc() == output_tensor.nc(),
                             "truth size = " << truth_matrix_ptr->nr() << " x " << truth_matrix_ptr->nc() << ", "
                             "output size = " << output_tensor.nr() << " x " << output_tensor.nc());
            }


#ifdef DLIB_USE_CUDA
            double loss;
            cuda_compute(truth, output_tensor, grad, loss);
            return loss;
#else

            tt::softmax(grad, output_tensor);

            // The loss we output is the average loss over the mini-batch, and also over each element of the matrix output.
            const double scale = 1.0 / (output_tensor.num_samples() * output_tensor.nr() * output_tensor.nc());
            double loss = 0;
            float* const g = grad.host();
            for (long i = 0; i < output_tensor.num_samples(); ++i, ++truth)
            {
                for (long r = 0; r < output_tensor.nr(); ++r)
                {
                    for (long c = 0; c < output_tensor.nc(); ++c)
                    {
                        const uint16_t y = truth->operator()(r, c);
                        // The network must produce a number of outputs that is equal to the number
                        // of labels when using this type of loss.
                        DLIB_CASSERT(static_cast<long>(y) < output_tensor.k() || y == label_to_ignore,
                                        "y: " << y << ", output_tensor.k(): " << output_tensor.k());
                        for (long k = 0; k < output_tensor.k(); ++k)
                        {
                            const size_t idx = tensor_index(output_tensor, i, k, r, c);
                            if (k == y)
                            {
                                loss += scale*-safe_log(g[idx]);
                                g[idx] = scale*(g[idx] - 1);
                            }
                            else if (y == label_to_ignore)
                            {
                                g[idx] = 0.f;
                            }
                            else
                            {
                                g[idx] = scale*g[idx];
                            }
                        }
                    }
                }
            }
            return loss;
#endif
        }

        friend void serialize(const loss_multiclass_log_per_pixel_& , std::ostream& out)
        {
            serialize("loss_multiclass_log_per_pixel_", out);
        }

        friend void deserialize(loss_multiclass_log_per_pixel_& , std::istream& in)
        {
            std::string version;
            deserialize(version, in);
            if (version != "loss_multiclass_log_per_pixel_")
                throw serialization_error("Unexpected version found while deserializing dlib::loss_multiclass_log_per_pixel_.");
        }

        friend std::ostream& operator<<(std::ostream& out, const loss_multiclass_log_per_pixel_& )
        {
            out << "loss_multiclass_log_per_pixel";
            return out;
        }

        friend void to_xml(const loss_multiclass_log_per_pixel_& /*item*/, std::ostream& out)
        {
            out << "<loss_multiclass_log_per_pixel/>";
        }

    private:
        static size_t tensor_index(const tensor& t, long sample, long k, long row, long column)
        {
            // See: https://github.com/davisking/dlib/blob/4dfeb7e186dd1bf6ac91273509f687293bd4230a/dlib/dnn/tensor_abstract.h#L38
            return ((sample * t.k() + k) * t.nr() + row) * t.nc() + column;
        }


#ifdef DLIB_USE_CUDA
        cuda::compute_loss_multiclass_log_per_pixel cuda_compute;
#endif
    };

    template <typename SUBNET>
    using loss_multiclass_log_per_pixel = add_loss_layer<loss_multiclass_log_per_pixel_, SUBNET>;

// ----------------------------------------------------------------------------------------

    class loss_multiclass_log_per_pixel_weighted_
    {
    public:
        typedef dlib::weighted_label weighted_label;

        typedef matrix<weighted_label> training_label_type;
        typedef matrix<uint16_t> output_label_type;

        template <
            typename SUB_TYPE,
            typename label_iterator
            >
        static void to_label (
            const tensor& input_tensor,
            const SUB_TYPE& sub,
            label_iterator iter
        )
        {
            loss_multiclass_log_per_pixel_::to_label(input_tensor, sub, iter);
        }

        template <
            typename const_label_iterator,
            typename SUBNET
            >
        double compute_loss_value_and_gradient (
            const tensor& input_tensor,
            const_label_iterator truth,
            SUBNET& sub
        ) const
        {
            const tensor& output_tensor = sub.get_output();
            tensor& grad = sub.get_gradient_input();

            DLIB_CASSERT(sub.sample_expansion_factor() == 1);
            DLIB_CASSERT(input_tensor.num_samples() != 0);
            DLIB_CASSERT(input_tensor.num_samples()%sub.sample_expansion_factor() == 0);
            DLIB_CASSERT(input_tensor.num_samples() == grad.num_samples());
            DLIB_CASSERT(input_tensor.num_samples() == output_tensor.num_samples());
            DLIB_CASSERT(output_tensor.k() >= 1);
            DLIB_CASSERT(output_tensor.k() < std::numeric_limits<uint16_t>::max());
            DLIB_CASSERT(output_tensor.nr() == grad.nr() &&
                         output_tensor.nc() == grad.nc() &&
                         output_tensor.k() == grad.k());
            for (long idx = 0; idx < output_tensor.num_samples(); ++idx)
            {
                const_label_iterator truth_matrix_ptr = (truth + idx);
                DLIB_CASSERT(truth_matrix_ptr->nr() == output_tensor.nr() &&
                             truth_matrix_ptr->nc() == output_tensor.nc(),
                             "truth size = " << truth_matrix_ptr->nr() << " x " << truth_matrix_ptr->nc() << ", "
                             "output size = " << output_tensor.nr() << " x " << output_tensor.nc());
            }

#ifdef DLIB_USE_CUDA
            double loss;
            cuda_compute(truth, output_tensor, grad, loss);
            return loss;
#else

            tt::softmax(grad, output_tensor);

            // The loss we output is the weighted average loss over the mini-batch, and also over each element of the matrix output.
            const double scale = 1.0 / (output_tensor.num_samples() * output_tensor.nr() * output_tensor.nc());
            double loss = 0;
            float* const g = grad.host();
            for (long i = 0; i < output_tensor.num_samples(); ++i, ++truth)
            {
                for (long r = 0; r < output_tensor.nr(); ++r)
                {
                    for (long c = 0; c < output_tensor.nc(); ++c)
                    {
                        const weighted_label& weighted_label = truth->operator()(r, c);
                        const uint16_t y = weighted_label.label;
                        const float weight = weighted_label.weight;
                        // The network must produce a number of outputs that is equal to the number
                        // of labels when using this type of loss.
                        DLIB_CASSERT(static_cast<long>(y) < output_tensor.k() || weight == 0.f,
                                        "y: " << y << ", output_tensor.k(): " << output_tensor.k());
                        for (long k = 0; k < output_tensor.k(); ++k)
                        {
                            const size_t idx = tensor_index(output_tensor, i, k, r, c);
                            if (k == y)
                            {
                                loss += weight*scale*-safe_log(g[idx]);
                                g[idx] = weight*scale*(g[idx] - 1);
                            }
                            else
                            {
                                g[idx] = weight*scale*g[idx];
                            }
                        }
                    }
                }
            }
            return loss;
#endif // DLIB_USE_CUDA
        }

        friend void serialize(const loss_multiclass_log_per_pixel_weighted_& , std::ostream& out)
        {
            serialize("loss_multiclass_log_per_pixel_weighted_", out);
        }

        friend void deserialize(loss_multiclass_log_per_pixel_weighted_& , std::istream& in)
        {
            std::string version;
            deserialize(version, in);
            if (version != "loss_multiclass_log_per_pixel_weighted_")
                throw serialization_error("Unexpected version found while deserializing dlib::loss_multiclass_log_per_pixel_weighted_.");
        }

        friend std::ostream& operator<<(std::ostream& out, const loss_multiclass_log_per_pixel_weighted_& )
        {
            out << "loss_multiclass_log_per_pixel_weighted";
            return out;
        }

        friend void to_xml(const loss_multiclass_log_per_pixel_weighted_& /*item*/, std::ostream& out)
        {
            out << "<loss_multiclass_log_per_pixel_weighted/>";
        }

    private:
        static size_t tensor_index(const tensor& t, long sample, long k, long row, long column)
        {
            // See: https://github.com/davisking/dlib/blob/4dfeb7e186dd1bf6ac91273509f687293bd4230a/dlib/dnn/tensor_abstract.h#L38
            return ((sample * t.k() + k) * t.nr() + row) * t.nc() + column;
        }

#ifdef DLIB_USE_CUDA
        cuda::compute_loss_multiclass_log_per_pixel_weighted cuda_compute;
#endif
    };

    template <typename SUBNET>
    using loss_multiclass_log_per_pixel_weighted = add_loss_layer<loss_multiclass_log_per_pixel_weighted_, SUBNET>;

// ----------------------------------------------------------------------------------------

    class loss_mean_squared_per_pixel_
    {
    public:

        typedef matrix<float> training_label_type;
        typedef matrix<float> output_label_type;

        template <
            typename SUB_TYPE,
            typename label_iterator
            >
        void to_label (
            const tensor& input_tensor,
            const SUB_TYPE& sub,
            label_iterator iter
        ) const
        {
            DLIB_CASSERT(sub.sample_expansion_factor() == 1);

            const tensor& output_tensor = sub.get_output();

            DLIB_CASSERT(output_tensor.k() == 1, "output k = " << output_tensor.k());
            DLIB_CASSERT(input_tensor.num_samples() == output_tensor.num_samples());

            const float* out_data = output_tensor.host();
            for (long i = 0; i < output_tensor.num_samples(); ++i, ++iter)
            {
                iter->set_size(output_tensor.nr(), output_tensor.nc());
                for (long r = 0; r < output_tensor.nr(); ++r)
                {
                    for (long c = 0; c < output_tensor.nc(); ++c)
                    {
                        iter->operator()(r, c) = out_data[tensor_index(output_tensor, i, 0, r, c)];
                    }
                }
            }
        }


        template <
            typename const_label_iterator,
            typename SUBNET
            >
        double compute_loss_value_and_gradient (
            const tensor& input_tensor,
            const_label_iterator truth,
            SUBNET& sub
        ) const
        {
            const tensor& output_tensor = sub.get_output();
            tensor& grad = sub.get_gradient_input();

            DLIB_CASSERT(sub.sample_expansion_factor() == 1);
            DLIB_CASSERT(input_tensor.num_samples() != 0);
            DLIB_CASSERT(input_tensor.num_samples() % sub.sample_expansion_factor() == 0);
            DLIB_CASSERT(input_tensor.num_samples() == grad.num_samples());
            DLIB_CASSERT(input_tensor.num_samples() == output_tensor.num_samples());
            DLIB_CASSERT(output_tensor.k() >= 1);
            DLIB_CASSERT(output_tensor.k() < std::numeric_limits<uint16_t>::max());
            DLIB_CASSERT(output_tensor.nr() == grad.nr() &&
                output_tensor.nc() == grad.nc() &&
                output_tensor.k() == grad.k());
            for (long idx = 0; idx < output_tensor.num_samples(); ++idx)
            {
                const_label_iterator truth_matrix_ptr = (truth + idx);
                DLIB_CASSERT(truth_matrix_ptr->nr() == output_tensor.nr() &&
                    truth_matrix_ptr->nc() == output_tensor.nc(),
                    "truth size = " << truth_matrix_ptr->nr() << " x " << truth_matrix_ptr->nc() << ", "
                    "output size = " << output_tensor.nr() << " x " << output_tensor.nc());
            }

            // The loss we output is the average loss over the mini-batch, and also over each element of the matrix output.
            const double scale = 1.0 / (output_tensor.num_samples() * output_tensor.nr() * output_tensor.nc());
            double loss = 0;
            float* const g = grad.host();
            const float* out_data = output_tensor.host();
            for (long i = 0; i < output_tensor.num_samples(); ++i, ++truth)
            {
                for (long r = 0; r < output_tensor.nr(); ++r)
                {
                    for (long c = 0; c < output_tensor.nc(); ++c)
                    {
                        const float y = truth->operator()(r, c);
                        const size_t idx = tensor_index(output_tensor, i, 0, r, c);
                        const float temp1 = y - out_data[idx];
                        const float temp2 = scale*temp1;
                        loss += temp2*temp1;
                        g[idx] = -temp2;
                    }
                }
            }
            return loss;
        }

        friend void serialize(const loss_mean_squared_per_pixel_& , std::ostream& out)
        {
            serialize("loss_mean_squared_per_pixel_", out);
        }

        friend void deserialize(loss_mean_squared_per_pixel_& , std::istream& in)
        {
            std::string version;
            deserialize(version, in);
            if (version != "loss_mean_squared_per_pixel_")
                throw serialization_error("Unexpected version found while deserializing dlib::loss_mean_squared_per_pixel_.");
        }

        friend std::ostream& operator<<(std::ostream& out, const loss_mean_squared_per_pixel_& )
        {
            out << "loss_mean_squared_per_pixel";
            return out;
        }

        friend void to_xml(const loss_mean_squared_per_pixel_& /*item*/, std::ostream& out)
        {
            out << "<loss_mean_squared_per_pixel/>";
        }

    private:
        static size_t tensor_index(const tensor& t, long sample, long k, long row, long column)
        {
            // See: https://github.com/davisking/dlib/blob/4dfeb7e186dd1bf6ac91273509f687293bd4230a/dlib/dnn/tensor_abstract.h#L38
            return ((sample * t.k() + k) * t.nr() + row) * t.nc() + column;
        }
    };

    template <typename SUBNET>
    using loss_mean_squared_per_pixel = add_loss_layer<loss_mean_squared_per_pixel_, SUBNET>;

// ----------------------------------------------------------------------------------------

    template<long _num_channels>
    class loss_mean_squared_per_channel_and_pixel_
    {
    public:

        typedef std::array<matrix<float>, _num_channels> training_label_type;
        typedef std::array<matrix<float>, _num_channels> output_label_type;

        template <
            typename SUB_TYPE,
            typename label_iterator
            >
        void to_label (
            const tensor& input_tensor,
            const SUB_TYPE& sub,
            label_iterator iter
        ) const
        {
            DLIB_CASSERT(sub.sample_expansion_factor() == 1);

            const tensor& output_tensor = sub.get_output();

            DLIB_CASSERT(output_tensor.k() == _num_channels, "output k = " << output_tensor.k());
            DLIB_CASSERT(input_tensor.num_samples() == output_tensor.num_samples());

            const float* out_data = output_tensor.host();

            for (long i = 0; i < output_tensor.num_samples(); ++i, ++iter)
            {
                for (long k = 0; k < output_tensor.k(); ++k)
                {
                    (*iter)[k].set_size(output_tensor.nr(), output_tensor.nc());
                    for (long r = 0; r < output_tensor.nr(); ++r)
                    {
                        for (long c = 0; c < output_tensor.nc(); ++c)
                        {
                            (*iter)[k].operator()(r, c) = out_data[tensor_index(output_tensor, i, k, r, c)];
                        }
                    }
                }
            }
        }


        template <
            typename const_label_iterator,
            typename SUBNET
            >
        double compute_loss_value_and_gradient (
            const tensor& input_tensor,
            const_label_iterator truth,
            SUBNET& sub
        ) const
        {
            const tensor& output_tensor = sub.get_output();
            tensor& grad = sub.get_gradient_input();

            DLIB_CASSERT(sub.sample_expansion_factor() == 1);
            DLIB_CASSERT(input_tensor.num_samples() != 0);
            DLIB_CASSERT(input_tensor.num_samples() % sub.sample_expansion_factor() == 0);
            DLIB_CASSERT(input_tensor.num_samples() == grad.num_samples());
            DLIB_CASSERT(input_tensor.num_samples() == output_tensor.num_samples());
            DLIB_CASSERT(output_tensor.k() == _num_channels);
            DLIB_CASSERT(output_tensor.nr() == grad.nr() &&
                output_tensor.nc() == grad.nc() &&
                output_tensor.k() == grad.k());
            for (long idx = 0; idx < output_tensor.num_samples(); ++idx)
            {
                const_label_iterator truth_matrix_ptr = (truth + idx);
                DLIB_CASSERT((*truth_matrix_ptr).size() == _num_channels);
                for (long k = 0; k < output_tensor.k(); ++k)
                {
                    DLIB_CASSERT((*truth_matrix_ptr)[k].nr() == output_tensor.nr() &&
                        (*truth_matrix_ptr)[k].nc() == output_tensor.nc(),
                        "truth size = " << (*truth_matrix_ptr)[k].nr() << " x " << (*truth_matrix_ptr)[k].nc() << ", "
                        "output size = " << output_tensor.nr() << " x " << output_tensor.nc());
                }
            }

            // The loss we output is the average loss over the mini-batch, and also over each element of the matrix output.
            const double scale = 1.0 / (output_tensor.num_samples() * output_tensor.k() * output_tensor.nr() * output_tensor.nc());
            double loss = 0;
            float* const g = grad.host();
            const float* out_data = output_tensor.host();
            for (long i = 0; i < output_tensor.num_samples(); ++i, ++truth)
            {
                for (long k = 0; k < output_tensor.k(); ++k)
                {
                    for (long r = 0; r < output_tensor.nr(); ++r)
                    {
                        for (long c = 0; c < output_tensor.nc(); ++c)
                        {
                            const float y = (*truth)[k].operator()(r, c);
                            const size_t idx = tensor_index(output_tensor, i, k, r, c);
                            const float temp1 = y - out_data[idx];
                            const float temp2 = scale*temp1;
                            loss += temp2*temp1;
                            g[idx] = -temp2;
                        }
                    }
                }
            }
            return loss;
        }

        friend void serialize(const loss_mean_squared_per_channel_and_pixel_& , std::ostream& out)
        {
            serialize("loss_mean_squared_per_channel_and_pixel_", out);
        }

        friend void deserialize(loss_mean_squared_per_channel_and_pixel_& , std::istream& in)
        {
            std::string version;
            deserialize(version, in);
            if (version != "loss_mean_squared_per_channel_and_pixel_")
                throw serialization_error("Unexpected version found while deserializing dlib::loss_mean_squared_per_channel_and_pixel_.");
        }

        friend std::ostream& operator<<(std::ostream& out, const loss_mean_squared_per_channel_and_pixel_& )
        {
            out << "loss_mean_squared_per_channel_and_pixel";
            return out;
        }

        friend void to_xml(const loss_mean_squared_per_channel_and_pixel_& /*item*/, std::ostream& out)
        {
            out << "<loss_mean_squared_per_channel_and_pixel/>";
        }

    private:
        static size_t tensor_index(const tensor& t, long sample, long k, long row, long column)
        {
            // See: https://github.com/davisking/dlib/blob/4dfeb7e186dd1bf6ac91273509f687293bd4230a/dlib/dnn/tensor_abstract.h#L38
            return ((sample * t.k() + k) * t.nr() + row) * t.nc() + column;
        }
    };

    template <long num_channels, typename SUBNET>
    using loss_mean_squared_per_channel_and_pixel = add_loss_layer<loss_mean_squared_per_channel_and_pixel_<num_channels>, SUBNET>;

// ----------------------------------------------------------------------------------------

    class loss_dot_
    {
    public:

        typedef matrix<float,0,1> training_label_type;
        typedef matrix<float,0,1> output_label_type;

        template <
            typename SUB_TYPE,
            typename label_iterator
            >
        void to_label (
            const tensor& input_tensor,
            const SUB_TYPE& sub,
            label_iterator iter
        ) const
        {
            const tensor& output_tensor = sub.get_output();
            DLIB_CASSERT(sub.sample_expansion_factor() == 1);
            DLIB_CASSERT(input_tensor.num_samples() != 0);
            DLIB_CASSERT(input_tensor.num_samples()%sub.sample_expansion_factor() == 0);
            DLIB_CASSERT(input_tensor.num_samples() == output_tensor.num_samples());

            for (long i = 0; i < output_tensor.num_samples(); ++i)
                *iter++ = trans(rowm(mat(output_tensor),i));
        }


        template <
            typename const_label_iterator,
            typename SUBNET
            >
        double compute_loss_value_and_gradient (
            const tensor& input_tensor,
            const_label_iterator truth, 
            SUBNET& sub
        ) const
        {
            const tensor& output_tensor = sub.get_output();
            tensor& grad = sub.get_gradient_input();

            DLIB_CASSERT(sub.sample_expansion_factor() == 1);
            DLIB_CASSERT(input_tensor.num_samples() != 0);
            DLIB_CASSERT(input_tensor.num_samples()%sub.sample_expansion_factor() == 0);
            DLIB_CASSERT(input_tensor.num_samples() == grad.num_samples());
            DLIB_CASSERT(input_tensor.num_samples() == output_tensor.num_samples());

            const long network_output_dims = output_tensor.size()/output_tensor.num_samples();


            // The loss we output is the average loss over the mini-batch. 
            const double scale = 1.0/output_tensor.num_samples();
            double loss = 0;
            float* g = grad.host();
            const float* out_data = output_tensor.host();
            for (long i = 0; i < output_tensor.num_samples(); ++i)
            {
                DLIB_CASSERT(truth->size() == network_output_dims, "The network must output a vector with the same dimensionality as the training labels. "
                    << "\ntruth->size():       " << truth->size()
                    << "\nnetwork_output_dims: " << network_output_dims); 

                const float* t = &(*truth++)(0);

                for (long j = 0; j < network_output_dims; ++j)
                {
                    g[j] = -t[j]*scale;
                    loss -= out_data[j]*t[j];
                }

                g += network_output_dims;
                out_data += network_output_dims;
            }
            return loss*scale;
        }

        friend void serialize(const loss_dot_& , std::ostream& out)
        {
            serialize("loss_dot_", out);
        }

        friend void deserialize(loss_dot_& , std::istream& in)
        {
            std::string version;
            deserialize(version, in);
            if (version != "loss_dot_")
                throw serialization_error("Unexpected version found while deserializing dlib::loss_dot_.");
        }

        friend std::ostream& operator<<(std::ostream& out, const loss_dot_& )
        {
            out << "loss_dot";
            return out;
        }

        friend void to_xml(const loss_dot_& /*item*/, std::ostream& out)
        {
            out << "<loss_dot/>";
        }

    };

    template <typename SUBNET>
    using loss_dot = add_loss_layer<loss_dot_, SUBNET>;

// ----------------------------------------------------------------------------------------

}

#endif // DLIB_DNn_LOSS_H_
<|MERGE_RESOLUTION|>--- conflicted
+++ resolved
@@ -14,10 +14,7 @@
 #include <sstream>
 #include <map>
 #include <unordered_map>
-<<<<<<< HEAD
 #include <numeric> // std::accumulate
-=======
->>>>>>> e82e2ceb
 
 namespace dlib
 {
@@ -1227,7 +1224,6 @@
                     det_thresh_speed_adjust = std::max(det_thresh_speed_adjust,dets[max_num_initial_dets].detection_confidence + options.loss_per_false_alarm);
                 }
 
-<<<<<<< HEAD
                 { // Ignore detections outside mask
                     const auto should_ignore_det = [should_ignore_point](const intermediate_detection& det)
                     {
@@ -1268,9 +1264,6 @@
                 auto truth = get_truth_inside_mask();
 
                 std::vector<size_t> truth_idxs;
-=======
-                std::vector<int> truth_idxs;
->>>>>>> e82e2ceb
                 truth_idxs.reserve(truth->size());
 
                 std::unordered_map<size_t, rectangle> idx_to_truth_rect;
@@ -1292,10 +1285,6 @@
                         if(image_rect_to_feat_coord(p, input_tensor, x, x.label, sub, k, options.assume_image_pyramid))
                         {
                             // Ignore boxes that can't be detected by the CNN.
-<<<<<<< HEAD
-=======
-                            loss -= options.loss_per_missed_target;
->>>>>>> e82e2ceb
                             truth_idxs.push_back(-1);
                             continue;
                         }
@@ -1303,7 +1292,6 @@
                         const auto i = idx_to_truth_rect.find(idx);
                         if (i != idx_to_truth_rect.end())
                         {
-<<<<<<< HEAD
                             // Ignore truth rects that completely overlap another truth rect in feature coordinates.
                             truth_idxs.push_back(-1);
                             continue;
@@ -1313,17 +1301,6 @@
                         auto& loss = loss_and_gradient.first;
                         auto& gradient = loss_and_gradient.second;
                         loss = options.loss_per_missed_target;
-=======
-                            // Ignore duplicate truth box in feature coordinates.
-                            std::cout << "Warning, ignoring object.  We encountered a truth rectangle located at " << x.rect;
-                            std::cout << ", and we are ignoring it because it maps to the exact same feature coordinates ";
-                            std::cout << "as another truth rectangle located at " << i->second << "." << std::endl;
-
-                            loss -= options.loss_per_missed_target;
-                            truth_idxs.push_back(-1);
-                            continue;
-                        }
->>>>>>> e82e2ceb
                         loss -= out_data[idx];
                         gradient = -scale;
 
@@ -1333,10 +1310,6 @@
                     else
                     {
                         // This box was ignored so shouldn't have been counted in the loss.
-<<<<<<< HEAD
-=======
-                        loss -= options.loss_per_missed_target;
->>>>>>> e82e2ceb
                         truth_idxs.push_back(-1);
                     }
                 }
@@ -1393,24 +1366,15 @@
                         rectangle best_matching_truth_box = (*truth)[hittruth.second];
                         if (options.overlaps_nms(best_matching_truth_box, (*truth)[i]))
                         {
-<<<<<<< HEAD
                             const size_t idx = truth_idxs[i];
-=======
-                            const int idx = truth_idxs[i];
->>>>>>> e82e2ceb
                             if (idx != -1)
                             {
                                 // We are ignoring this box so we shouldn't have counted it in the
                                 // loss in the first place.  So we subtract out the loss values we
                                 // added for it in the code above.
-<<<<<<< HEAD
                                 auto& loss_and_gradient = loss_and_gradient_by_index[idx];
                                 loss_and_gradient.first = 0;
                                 loss_and_gradient.second = 0;
-=======
-                                loss -= options.loss_per_missed_target-out_data[idx];
-                                g[idx] = 0;
->>>>>>> e82e2ceb
                                 std::cout << "Warning, ignoring object.  We encountered a truth rectangle located at " << (*truth)[i].rect;
                                 std::cout << " that is suppressed by non-max-suppression ";
                                 std::cout << "because it is overlapped by another truth rectangle located at " << best_matching_truth_box 
