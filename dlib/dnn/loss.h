// Copyright (C) 2015  Davis E. King (davis@dlib.net)
// License: Boost Software License   See LICENSE.txt for the full license.
#ifndef DLIB_DNn_LOSS_H_
#define DLIB_DNn_LOSS_H_

#include "loss_abstract.h"
#include "core.h"
#include "../matrix.h"
#include "../cuda/tensor_tools.h"
#include "../geometry.h"
#include "../image_processing/box_overlap_testing.h"
#include "../image_processing/full_object_detection.h"
#include "../svm/ranking_tools.h"
#include "../memory_manager_stateless.h"
#include <sstream>
#include <map>

namespace dlib
{

// ----------------------------------------------------------------------------------------

    class loss_binary_hinge_ 
    {
    public:

        typedef float training_label_type;
        typedef float output_label_type;

        template <
            typename SUB_TYPE,
            typename label_iterator
            >
        void to_label (
            const tensor& input_tensor,
            const SUB_TYPE& sub,
            label_iterator iter
        ) const
        {
            DLIB_CASSERT(sub.sample_expansion_factor() == 1);

            const tensor& output_tensor = sub.get_output();
            DLIB_CASSERT(output_tensor.nr() == 1 && 
                         output_tensor.nc() == 1 && 
                         output_tensor.k() == 1);
            DLIB_CASSERT(input_tensor.num_samples() == output_tensor.num_samples());

            const float* out_data = output_tensor.host();
            for (long i = 0; i < output_tensor.num_samples(); ++i)
            {
                *iter++ = out_data[i];
            }
        }

        template <
            typename const_label_iterator,
            typename SUBNET
            >
        double compute_loss_value_and_gradient (
            const tensor& input_tensor,
            const_label_iterator truth, 
            SUBNET& sub
        ) const
        {
            const tensor& output_tensor = sub.get_output();
            tensor& grad = sub.get_gradient_input();

            DLIB_CASSERT(sub.sample_expansion_factor() == 1);
            DLIB_CASSERT(input_tensor.num_samples() != 0);
            DLIB_CASSERT(input_tensor.num_samples()%sub.sample_expansion_factor() == 0);
            DLIB_CASSERT(input_tensor.num_samples() == grad.num_samples());
            DLIB_CASSERT(input_tensor.num_samples() == output_tensor.num_samples());
            DLIB_CASSERT(output_tensor.nr() == 1 && 
                         output_tensor.nc() == 1 && 
                         output_tensor.k() == 1);

            // The loss we output is the average loss over the mini-batch.
            const double scale = 1.0/output_tensor.num_samples();
            double loss = 0;
            const float* out_data = output_tensor.host();
            float* g = grad.host_write_only();
            for (long i = 0; i < output_tensor.num_samples(); ++i)
            {
                const float y = *truth++;
                DLIB_CASSERT(y == +1 || y == -1, "y: " << y);
                const float temp = 1-y*out_data[i];
                if (temp > 0)
                {
                    loss += scale*temp;
                    g[i] = -scale*y;
                }
                else
                {
                    g[i] = 0;
                }
            }
            return loss;
        }

        friend void serialize(const loss_binary_hinge_& , std::ostream& out)
        {
            serialize("loss_binary_hinge_", out);
        }

        friend void deserialize(loss_binary_hinge_& , std::istream& in)
        {
            std::string version;
            deserialize(version, in);
            if (version != "loss_binary_hinge_")
                throw serialization_error("Unexpected version found while deserializing dlib::loss_binary_hinge_.");
        }

        friend std::ostream& operator<<(std::ostream& out, const loss_binary_hinge_& )
        {
            out << "loss_binary_hinge";
            return out;
        }

        friend void to_xml(const loss_binary_hinge_& /*item*/, std::ostream& out)
        {
            out << "<loss_binary_hinge/>";
        }

    };

    template <typename SUBNET>
    using loss_binary_hinge = add_loss_layer<loss_binary_hinge_, SUBNET>;

// ----------------------------------------------------------------------------------------

    class loss_binary_log_ 
    {
    public:

        typedef float training_label_type;
        typedef float output_label_type;

        template <
            typename SUB_TYPE,
            typename label_iterator
            >
        void to_label (
            const tensor& input_tensor,
            const SUB_TYPE& sub,
            label_iterator iter
        ) const
        {
            DLIB_CASSERT(sub.sample_expansion_factor() == 1);

            const tensor& output_tensor = sub.get_output();
            DLIB_CASSERT(output_tensor.nr() == 1 && 
                         output_tensor.nc() == 1 && 
                         output_tensor.k() == 1);
            DLIB_CASSERT(input_tensor.num_samples() == output_tensor.num_samples());

            const float* out_data = output_tensor.host();
            for (long i = 0; i < output_tensor.num_samples(); ++i)
            {
                *iter++ = out_data[i];
            }
        }


        template <
            typename const_label_iterator,
            typename SUBNET
            >
        double compute_loss_value_and_gradient (
            const tensor& input_tensor,
            const_label_iterator truth, 
            SUBNET& sub
        ) const
        {
            const tensor& output_tensor = sub.get_output();
            tensor& grad = sub.get_gradient_input();

            DLIB_CASSERT(sub.sample_expansion_factor() == 1);
            DLIB_CASSERT(input_tensor.num_samples() != 0);
            DLIB_CASSERT(input_tensor.num_samples()%sub.sample_expansion_factor() == 0);
            DLIB_CASSERT(input_tensor.num_samples() == grad.num_samples());
            DLIB_CASSERT(input_tensor.num_samples() == output_tensor.num_samples());
            DLIB_CASSERT(output_tensor.nr() == 1 && 
                         output_tensor.nc() == 1 && 
                         output_tensor.k() == 1);
            DLIB_CASSERT(grad.nr() == 1 && 
                         grad.nc() == 1 && 
                         grad.k() == 1);

            tt::sigmoid(grad, output_tensor);

            // The loss we output is the average loss over the mini-batch.
            const double scale = 1.0/output_tensor.num_samples();
            double loss = 0;
            float* g = grad.host();
            const float* out_data = output_tensor.host();
            for (long i = 0; i < output_tensor.num_samples(); ++i)
            {
                const float y = *truth++;
                DLIB_CASSERT(y == +1 || y == -1, "y: " << y);
                float temp;
                if (y > 0)
                {
                    temp = log1pexp(-out_data[i]);
                    loss += scale*temp;
                    g[i] = scale*(g[i]-1);
                }
                else
                {
                    temp = -(-out_data[i]-log1pexp(-out_data[i]));
                    loss += scale*temp;
                    g[i] = scale*g[i];
                }
            }
            return loss;
        }

        friend void serialize(const loss_binary_log_& , std::ostream& out)
        {
            serialize("loss_binary_log_", out);
        }

        friend void deserialize(loss_binary_log_& , std::istream& in)
        {
            std::string version;
            deserialize(version, in);
            if (version != "loss_binary_log_")
                throw serialization_error("Unexpected version found while deserializing dlib::loss_binary_log_.");
        }

        friend std::ostream& operator<<(std::ostream& out, const loss_binary_log_& )
        {
            out << "loss_binary_log";
            return out;
        }

        friend void to_xml(const loss_binary_log_& /*item*/, std::ostream& out)
        {
            out << "<loss_binary_log/>";
        }

    };

    template <typename T>
    T safe_log(T input, T epsilon = 1e-10)
    {
        // Prevent trying to calculate the logarithm of a very small number (let alone zero)
        return std::log(std::max(input, epsilon));
    }

    template <typename SUBNET>
    using loss_binary_log = add_loss_layer<loss_binary_log_, SUBNET>;

// ----------------------------------------------------------------------------------------

    class loss_multiclass_log_ 
    {
    public:

        typedef unsigned long training_label_type;
        typedef unsigned long output_label_type;

        template <
            typename SUB_TYPE,
            typename label_iterator
            >
        void to_label (
            const tensor& input_tensor,
            const SUB_TYPE& sub,
            label_iterator iter
        ) const
        {
            const tensor& output_tensor = sub.get_output();
            DLIB_CASSERT(sub.sample_expansion_factor() == 1);
            DLIB_CASSERT(output_tensor.nr() == 1 && 
                         output_tensor.nc() == 1 );
            DLIB_CASSERT(input_tensor.num_samples() == output_tensor.num_samples());


            // Note that output_tensor.k() should match the number of labels.

            for (long i = 0; i < output_tensor.num_samples(); ++i)
            {
                // The index of the largest output for this sample is the label.
                *iter++ = index_of_max(rowm(mat(output_tensor),i));
            }
        }


        template <
            typename const_label_iterator,
            typename SUBNET
            >
        double compute_loss_value_and_gradient (
            const tensor& input_tensor,
            const_label_iterator truth, 
            SUBNET& sub
        ) const
        {
            const tensor& output_tensor = sub.get_output();
            tensor& grad = sub.get_gradient_input();

            DLIB_CASSERT(sub.sample_expansion_factor() == 1);
            DLIB_CASSERT(input_tensor.num_samples() != 0);
            DLIB_CASSERT(input_tensor.num_samples()%sub.sample_expansion_factor() == 0);
            DLIB_CASSERT(input_tensor.num_samples() == grad.num_samples());
            DLIB_CASSERT(input_tensor.num_samples() == output_tensor.num_samples());
            DLIB_CASSERT(output_tensor.nr() == 1 && 
                         output_tensor.nc() == 1);
            DLIB_CASSERT(grad.nr() == 1 && 
                         grad.nc() == 1);

            tt::softmax(grad, output_tensor);

            // The loss we output is the average loss over the mini-batch.
            const double scale = 1.0/output_tensor.num_samples();
            double loss = 0;
            float* g = grad.host();
            for (long i = 0; i < output_tensor.num_samples(); ++i)
            {
                const long y = (long)*truth++;
                // The network must produce a number of outputs that is equal to the number
                // of labels when using this type of loss.
                DLIB_CASSERT(y < output_tensor.k(), "y: " << y << ", output_tensor.k(): " << output_tensor.k());
                for (long k = 0; k < output_tensor.k(); ++k)
                {
                    const unsigned long idx = i*output_tensor.k()+k;
                    if (k == y)
                    {
                        loss += scale*-safe_log(g[idx]);
                        g[idx] = scale*(g[idx]-1);
                    }
                    else
                    {
                        g[idx] = scale*g[idx];
                    }
                }
            }
            return loss;
        }

        friend void serialize(const loss_multiclass_log_& , std::ostream& out)
        {
            serialize("loss_multiclass_log_", out);
        }

        friend void deserialize(loss_multiclass_log_& , std::istream& in)
        {
            std::string version;
            deserialize(version, in);
            if (version != "loss_multiclass_log_")
                throw serialization_error("Unexpected version found while deserializing dlib::loss_multiclass_log_.");
        }

        friend std::ostream& operator<<(std::ostream& out, const loss_multiclass_log_& )
        {
            out << "loss_multiclass_log";
            return out;
        }

        friend void to_xml(const loss_multiclass_log_& /*item*/, std::ostream& out)
        {
            out << "<loss_multiclass_log/>";
        }

    };

    template <typename SUBNET>
    using loss_multiclass_log = add_loss_layer<loss_multiclass_log_, SUBNET>;

// ----------------------------------------------------------------------------------------

    class loss_multimulticlass_log_ 
    {

    public:

        loss_multimulticlass_log_ () = default;

        loss_multimulticlass_log_ (
            const std::map<std::string,std::vector<std::string>>& labels
        )
        {
            for (auto& l : labels)
            {
                possible_labels[l.first] = std::make_shared<decltype(l.second)>(l.second);
                DLIB_CASSERT(l.second.size() >= 2, "Each classifier must have at least two possible labels.");

                for (size_t i = 0; i < l.second.size(); ++i)
                {
                    label_idx_lookup[l.first][l.second[i]] = i;
                    ++total_num_labels;
                }
            }
        }

        unsigned long number_of_labels() const { return total_num_labels; }

        unsigned long number_of_classifiers() const { return possible_labels.size(); }

        std::map<std::string,std::vector<std::string>> get_labels ( 
        ) const 
        {
            std::map<std::string,std::vector<std::string>> info; 
            for (auto& i : possible_labels)
            {
                for (auto& label : *i.second)
                    info[i.first].emplace_back(label);
            }
            return info;
        }

        class classifier_output
        {

        public:
            classifier_output() = default;

            size_t num_classes() const { return class_probs.size(); }

            double probability_of_class (
                size_t i
            ) const 
            { 
                DLIB_CASSERT(i < num_classes());
                return class_probs(i); 
            }

            const std::string& label(
                size_t i
            ) const 
            { 
                DLIB_CASSERT(i < num_classes()); 
                return (*_labels)[i]; 
            }

            operator std::string(
            ) const
            {
                DLIB_CASSERT(num_classes() != 0); 
                return (*_labels)[index_of_max(class_probs)];
            }

            friend std::ostream& operator<< (std::ostream& out, const classifier_output& item)
            {
                DLIB_ASSERT(item.num_classes() != 0); 
                out << static_cast<std::string>(item);
                return out;
            }

        private:

            friend class loss_multimulticlass_log_;

            template <typename EXP>
            classifier_output(
                const matrix_exp<EXP>& class_probs,
                const std::shared_ptr<std::vector<std::string>>& _labels
            ) : 
                class_probs(class_probs), 
                _labels(_labels)
            {
            }

            matrix<float,1,0> class_probs;
            std::shared_ptr<std::vector<std::string>> _labels;
        };

        typedef std::map<std::string,std::string> training_label_type;
        typedef std::map<std::string,classifier_output> output_label_type;


        template <
            typename SUB_TYPE,
            typename label_iterator
            >
        void to_label (
            const tensor& input_tensor,
            const SUB_TYPE& sub,
            label_iterator iter_begin
        ) const
        {
            const tensor& output_tensor = sub.get_output();
            DLIB_CASSERT(sub.sample_expansion_factor() == 1);
            DLIB_CASSERT(output_tensor.nr() == 1 && 
                         output_tensor.nc() == 1 );
            DLIB_CASSERT(input_tensor.num_samples() == output_tensor.num_samples());

            DLIB_CASSERT(number_of_labels() != 0, "You must give the loss_multimulticlass_log_'s constructor label data before you can use it!");
            DLIB_CASSERT(output_tensor.k() == (long)number_of_labels(), "The output tensor must have " << number_of_labels() << " channels.");


            long k_offset = 0;
            for (auto& l : possible_labels)
            {
                auto iter = iter_begin;
                const std::string& classifier_name = l.first;
                const auto& labels = (*l.second); 
                scratch.set_size(output_tensor.num_samples(), labels.size());
                tt::copy_tensor(false, scratch, 0, output_tensor, k_offset, labels.size());

                tt::softmax(scratch, scratch);

                for (long i = 0; i < scratch.num_samples(); ++i)
                    (*iter++)[classifier_name] = classifier_output(rowm(mat(scratch),i), l.second);

                k_offset += labels.size();
            }
        }


        template <
            typename const_label_iterator,
            typename SUBNET
            >
        double compute_loss_value_and_gradient (
            const tensor& input_tensor,
            const_label_iterator truth_begin, 
            SUBNET& sub
        ) const
        {
            const tensor& output_tensor = sub.get_output();
            tensor& grad = sub.get_gradient_input();

            DLIB_CASSERT(sub.sample_expansion_factor() == 1);
            DLIB_CASSERT(input_tensor.num_samples() != 0);
            DLIB_CASSERT(input_tensor.num_samples()%sub.sample_expansion_factor() == 0);
            DLIB_CASSERT(input_tensor.num_samples() == grad.num_samples());
            DLIB_CASSERT(input_tensor.num_samples() == output_tensor.num_samples());
            DLIB_CASSERT(output_tensor.nr() == 1 && 
                         output_tensor.nc() == 1);
            DLIB_CASSERT(grad.nr() == 1 && 
                         grad.nc() == 1);
            DLIB_CASSERT(number_of_labels() != 0, "You must give the loss_multimulticlass_log_'s constructor label data before you can use it!");
            DLIB_CASSERT(output_tensor.k() == (long)number_of_labels(), "The output tensor must have " << number_of_labels() << " channels.");

            // The loss we output is the average loss over the mini-batch.
            const double scale = 1.0/output_tensor.num_samples();
            double loss = 0;
            long k_offset = 0;
            for (auto& l : label_idx_lookup)
            {
                const std::string& classifier_name = l.first;
                const auto& int_labels = l.second; 
                scratch.set_size(output_tensor.num_samples(), int_labels.size());
                tt::copy_tensor(false, scratch, 0, output_tensor, k_offset, int_labels.size());

                tt::softmax(scratch, scratch);


                auto truth = truth_begin;
                float* g = scratch.host();
                for (long i = 0; i < scratch.num_samples(); ++i)
                {
                    const long y = int_labels.at(truth->at(classifier_name));
                    ++truth;

                    for (long k = 0; k < scratch.k(); ++k)
                    {
                        const unsigned long idx = i*scratch.k()+k;
                        if (k == y)
                        {
                            loss += scale*-std::log(g[idx]);
                            g[idx] = scale*(g[idx]-1);
                        }
                        else
                        {
                            g[idx] = scale*g[idx];
                        }
                    }
                }

                tt::copy_tensor(false, grad, k_offset, scratch, 0, int_labels.size());

                k_offset += int_labels.size();
            }
            return loss;
        }


        friend void serialize(const loss_multimulticlass_log_& item, std::ostream& out)
        {
            serialize("loss_multimulticlass_log_", out);
            serialize(item.get_labels(), out);
        }

        friend void deserialize(loss_multimulticlass_log_& item, std::istream& in)
        {
            std::string version;
            deserialize(version, in);
            if (version != "loss_multimulticlass_log_")
                throw serialization_error("Unexpected version found while deserializing dlib::loss_multimulticlass_log_.");

            std::map<std::string,std::vector<std::string>> info; 
            deserialize(info, in);
            item = loss_multimulticlass_log_(info);
        }

        friend std::ostream& operator<<(std::ostream& out, const loss_multimulticlass_log_& item)
        {
            out << "loss_multimulticlass_log, labels={";
            for (auto i = item.possible_labels.begin(); i != item.possible_labels.end(); )
            {
                auto& category = i->first;
                auto& labels = *(i->second);
                out << category << ":(";
                for (size_t j = 0; j < labels.size(); ++j)
                {
                    out << labels[j];
                    if (j+1 < labels.size())
                        out << ",";
                }

                out << ")";
                if (++i != item.possible_labels.end())
                    out << ", ";
            }
            out << "}";
            return out;
        }

        friend void to_xml(const loss_multimulticlass_log_& item, std::ostream& out)
        {
            out << "<loss_multimulticlass_log>\n";
            out << item;
            out << "\n</loss_multimulticlass_log>";
        }

    private:

        std::map<std::string,std::shared_ptr<std::vector<std::string>>> possible_labels;
        unsigned long total_num_labels = 0;

        // We make it true that: possible_labels[classifier][label_idx_lookup[classifier][label]] == label
        std::map<std::string, std::map<std::string,long>> label_idx_lookup;


        // Scratch doesn't logically contribute to the state of this object.  It's just
        // temporary scratch space used by this class.  
        mutable resizable_tensor scratch;


    };

    template <typename SUBNET>
    using loss_multimulticlass_log = add_loss_layer<loss_multimulticlass_log_, SUBNET>;

    inline bool operator== (const std::string& lhs, const loss_multimulticlass_log_::classifier_output& rhs)
    { return lhs == static_cast<const std::string&>(rhs); }
    inline bool operator== (const loss_multimulticlass_log_::classifier_output& lhs, const std::string& rhs)
    { return rhs == static_cast<const std::string&>(lhs); }

// ----------------------------------------------------------------------------------------
// ----------------------------------------------------------------------------------------

    enum class use_image_pyramid : uint8_t
    {
        no,
        yes
    };

    struct mmod_options
    {
    public:

        struct detector_window_details
        {
            detector_window_details() = default; 
            detector_window_details(unsigned long w, unsigned long h) : width(w), height(h) {}
            detector_window_details(unsigned long w, unsigned long h, const std::string& l) : width(w), height(h), label(l) {}

            unsigned long width = 0;
            unsigned long height = 0;
            std::string label;
            double gain = 0.0;

            friend inline void serialize(const detector_window_details& item, std::ostream& out)
            {
                int version = 3;
                serialize(version, out);
                serialize(item.width, out);
                serialize(item.height, out);
                serialize(item.label, out);
                serialize(item.gain, out);
            }

            friend inline void deserialize(detector_window_details& item, std::istream& in)
            {
                int version = 0;
                deserialize(version, in);
                if (version != 1 && version != 2 && version != 3)
                    throw serialization_error("Unexpected version found while deserializing dlib::mmod_options::detector_window_details");
                deserialize(item.width, in);
                deserialize(item.height, in);
                if (version >= 2)
                    deserialize(item.label, in);
                if (version >= 3)
                    deserialize(item.gain, in);
            }

        };

        mmod_options() = default;

        std::vector<detector_window_details> detector_windows;
        double loss_per_false_alarm = 1;
        double loss_per_missed_target = 1;
        double truth_match_iou_threshold = 0.5;
        test_box_overlap overlaps_nms = test_box_overlap(0.4);
        test_box_overlap overlaps_ignore;
        bool use_bounding_box_regression = false; 
        double bbr_lambda = 100; 

        use_image_pyramid assume_image_pyramid = use_image_pyramid::yes;

        mmod_options (
            const std::vector<std::vector<mmod_rect>>& boxes,
            const unsigned long target_size,       // We want the length of the longest dimension of the detector window to be this.
            const unsigned long min_target_size,   // But we require that the smallest dimension of the detector window be at least this big.
            const double min_detector_window_overlap_iou = 0.75
        )
        {
            DLIB_CASSERT(0 < min_target_size && min_target_size <= target_size);
            DLIB_CASSERT(0.5 < min_detector_window_overlap_iou && min_detector_window_overlap_iou < 1);

            // Figure out what detector windows we will need.
            for (auto& label : get_labels(boxes))
            {
                for (auto ratio : find_covering_aspect_ratios(boxes, test_box_overlap(min_detector_window_overlap_iou), label))
                {
                    double detector_width;
                    double detector_height;
                    if (ratio < 1)
                    {
                        detector_height = target_size;
                        detector_width = ratio*target_size;
                        if (detector_width < min_target_size)
                        {
                            detector_height = min_target_size/ratio;
                            detector_width = min_target_size;
                        }
                    }
                    else
                    {
                        detector_width = target_size;
                        detector_height = target_size/ratio;
                        if (detector_height < min_target_size)
                        {
                            detector_width = min_target_size*ratio;
                            detector_height = min_target_size;
                        }
                    }

                    detector_window_details p((unsigned long)std::round(detector_width), (unsigned long)std::round(detector_height), label);
                    detector_windows.push_back(p);
                }
            }

            DLIB_CASSERT(detector_windows.size() != 0, "You can't call mmod_options's constructor with a set of boxes that is empty (or only contains ignored boxes).");

            set_overlap_nms(boxes);
        }

        mmod_options(
            use_image_pyramid assume_image_pyramid,
            const std::vector<std::vector<mmod_rect>>& boxes,
            const double min_detector_window_overlap_iou = 0.75
        )
            : assume_image_pyramid(assume_image_pyramid)
        {
            DLIB_CASSERT(assume_image_pyramid == use_image_pyramid::no);
            DLIB_CASSERT(0.5 < min_detector_window_overlap_iou && min_detector_window_overlap_iou < 1);

            // Figure out what detector windows we will need.
            for (auto& label : get_labels(boxes))
            {
                for (auto rectangle : find_covering_rectangles(boxes, test_box_overlap(min_detector_window_overlap_iou), label))
                {
                    detector_windows.push_back(detector_window_details(rectangle.width(), rectangle.height(), label));
                }
            }

            DLIB_CASSERT(detector_windows.size() != 0, "You can't call mmod_options's constructor with a set of boxes that is empty (or only contains ignored boxes).");

            set_overlap_nms(boxes);
        }

    private:

        void set_overlap_nms(const std::vector<std::vector<mmod_rect>>& boxes)
        {
            // Convert from mmod_rect to rectangle so we can call
            // find_tight_overlap_tester().
            std::vector<std::vector<rectangle>> temp;
            for (auto&& bi : boxes)
            {
                std::vector<rectangle> rtemp;
                for (auto&& b : bi)
                {
                    if (b.ignore)
                        continue;
                    rtemp.push_back(b.rect);
                }
                temp.push_back(std::move(rtemp));
            }
            overlaps_nms = find_tight_overlap_tester(temp);
            // Relax the non-max-suppression a little so that it doesn't accidentally make
            // it impossible for the detector to output boxes matching the training data.
            // This could be a problem with the tightest possible nms test since there is
            // some small variability in how boxes get positioned between the training data
            // and the coordinate system used by the detector when it runs.  So relaxing it
            // here takes care of that.
            auto iou_thresh             = advance_toward_1(overlaps_nms.get_iou_thresh());
            auto percent_covered_thresh = advance_toward_1(overlaps_nms.get_percent_covered_thresh());
            overlaps_nms = test_box_overlap(iou_thresh, percent_covered_thresh);
        }

        static double advance_toward_1 (
            double val
        )
        {
            if (val < 1)
                val += (1-val)*0.1;
            return val;
        }

        static size_t count_overlaps (
            const std::vector<rectangle>& rects,
            const test_box_overlap& overlaps,
            const rectangle& ref_box
        )
        {
            size_t cnt = 0;
            for (auto& b : rects)
            {
                if (overlaps(b, ref_box))
                    ++cnt;
            }
            return cnt;
        }

        static std::vector<rectangle> find_rectangles_overlapping_all_others (
            std::vector<rectangle> rects,
            const test_box_overlap& overlaps
        )
        {
            std::vector<rectangle> exemplars;
            dlib::rand rnd;

            while(rects.size() > 0)
            {
                // Pick boxes at random and see if they overlap a lot of other boxes.  We will try
                // 500 different boxes each iteration and select whichever hits the most others to
                // add to our exemplar set.
                rectangle best_ref_box;
                size_t best_cnt = 0;
                for (int iter = 0; iter < 500; ++iter)
                {
                    rectangle ref_box = rects[rnd.get_random_64bit_number()%rects.size()];
                    size_t cnt = count_overlaps(rects, overlaps, ref_box);
                    if (cnt >= best_cnt)
                    {
                        best_cnt = cnt;
                        best_ref_box = ref_box;
                    }
                }

                // Now mark all the boxes the new ref box hit as hit.
                for (size_t i = 0; i < rects.size(); ++i)
                {
                    if (overlaps(rects[i], best_ref_box))
                    {
                        // remove box from rects so we don't hit it again later
                        swap(rects[i], rects.back());
                        rects.pop_back();
                        --i;
                    }
                }

                exemplars.push_back(best_ref_box);
            }

            return exemplars;
        }

        static std::set<std::string> get_labels (
            const std::vector<std::vector<mmod_rect>>& rects
        )
        {
            std::set<std::string> labels;
            for (auto& rr : rects)
            {
                for (auto& r : rr)
                    labels.insert(r.label);
            }
            return labels;
        }

        static std::vector<double> find_covering_aspect_ratios (
            const std::vector<std::vector<mmod_rect>>& rects,
            const test_box_overlap& overlaps,
            const std::string& label
        )
        {
            std::vector<rectangle> boxes;
            // Make sure all the boxes have the same size and position, so that the only thing our
            // checks for overlap will care about is aspect ratio (i.e. scale and x,y position are
            // ignored).
            for (auto& bb : rects)
            {
                for (auto&& b : bb)
                {
                    if (!b.ignore && b.label == label)
                        boxes.push_back(move_rect(set_rect_area(b.rect,400*400), point(0,0)));
                }
            }

            std::vector<double> ratios;
            for (auto r : find_rectangles_overlapping_all_others(boxes, overlaps))
                ratios.push_back(r.width()/(double)r.height());
            return ratios;
        }

        static std::vector<dlib::rectangle> find_covering_rectangles (
            const std::vector<std::vector<mmod_rect>>& rects,
            const test_box_overlap& overlaps,
            const std::string& label
        )
        {
            std::vector<rectangle> boxes;
            // Make sure all the boxes have the same position, so that the we only check for
            // width and height.
            for (auto& bb : rects)
            {
                for (auto&& b : bb)
                {
                    if (!b.ignore && b.label == label)
                        boxes.push_back(rectangle(b.rect.width(), b.rect.height()));
                }
            }

            return find_rectangles_overlapping_all_others(boxes, overlaps);
        }
    };

    inline void serialize(const mmod_options& item, std::ostream& out)
    {
        int version = 4;

        serialize(version, out);
        serialize(item.detector_windows, out);
        serialize(item.loss_per_false_alarm, out);
        serialize(item.loss_per_missed_target, out);
        serialize(item.truth_match_iou_threshold, out);
        serialize(item.overlaps_nms, out);
        serialize(item.overlaps_ignore, out);
        serialize(static_cast<uint8_t>(item.assume_image_pyramid), out);
        serialize(item.use_bounding_box_regression, out);
        serialize(item.bbr_lambda, out);
    }

    inline void deserialize(mmod_options& item, std::istream& in)
    {
        int version = 0;
        deserialize(version, in);
        if (!(1 <= version && version <= 4))
            throw serialization_error("Unexpected version found while deserializing dlib::mmod_options");
        if (version == 1)
        {
            unsigned long width;
            unsigned long height;
            deserialize(width, in);
            deserialize(height, in);
            item.detector_windows = {mmod_options::detector_window_details(width, height)};
        }
        else
        {
            deserialize(item.detector_windows, in);
        }
        deserialize(item.loss_per_false_alarm, in);
        deserialize(item.loss_per_missed_target, in);
        deserialize(item.truth_match_iou_threshold, in);
        deserialize(item.overlaps_nms, in);
        deserialize(item.overlaps_ignore, in);
        item.assume_image_pyramid = use_image_pyramid::yes;
        if (version >= 3)
        {
            uint8_t assume_image_pyramid = 0;
            deserialize(assume_image_pyramid, in);
            item.assume_image_pyramid = static_cast<use_image_pyramid>(assume_image_pyramid);
        }
        item.use_bounding_box_regression = mmod_options().use_bounding_box_regression; // use default value since this wasn't provided
        item.bbr_lambda = mmod_options().bbr_lambda; // use default value since this wasn't provided
        if (version >= 4)
        {
            deserialize(item.use_bounding_box_regression, in);
            deserialize(item.bbr_lambda, in);
        }
    }

// ----------------------------------------------------------------------------------------

    class loss_mmod_ 
    {
        struct intermediate_detection
        {
            intermediate_detection() = default; 

            intermediate_detection(
                rectangle rect_
            ) : rect(rect_), rect_bbr(rect_) {}

            intermediate_detection(
                rectangle rect_,
                double detection_confidence_,
                size_t tensor_offset_,
                long channel
            ) : rect(rect_), detection_confidence(detection_confidence_), tensor_offset(tensor_offset_), tensor_channel(channel), rect_bbr(rect_) {}

            // rect is the rectangle you get without any bounding box regression.  So it's
            // the basic sliding window box (aka, the "anchor box").
            rectangle rect;
            double detection_confidence = 0;
            size_t tensor_offset = 0;
            long tensor_channel = 0;

            // rect_bbr = rect + bounding box regression.  So more accurate.  Or if bbr is off then
            // this is just rect.  The important thing about rect_bbr is that its the
            // rectangle we use for doing NMS.
            drectangle rect_bbr; 
            size_t tensor_offset_dx = 0;
            size_t tensor_offset_dy = 0;
            size_t tensor_offset_dw = 0;
            size_t tensor_offset_dh = 0;

            bool operator<(const intermediate_detection& item) const { return detection_confidence < item.detection_confidence; }
        };

    public:

        typedef std::vector<mmod_rect> training_label_type;
        typedef std::vector<mmod_rect> output_label_type;

        loss_mmod_() {}

        loss_mmod_(mmod_options options_) : options(options_) {}

        const mmod_options& get_options (
        ) const { return options; }

        template <
            typename SUB_TYPE,
            typename label_iterator
            >
        void to_label (
            const tensor& input_tensor,
            const SUB_TYPE& sub,
            label_iterator iter,
            double adjust_threshold = 0,
            std::vector<double> gains = std::vector<double>()
        ) const
        {
            const tensor& output_tensor = sub.get_output();
            if (options.use_bounding_box_regression)
            {
                DLIB_CASSERT(output_tensor.k() == (long)options.detector_windows.size()*5);
            }
            else
            {
                DLIB_CASSERT(output_tensor.k() == (long)options.detector_windows.size());
            }
            DLIB_CASSERT(input_tensor.num_samples() == output_tensor.num_samples());
            DLIB_CASSERT(sub.sample_expansion_factor() == 1,  sub.sample_expansion_factor());

            std::vector<intermediate_detection> dets_accum;
            output_label_type final_dets;
            for (long i = 0; i < output_tensor.num_samples(); ++i)
            {
                tensor_to_dets(input_tensor, output_tensor, i, dets_accum, adjust_threshold, sub, gains);

                // Do non-max suppression
                final_dets.clear();
                for (unsigned long i = 0; i < dets_accum.size(); ++i)
                {
                    if (overlaps_any_box_nms(final_dets, dets_accum[i].rect_bbr))
                        continue;

                    final_dets.push_back(mmod_rect(dets_accum[i].rect_bbr,
                                                   dets_accum[i].detection_confidence,
                                                   options.detector_windows[dets_accum[i].tensor_channel].label));
                }

                *iter++ = std::move(final_dets);
            }
        }

        template <
            typename const_label_iterator,
            typename SUBNET
            >
        double compute_loss_value_and_gradient (
            const tensor& input_tensor,
            const_label_iterator truth, 
            SUBNET& sub
        ) const
        {
            const tensor& output_tensor = sub.get_output();
            tensor& grad = sub.get_gradient_input();

            DLIB_CASSERT(input_tensor.num_samples() != 0);
            DLIB_CASSERT(sub.sample_expansion_factor() == 1);
            DLIB_CASSERT(input_tensor.num_samples() == grad.num_samples());
            DLIB_CASSERT(input_tensor.num_samples() == output_tensor.num_samples());
            if (options.use_bounding_box_regression)
            {
                DLIB_CASSERT(output_tensor.k() == (long)options.detector_windows.size()*5);
            }
            else
            {
                DLIB_CASSERT(output_tensor.k() == (long)options.detector_windows.size());
            }

            double det_thresh_speed_adjust = 0;

            // we will scale the loss so that it doesn't get really huge
            const double scale = 1.0/(output_tensor.nr()*output_tensor.nc()*output_tensor.num_samples()*options.detector_windows.size());
            double loss = 0;

            float* g = grad.host_write_only();
            for (size_t i = 0; i < grad.size(); ++i)
                g[i] = 0;

            const float* out_data = output_tensor.host();

            std::vector<size_t> truth_idxs;  truth_idxs.reserve(truth->size());
            std::vector<intermediate_detection> dets;
            for (long i = 0; i < output_tensor.num_samples(); ++i)
            {
                tensor_to_dets(input_tensor, output_tensor, i, dets, -options.loss_per_false_alarm + det_thresh_speed_adjust, sub, std::vector<double>());

                const unsigned long max_num_dets = 50 + truth->size()*5;
                // Prevent calls to tensor_to_dets() from running for a really long time
                // due to the production of an obscene number of detections.
                const unsigned long max_num_initial_dets = max_num_dets*100;
                if (dets.size() >= max_num_initial_dets)
                {
                    det_thresh_speed_adjust = std::max(det_thresh_speed_adjust,dets[max_num_initial_dets].detection_confidence + options.loss_per_false_alarm);
                }


                // The loss will measure the number of incorrect detections.  A detection is
                // incorrect if it doesn't hit a truth rectangle or if it is a duplicate detection
                // on a truth rectangle.
                loss += truth->size()*options.loss_per_missed_target;
                for (auto&& x : *truth)
                {
                    if (!x.ignore)
                    {
                        size_t k;
                        point p;
                        if(image_rect_to_feat_coord(p, input_tensor, x, x.label, sub, k, options.assume_image_pyramid))
                        {
                            // Ignore boxes that can't be detected by the CNN.
                            loss -= options.loss_per_missed_target;
                            continue;
                        }
                        const size_t idx = (k*output_tensor.nr() + p.y())*output_tensor.nc() + p.x();
                        loss -= out_data[idx];
                        // compute gradient
                        g[idx] = -scale;
                        truth_idxs.push_back(idx);
                    }
                    else
                    {
                        // This box was ignored so shouldn't have been counted in the loss.
                        loss -= options.loss_per_missed_target;
                        truth_idxs.push_back(0);
                    }
                }

                // Measure the loss augmented score for the detections which hit a truth rect.
                std::vector<double> truth_score_hits(truth->size(), 0);

                // keep track of which truth boxes we have hit so far.
                std::vector<bool> hit_truth_table(truth->size(), false);

                std::vector<intermediate_detection> final_dets;
                // The point of this loop is to fill out the truth_score_hits array. 
                for (unsigned long i = 0; i < dets.size() && final_dets.size() < max_num_dets; ++i)
                {
                    if (overlaps_any_box_nms(final_dets, dets[i].rect))
                        continue;

                    const auto& det_label = options.detector_windows[dets[i].tensor_channel].label;

                    const std::pair<double,unsigned int> hittruth = find_best_match(*truth, dets[i].rect, det_label);

                    final_dets.push_back(dets[i].rect);

                    const double truth_match = hittruth.first;
                    // if hit truth rect
                    if (truth_match > options.truth_match_iou_threshold)
                    {
                        // if this is the first time we have seen a detect which hit (*truth)[hittruth.second]
                        const double score = dets[i].detection_confidence;
                        if (hit_truth_table[hittruth.second] == false)
                        {
                            hit_truth_table[hittruth.second] = true;
                            truth_score_hits[hittruth.second] += score;
                        }
                        else
                        {
                            truth_score_hits[hittruth.second] += score + options.loss_per_false_alarm;
                        }
                    }
                }

                // Check if any of the truth boxes are unobtainable because the NMS is
                // killing them.  If so, automatically set those unobtainable boxes to
                // ignore and print a warning message to the user.
                for (size_t i = 0; i < hit_truth_table.size(); ++i)
                {
                    if (!hit_truth_table[i] && !(*truth)[i].ignore) 
                    {
                        // So we didn't hit this truth box.  Is that because there is
                        // another, different truth box, that overlaps it according to NMS?
                        const std::pair<double,unsigned int> hittruth = find_best_match(*truth, (*truth)[i], i);
                        if (hittruth.second == i || (*truth)[hittruth.second].ignore)
                            continue;
                        rectangle best_matching_truth_box = (*truth)[hittruth.second];
                        if (options.overlaps_nms(best_matching_truth_box, (*truth)[i]))
                        {
                            const size_t idx = truth_idxs[i];
                            // We are ignoring this box so we shouldn't have counted it in the
                            // loss in the first place.  So we subtract out the loss values we
                            // added for it in the code above.
                            loss -= options.loss_per_missed_target-out_data[idx];
                            g[idx] = 0;
                            std::cout << "Warning, ignoring object.  We encountered a truth rectangle located at " << (*truth)[i].rect;
                            std::cout << " that is suppressed by non-max-suppression ";
                            std::cout << "because it is overlapped by another truth rectangle located at " << best_matching_truth_box 
                                      << " (IoU:"<< box_intersection_over_union(best_matching_truth_box,(*truth)[i]) <<", Percent covered:" 
                                      << box_percent_covered(best_matching_truth_box,(*truth)[i]) << ")." << std::endl;
                        }
                    }
                }

                hit_truth_table.assign(hit_truth_table.size(), false);
                final_dets.clear();


                // Now figure out which detections jointly maximize the loss and detection score sum.  We
                // need to take into account the fact that allowing a true detection in the output, while 
                // initially reducing the loss, may allow us to increase the loss later with many duplicate
                // detections.
                for (unsigned long i = 0; i < dets.size() && final_dets.size() < max_num_dets; ++i)
                {
                    if (overlaps_any_box_nms(final_dets, dets[i].rect))
                        continue;

                    const auto& det_label = options.detector_windows[dets[i].tensor_channel].label;

                    const std::pair<double,unsigned int> hittruth = find_best_match(*truth, dets[i].rect, det_label);

                    const double truth_match = hittruth.first;
                    if (truth_match > options.truth_match_iou_threshold)
                    {
                        if (truth_score_hits[hittruth.second] > options.loss_per_missed_target)
                        {
                            if (!hit_truth_table[hittruth.second])
                            {
                                hit_truth_table[hittruth.second] = true;
                                final_dets.push_back(dets[i]);
                                loss -= options.loss_per_missed_target;

                                // Now account for BBR loss and gradient if appropriate.
                                if (options.use_bounding_box_regression)
                                {
                                    double dx = out_data[dets[i].tensor_offset_dx];
                                    double dy = out_data[dets[i].tensor_offset_dy];
                                    double dw = out_data[dets[i].tensor_offset_dw];
                                    double dh = out_data[dets[i].tensor_offset_dh];

                                    dpoint p = dcenter(dets[i].rect_bbr); 
                                    double w = dets[i].rect_bbr.width()-1;
                                    double h = dets[i].rect_bbr.height()-1;
                                    drectangle truth_box = (*truth)[hittruth.second].rect;
                                    dpoint p_truth = dcenter(truth_box); 

                                    DLIB_CASSERT(w > 0);
                                    DLIB_CASSERT(h > 0);

                                    double target_dx = (p_truth.x() - p.x())/w;
                                    double target_dy = (p_truth.y() - p.y())/h;
                                    double target_dw = std::log((truth_box.width()-1)/w);
                                    double target_dh = std::log((truth_box.height()-1)/h);


                                    // compute smoothed L1 loss on BBR outputs.  This loss
                                    // is just the MSE loss when the loss is small and L1
                                    // when large.
                                    dx = dx-target_dx;
                                    dy = dy-target_dy;
                                    dw = dw-target_dw;
                                    dh = dh-target_dh;

                                    // use smoothed L1 
                                    double ldx = std::abs(dx)<1 ? 0.5*dx*dx : std::abs(dx)-0.5;
                                    double ldy = std::abs(dy)<1 ? 0.5*dy*dy : std::abs(dy)-0.5;
                                    double ldw = std::abs(dw)<1 ? 0.5*dw*dw : std::abs(dw)-0.5;
                                    double ldh = std::abs(dh)<1 ? 0.5*dh*dh : std::abs(dh)-0.5;

                                    loss += options.bbr_lambda*(ldx + ldy + ldw + ldh);
      
                                    // now compute the derivatives of the smoothed L1 loss
                                    ldx = put_in_range(-1,1, dx);
                                    ldy = put_in_range(-1,1, dy);
                                    ldw = put_in_range(-1,1, dw);
                                    ldh = put_in_range(-1,1, dh);


                                    // also smoothed L1 gradient goes to gradient output
                                    g[dets[i].tensor_offset_dx] += scale*options.bbr_lambda*ldx;
                                    g[dets[i].tensor_offset_dy] += scale*options.bbr_lambda*ldy;
                                    g[dets[i].tensor_offset_dw] += scale*options.bbr_lambda*ldw;
                                    g[dets[i].tensor_offset_dh] += scale*options.bbr_lambda*ldh;
                                }
                            }
                            else
                            {
                                final_dets.push_back(dets[i]);
                                loss += options.loss_per_false_alarm;
                            }
                        }
                    }
                    else if (!overlaps_ignore_box(*truth, dets[i].rect))
                    {
                        // didn't hit anything
                        final_dets.push_back(dets[i]);
                        loss += options.loss_per_false_alarm;
                    }
                }

                for (auto&& x : final_dets)
                {
                    loss += out_data[x.tensor_offset];
                    g[x.tensor_offset] += scale;
                }

                ++truth;
                g        += output_tensor.k()*output_tensor.nr()*output_tensor.nc();
                out_data += output_tensor.k()*output_tensor.nr()*output_tensor.nc();
            } // END for (long i = 0; i < output_tensor.num_samples(); ++i)


            // Here we scale the loss so that it's roughly equal to the number of mistakes
            // in an image.  Note that this scaling is different than the scaling we
            // applied to the gradient but it doesn't matter since the loss value isn't
            // used to update parameters.  It's used only for display and to check if we
            // have converged.  So it doesn't matter that they are scaled differently and
            // this way the loss that is displayed is readily interpretable to the user.
            return loss/output_tensor.num_samples();
        }


        friend void serialize(const loss_mmod_& item, std::ostream& out)
        {
            serialize("loss_mmod_", out);
            serialize(item.options, out);
        }

        friend void deserialize(loss_mmod_& item, std::istream& in)
        {
            std::string version;
            deserialize(version, in);
            if (version != "loss_mmod_")
                throw serialization_error("Unexpected version found while deserializing dlib::loss_mmod_.");
            deserialize(item.options, in);
        }

        friend std::ostream& operator<<(std::ostream& out, const loss_mmod_& item)
        {
            out << "loss_mmod\t (";

            out << "detector_windows:(";
            auto& opts = item.options;
            for (size_t i = 0; i < opts.detector_windows.size(); ++i)
            {
                out << opts.detector_windows[i].width << "x" << opts.detector_windows[i].height;
                if (i+1 < opts.detector_windows.size())
                    out << ",";
            }
            out << ")";
            out << ", loss per FA:" << opts.loss_per_false_alarm;
            out << ", loss per miss:" << opts.loss_per_missed_target;
            out << ", truth match IOU thresh:" << opts.truth_match_iou_threshold;
            out << ", use_bounding_box_regression:" << opts.use_bounding_box_regression;
            if (opts.use_bounding_box_regression)
                out << ", bbr_lambda:" << opts.bbr_lambda;
            out << ", overlaps_nms:("<<opts.overlaps_nms.get_iou_thresh()<<","<<opts.overlaps_nms.get_percent_covered_thresh()<<")";
            out << ", overlaps_ignore:("<<opts.overlaps_ignore.get_iou_thresh()<<","<<opts.overlaps_ignore.get_percent_covered_thresh()<<")";

            out << ")";
            return out;
        }

        friend void to_xml(const loss_mmod_& /*item*/, std::ostream& out)
        {
            // TODO, add options fields
            out << "<loss_mmod/>";
        }

    private:

        template <typename net_type>
        void tensor_to_dets (
            const tensor& input_tensor,
            const tensor& output_tensor,
            long i,
            std::vector<intermediate_detection>& dets_accum,
            double adjust_threshold,
            const net_type& net,
            std::vector<double> gains
        ) const
        {
            DLIB_CASSERT(net.sample_expansion_factor() == 1,net.sample_expansion_factor());
            if (options.use_bounding_box_regression)
            {
                DLIB_CASSERT(output_tensor.k() == (long)options.detector_windows.size()*5);
            }
            else
            {
                DLIB_CASSERT(output_tensor.k() == (long)options.detector_windows.size());
            }

            DLIB_CASSERT(gains.empty() || gains.size() == options.detector_windows.size());
            const float* out_data = output_tensor.host() + output_tensor.k()*output_tensor.nr()*output_tensor.nc()*i;
            // scan the final layer and output the positive scoring locations
            dets_accum.clear();
            for (long k = 0; k < (long)options.detector_windows.size(); ++k)
            {
                const double gain = gains.empty() ? options.detector_windows[k].gain : gains[k];
                for (long r = 0; r < output_tensor.nr(); ++r)
                {
                    for (long c = 0; c < output_tensor.nc(); ++c)
                    {
<<<<<<< HEAD
                        double score = out_data[(k*output_tensor.nr() + r)*output_tensor.nc() + c] + gain_offset;
=======
                        double score = out_data[(k*output_tensor.nr() + r)*output_tensor.nc() + c] + gain;
>>>>>>> 34f155f6
                        if (score > adjust_threshold)
                        {
                            dpoint p = output_tensor_to_input_tensor(net, point(c,r));
                            drectangle rect = centered_drect(p, options.detector_windows[k].width, options.detector_windows[k].height);
                            rect = input_layer(net).tensor_space_to_image_space(input_tensor,rect);

                            dets_accum.push_back(intermediate_detection(rect, score, (k*output_tensor.nr() + r)*output_tensor.nc() + c, k));

                            if (options.use_bounding_box_regression)
                            {
                                const auto offset = options.detector_windows.size() + k*4;
                                dets_accum.back().tensor_offset_dx = ((offset+0)*output_tensor.nr() + r)*output_tensor.nc() + c;
                                dets_accum.back().tensor_offset_dy = ((offset+1)*output_tensor.nr() + r)*output_tensor.nc() + c;
                                dets_accum.back().tensor_offset_dw = ((offset+2)*output_tensor.nr() + r)*output_tensor.nc() + c;
                                dets_accum.back().tensor_offset_dh = ((offset+3)*output_tensor.nr() + r)*output_tensor.nc() + c;

                                // apply BBR to dets_accum.back()
                                double dx = out_data[dets_accum.back().tensor_offset_dx];
                                double dy = out_data[dets_accum.back().tensor_offset_dy];
                                double dw = out_data[dets_accum.back().tensor_offset_dw];
                                double dh = out_data[dets_accum.back().tensor_offset_dh];
                                dw = std::exp(dw);
                                dh = std::exp(dh);
                                double w = rect.width()-1;
                                double h = rect.height()-1;
                                rect = translate_rect(rect, dpoint(dx*w,dy*h));
                                rect = centered_drect(rect, w*dw+1, h*dh+1);
                                dets_accum.back().rect_bbr = rect;
                            }
                        }
                    }
                }
            }
            std::sort(dets_accum.rbegin(), dets_accum.rend());
        }

        size_t find_best_detection_window (
            rectangle rect,
            const std::string& label,
            use_image_pyramid assume_image_pyramid
        ) const
        {
            if (assume_image_pyramid == use_image_pyramid::yes)
            {
                rect = move_rect(set_rect_area(rect, 400*400), point(0,0));
            }
            else
            {
                rect = rectangle(rect.width(), rect.height());
            }

            // Figure out which detection window in options.detector_windows is most similar to rect
            // (in terms of aspect ratio, if assume_image_pyramid == use_image_pyramid::yes).
            size_t best_i = 0;
            double best_ratio_diff = -std::numeric_limits<double>::infinity();
            for (size_t i = 0; i < options.detector_windows.size(); ++i)
            {
                if (options.detector_windows[i].label != label)
                    continue;

                rectangle det_window;
                
                if (options.assume_image_pyramid == use_image_pyramid::yes)
                {
                    det_window = centered_rect(point(0,0), options.detector_windows[i].width, options.detector_windows[i].height);
                    det_window = move_rect(set_rect_area(det_window, 400*400), point(0,0));
                }
                else
                {
                    det_window = rectangle(options.detector_windows[i].width, options.detector_windows[i].height);
                }

                double iou = box_intersection_over_union(rect, det_window);
                if (iou > best_ratio_diff)
                {
                    best_ratio_diff = iou;
                    best_i = i;
                }
            }
            return best_i;
        }

        template <typename net_type>
        bool image_rect_to_feat_coord (
            point& tensor_p,
            const tensor& input_tensor,
            const rectangle& rect,
            const std::string& label,
            const net_type& net,
            size_t& det_idx,
            use_image_pyramid assume_image_pyramid
        ) const 
        {
            using namespace std;
            if (!input_layer(net).image_contained_point(input_tensor,center(rect)))
            {
                std::ostringstream sout;
                sout << "Encountered a truth rectangle located at " << rect << " that is outside the image." << endl;
                sout << "The center of each truth rectangle must be within the image." << endl;
                throw impossible_labeling_error(sout.str());
            }

            det_idx = find_best_detection_window(rect,label,assume_image_pyramid);

            double scale = 1.0;
            if (options.assume_image_pyramid == use_image_pyramid::yes)
            {
                // Compute the scale we need to be at to get from rect to our detection window.
                // Note that we compute the scale as the max of two numbers.  It doesn't
                // actually matter which one we pick, because if they are very different then
                // it means the box can't be matched by the sliding window.  But picking the
                // max causes the right error message to be selected in the logic below.
                scale = std::max(options.detector_windows[det_idx].width/(double)rect.width(), options.detector_windows[det_idx].height/(double)rect.height());
            }
            else
            {
                // We don't want invariance to scale.
                scale = 1.0;
            }

            const rectangle mapped_rect = input_layer(net).image_space_to_tensor_space(input_tensor, std::min(1.0,scale), rect);

            // compute the detection window that we would use at this position.
            tensor_p = center(mapped_rect);
            rectangle det_window = centered_rect(tensor_p, options.detector_windows[det_idx].width,options.detector_windows[det_idx].height);
            det_window = input_layer(net).tensor_space_to_image_space(input_tensor, det_window);

            // make sure the rect can actually be represented by the image pyramid we are
            // using.
            if (box_intersection_over_union(rect, det_window) <= options.truth_match_iou_threshold)
            {
                std::cout << "Warning, ignoring object.  We encountered a truth rectangle with a width and height of " << rect.width() << " and " << rect.height() << ".  ";
                std::cout << "The image pyramid and sliding windows can't output a rectangle of this shape.  ";
                const double detector_area = options.detector_windows[det_idx].width*options.detector_windows[det_idx].height;
                if (mapped_rect.area()/detector_area <= options.truth_match_iou_threshold)
                {
                    std::cout << "This is because the rectangle is smaller than the best matching detection window, which has a width ";
                    std::cout << "and height of " << options.detector_windows[det_idx].width << " and " << options.detector_windows[det_idx].height << "." << std::endl;
                }
                else
                {
                    std::cout << "This is either because (1) the final layer's features have too large of a stride across the image, limiting the possible locations the sliding window can search ";
                    std::cout << "or (2) because the rectangle's aspect ratio is too different from the best matching detection window, ";
                    std::cout << "which has a width and height of " << options.detector_windows[det_idx].width << " and " << options.detector_windows[det_idx].height << "." << std::endl;
                }
                return true;
            }

            // now map through the CNN to the output layer.
            tensor_p = input_tensor_to_output_tensor(net,tensor_p);

            const tensor& output_tensor = net.get_output();
            if (!get_rect(output_tensor).contains(tensor_p))
            {
                std::cout << "Warning, ignoring object.  We encountered a truth rectangle located at " << rect << " that is too close to the edge ";
                std::cout << "of the image to be captured by the CNN features." << std::endl;
                return true;
            }

            return false;
        }


        bool overlaps_ignore_box (
            const std::vector<mmod_rect>& boxes,
            const rectangle& rect
        ) const
        {
            for (auto&& b : boxes)
            {
                if (b.ignore && options.overlaps_ignore(b, rect))
                    return true;
            }
            return false;
        }

        std::pair<double,unsigned int> find_best_match(
            const std::vector<mmod_rect>& boxes,
            const rectangle& rect,
            const std::string& label
        ) const
        {
            double match = 0;
            unsigned int best_idx = 0;
            for (unsigned long i = 0; i < boxes.size(); ++i)
            {
                if (boxes[i].ignore || boxes[i].label != label)
                    continue;

                const double new_match = box_intersection_over_union(rect, boxes[i]);
                if (new_match > match)
                {
                    match = new_match;
                    best_idx = i;
                }
            }

            return std::make_pair(match,best_idx);
        }

        std::pair<double,unsigned int> find_best_match(
            const std::vector<mmod_rect>& boxes,
            const rectangle& rect,
            const size_t excluded_idx
        ) const
        {
            double match = 0;
            unsigned int best_idx = 0;
            for (unsigned long i = 0; i < boxes.size(); ++i)
            {
                if (boxes[i].ignore || excluded_idx == i)
                    continue;

                const double new_match = box_intersection_over_union(rect, boxes[i]);
                if (new_match > match)
                {
                    match = new_match;
                    best_idx = i;
                }
            }

            return std::make_pair(match,best_idx);
        }

        template <typename T>
        inline bool overlaps_any_box_nms (
            const std::vector<T>& rects,
            const rectangle& rect
        ) const
        {
            for (auto&& r : rects)
            {
                if (options.overlaps_nms(r.rect, rect))
                    return true;
            }
            return false;
        }


        mmod_options options;

    };

    template <typename SUBNET>
    using loss_mmod = add_loss_layer<loss_mmod_, SUBNET>;

// ----------------------------------------------------------------------------------------

    class loss_metric_ 
    {
    public:

        typedef unsigned long training_label_type;
        typedef matrix<float,0,1> output_label_type;

        loss_metric_() = default;

        loss_metric_(
            float margin_,
            float dist_thresh_
        ) : margin(margin_), dist_thresh(dist_thresh_) 
        {
            DLIB_CASSERT(margin_ > 0);
            DLIB_CASSERT(dist_thresh_ > 0);
        }

        template <
            typename SUB_TYPE,
            typename label_iterator
            >
        void to_label (
            const tensor& input_tensor,
            const SUB_TYPE& sub,
            label_iterator iter
        ) const
        {
            const tensor& output_tensor = sub.get_output();
            DLIB_CASSERT(sub.sample_expansion_factor() == 1);
            DLIB_CASSERT(input_tensor.num_samples() != 0);
            DLIB_CASSERT(input_tensor.num_samples()%sub.sample_expansion_factor() == 0);
            DLIB_CASSERT(input_tensor.num_samples() == output_tensor.num_samples());
            DLIB_CASSERT(output_tensor.nr() == 1 && 
                         output_tensor.nc() == 1);

            const float* p = output_tensor.host();
            for (long i = 0; i < output_tensor.num_samples(); ++i)
            {
                *iter = mat(p,output_tensor.k(),1);

                ++iter;
                p += output_tensor.k();
            }
        }


        float get_margin() const { return margin; }
        float get_distance_threshold() const { return dist_thresh; }

        template <
            typename const_label_iterator,
            typename SUBNET
            >
        double compute_loss_value_and_gradient (
            const tensor& input_tensor,
            const_label_iterator truth, 
            SUBNET& sub
        ) const
        {
            const tensor& output_tensor = sub.get_output();
            tensor& grad = sub.get_gradient_input();

            DLIB_CASSERT(sub.sample_expansion_factor() == 1);
            DLIB_CASSERT(input_tensor.num_samples() != 0);
            DLIB_CASSERT(input_tensor.num_samples()%sub.sample_expansion_factor() == 0);
            DLIB_CASSERT(input_tensor.num_samples() == grad.num_samples());
            DLIB_CASSERT(input_tensor.num_samples() == output_tensor.num_samples());
            DLIB_CASSERT(output_tensor.nr() == 1 && 
                         output_tensor.nc() == 1);
            DLIB_CASSERT(grad.nr() == 1 && 
                         grad.nc() == 1);



            temp.set_size(output_tensor.num_samples(), output_tensor.num_samples());
            grad_mul.copy_size(temp);

            tt::gemm(0, temp, 1, output_tensor, false, output_tensor, true);


            std::vector<double> temp_threshs;
            const float* d = temp.host();
            double loss = 0;
            double num_pos_samps = 0.0001;
            double num_neg_samps = 0.0001;
            for (long r = 0; r < temp.num_samples(); ++r)
            {
                auto xx = d[r*temp.num_samples() + r];
                const auto x_label = *(truth + r);
                for (long c = r+1; c < temp.num_samples(); ++c)
                {
                    const auto y_label = *(truth + c);
                    if (x_label == y_label)
                    {
                        ++num_pos_samps;
                    }
                    else
                    {
                        ++num_neg_samps;

                        // Figure out what distance threshold, when applied to the negative pairs,
                        // causes there to be an equal number of positive and negative pairs.
                        auto yy = d[c*temp.num_samples() + c];
                        auto xy = d[r*temp.num_samples() + c];
                        // compute the distance between x and y samples.
                        auto d2 = xx + yy - 2*xy;
                        if (d2 < 0)
                            d2 = 0;
                        temp_threshs.push_back(d2);
                    }
                }
            }
            // The whole objective function is multiplied by this to scale the loss
            // relative to the number of things in the mini-batch.
            const double scale = 0.5/num_pos_samps;
            DLIB_CASSERT(num_pos_samps>=1, "Make sure each mini-batch contains both positive pairs and negative pairs");
            DLIB_CASSERT(num_neg_samps>=1, "Make sure each mini-batch contains both positive pairs and negative pairs");

            std::sort(temp_threshs.begin(), temp_threshs.end());
            const float neg_thresh = std::sqrt(temp_threshs[std::min(num_pos_samps,num_neg_samps)-1]);

            // loop over all the pairs of training samples and compute the loss and
            // gradients.  Note that we only use the hardest negative pairs and that in
            // particular we pick the number of negative pairs equal to the number of
            // positive pairs so everything is balanced.
            float* gm = grad_mul.host();
            for (long r = 0; r < temp.num_samples(); ++r)
            {
                gm[r*temp.num_samples() + r] = 0;
                const auto x_label = *(truth + r);
                auto xx = d[r*temp.num_samples() + r];
                for (long c = 0; c < temp.num_samples(); ++c)
                {
                    if (r==c)
                        continue;
                    const auto y_label = *(truth + c);
                    auto yy = d[c*temp.num_samples() + c];
                    auto xy = d[r*temp.num_samples() + c];

                    // compute the distance between x and y samples.
                    auto d2 = xx + yy - 2*xy;
                    if (d2 <= 0)
                        d2 = 0;
                    else 
                        d2 = std::sqrt(d2);

                    // It should be noted that the derivative of length(x-y) with respect
                    // to the x vector is the unit vector (x-y)/length(x-y).  If you stare
                    // at the code below long enough you will see that it's just an
                    // application of this formula.

                    if (x_label == y_label)
                    {
                        // Things with the same label should have distances < dist_thresh between
                        // them.  If not then we experience non-zero loss.
                        if (d2 < dist_thresh-margin)
                        {
                            gm[r*temp.num_samples() + c] = 0;
                        }
                        else
                        {
                            loss += scale*(d2 - (dist_thresh-margin));
                            gm[r*temp.num_samples() + r] += scale/d2;
                            gm[r*temp.num_samples() + c] = -scale/d2;
                        }
                    }
                    else
                    {
                        // Things with different labels should have distances > dist_thresh between
                        // them.  If not then we experience non-zero loss.
                        if (d2 > dist_thresh+margin || d2 > neg_thresh)
                        {
                            gm[r*temp.num_samples() + c] = 0;
                        }
                        else
                        {
                            loss += scale*((dist_thresh+margin) - d2);
                            // don't divide by zero (or a really small number)
                            d2 = std::max(d2, 0.001f);
                            gm[r*temp.num_samples() + r] -= scale/d2;
                            gm[r*temp.num_samples() + c] = scale/d2;
                        }
                    }
                }
            }


            tt::gemm(0, grad, 1, grad_mul, false, output_tensor, false); 

            return loss;
        }

        friend void serialize(const loss_metric_& item, std::ostream& out)
        {
            serialize("loss_metric_2", out);
            serialize(item.margin, out);
            serialize(item.dist_thresh, out);
        }

        friend void deserialize(loss_metric_& item, std::istream& in)
        {
            std::string version;
            deserialize(version, in);
            if (version == "loss_metric_")
            {
                // These values used to be hard coded, so for this version of the metric
                // learning loss we just use these values.
                item.margin = 0.1;
                item.dist_thresh = 0.75;
                return;
            }
            else if (version == "loss_metric_2")
            {
                deserialize(item.margin, in);
                deserialize(item.dist_thresh, in);
            }
            else
            {
                throw serialization_error("Unexpected version found while deserializing dlib::loss_metric_.  Instead found " + version);
            }
        }

        friend std::ostream& operator<<(std::ostream& out, const loss_metric_& item )
        {
            out << "loss_metric (margin="<<item.margin<<", distance_threshold="<<item.dist_thresh<<")";
            return out;
        }

        friend void to_xml(const loss_metric_& item, std::ostream& out)
        {
            out << "<loss_metric margin='"<<item.margin<<"' distance_threshold='"<<item.dist_thresh<<"'/>";
        }

    private:
        float margin = 0.04;
        float dist_thresh = 0.6;


        // These variables are only here to avoid being reallocated over and over in
        // compute_loss_value_and_gradient()
        mutable resizable_tensor temp, grad_mul;

    };

    template <typename SUBNET>
    using loss_metric = add_loss_layer<loss_metric_, SUBNET>;

// ----------------------------------------------------------------------------------------

    class loss_ranking_
    {
    public:

        typedef float training_label_type; // nominally +1/-1
        typedef float output_label_type; // ranking score

        template <
            typename SUB_TYPE,
            typename label_iterator
            >
        void to_label (
            const tensor& input_tensor,
            const SUB_TYPE& sub,
            label_iterator iter
        ) const
        {
            DLIB_CASSERT(sub.sample_expansion_factor() == 1);

            const tensor& output_tensor = sub.get_output();

            DLIB_CASSERT(output_tensor.nr() == 1 &&
                         output_tensor.nc() == 1 &&
                         output_tensor.k() == 1);
            DLIB_CASSERT(input_tensor.num_samples() == output_tensor.num_samples());

            const float* out_data = output_tensor.host();
            for (long i = 0; i < output_tensor.num_samples(); ++i)
            {
                *iter++ = out_data[i];
            }
        }


        template <
            typename const_label_iterator,
            typename SUBNET
            >
        double compute_loss_value_and_gradient (
            const tensor& input_tensor,
            const_label_iterator truth,
            SUBNET& sub
        ) const
        {
            const tensor& output_tensor = sub.get_output();
            tensor& grad = sub.get_gradient_input();

            DLIB_CASSERT(sub.sample_expansion_factor() == 1);
            DLIB_CASSERT(input_tensor.num_samples() != 0);
            DLIB_CASSERT(input_tensor.num_samples()%sub.sample_expansion_factor() == 0);
            DLIB_CASSERT(input_tensor.num_samples() == grad.num_samples());
            DLIB_CASSERT(input_tensor.num_samples() == output_tensor.num_samples());
            DLIB_CASSERT(output_tensor.nr() == 1 &&
                         output_tensor.nc() == 1 &&
                         output_tensor.k() == 1);
            DLIB_CASSERT(grad.nr() == 1 &&
                         grad.nc() == 1 &&
                         grad.k() == 1);


            std::vector<double> rel_scores;
            std::vector<double> nonrel_scores;
            std::vector<long> rel_idx, nonrel_idx;

            const float* out_data = output_tensor.host();
            float* g = grad.host_write_only();
            for (long i = 0; i < output_tensor.num_samples(); ++i)
            {
                const float y = *truth++;
                if (y > 0)
                {
                    rel_scores.push_back(out_data[i]-y);
                    rel_idx.push_back(i);
                }
                else if (y < 0)
                {
                    nonrel_scores.push_back(out_data[i]-y);
                    nonrel_idx.push_back(i);
                }
                else
                {
                    g[i] = 0;
                }
            }


            std::vector<unsigned long> rel_counts;
            std::vector<unsigned long> nonrel_counts;
            count_ranking_inversions(rel_scores, nonrel_scores, rel_counts, nonrel_counts);
            const unsigned long total_pairs = rel_scores.size()*nonrel_scores.size();
            DLIB_CASSERT(total_pairs > 0, "You can't give a ranking mini-batch that contains only one class.  Both classes must be represented.");
            const double scale = 1.0/total_pairs;


            double loss = 0;
            for (unsigned long k = 0; k < rel_counts.size(); ++k)
            {
                loss -= rel_counts[k]*rel_scores[k];
                g[rel_idx[k]] = -1.0*rel_counts[k]*scale;
            }

            for (unsigned long k = 0; k < nonrel_counts.size(); ++k)
            {
                loss += nonrel_counts[k]*nonrel_scores[k];
                g[nonrel_idx[k]] = nonrel_counts[k]*scale;
            }

            return loss*scale;
        }

        friend void serialize(const loss_ranking_& , std::ostream& out)
        {
            serialize("loss_ranking_", out);
        }

        friend void deserialize(loss_ranking_& , std::istream& in)
        {
            std::string version;
            deserialize(version, in);
            if (version != "loss_ranking_")
                throw serialization_error("Unexpected version found while deserializing dlib::loss_ranking_.");
        }

        friend std::ostream& operator<<(std::ostream& out, const loss_ranking_& )
        {
            out << "loss_ranking";
            return out;
        }

        friend void to_xml(const loss_ranking_& /*item*/, std::ostream& out)
        {
            out << "<loss_ranking/>";
        }

    };

    template <typename SUBNET>
    using loss_ranking = add_loss_layer<loss_ranking_, SUBNET>;

// ----------------------------------------------------------------------------------------

    class loss_mean_squared_
    {
    public:

        typedef float training_label_type;
        typedef float output_label_type;

        template <
            typename SUB_TYPE,
            typename label_iterator
            >
        void to_label (
            const tensor& input_tensor,
            const SUB_TYPE& sub,
            label_iterator iter
        ) const
        {
            DLIB_CASSERT(sub.sample_expansion_factor() == 1);

            const tensor& output_tensor = sub.get_output();

            DLIB_CASSERT(output_tensor.nr() == 1 &&
                         output_tensor.nc() == 1 &&
                         output_tensor.k() == 1);
            DLIB_CASSERT(input_tensor.num_samples() == output_tensor.num_samples());

            const float* out_data = output_tensor.host();
            for (long i = 0; i < output_tensor.num_samples(); ++i)
            {
                *iter++ = out_data[i];
            }
        }


        template <
            typename const_label_iterator,
            typename SUBNET
            >
        double compute_loss_value_and_gradient (
            const tensor& input_tensor,
            const_label_iterator truth,
            SUBNET& sub
        ) const
        {
            const tensor& output_tensor = sub.get_output();
            tensor& grad = sub.get_gradient_input();

            DLIB_CASSERT(sub.sample_expansion_factor() == 1);
            DLIB_CASSERT(input_tensor.num_samples() != 0);
            DLIB_CASSERT(input_tensor.num_samples()%sub.sample_expansion_factor() == 0);
            DLIB_CASSERT(input_tensor.num_samples() == grad.num_samples());
            DLIB_CASSERT(input_tensor.num_samples() == output_tensor.num_samples());
            DLIB_CASSERT(output_tensor.nr() == 1 &&
                         output_tensor.nc() == 1 &&
                         output_tensor.k() == 1);
            DLIB_CASSERT(grad.nr() == 1 &&
                         grad.nc() == 1 &&
                         grad.k() == 1);

            // The loss we output is the average loss over the mini-batch.
            const double scale = 1.0/output_tensor.num_samples();
            double loss = 0;
            float* g = grad.host_write_only();
            const float* out_data = output_tensor.host();
            for (long i = 0; i < output_tensor.num_samples(); ++i)
            {
                const float y = *truth++;
                const float temp1 = y - out_data[i];
                const float temp2 = scale*temp1;
                loss += temp2*temp1;
                g[i] = -temp2;

            }
            return loss;
        }

        friend void serialize(const loss_mean_squared_& , std::ostream& out)
        {
            serialize("loss_mean_squared_", out);
        }

        friend void deserialize(loss_mean_squared_& , std::istream& in)
        {
            std::string version;
            deserialize(version, in);
            if (version != "loss_mean_squared_")
                throw serialization_error("Unexpected version found while deserializing dlib::loss_mean_squared_.");
        }

        friend std::ostream& operator<<(std::ostream& out, const loss_mean_squared_& )
        {
            out << "loss_mean_squared";
            return out;
        }

        friend void to_xml(const loss_mean_squared_& /*item*/, std::ostream& out)
        {
            out << "<loss_mean_squared/>";
        }

    };

    template <typename SUBNET>
    using loss_mean_squared = add_loss_layer<loss_mean_squared_, SUBNET>;

// ----------------------------------------------------------------------------------------

    class loss_epsilon_insensitive_
    {
    public:

        typedef float training_label_type;
        typedef float output_label_type;

        loss_epsilon_insensitive_() = default;
        loss_epsilon_insensitive_(double eps) : eps(eps) 
        {
            DLIB_CASSERT(eps >= 0, "You can't set a negative error epsilon.");
        }

        double get_epsilon () const { return eps; }
        void set_epsilon(double e)
        {
            DLIB_CASSERT(e >= 0, "You can't set a negative error epsilon.");
            eps = e;
        }

        template <
            typename SUB_TYPE,
            typename label_iterator
            >
        void to_label (
            const tensor& input_tensor,
            const SUB_TYPE& sub,
            label_iterator iter
        ) const
        {
            DLIB_CASSERT(sub.sample_expansion_factor() == 1);

            const tensor& output_tensor = sub.get_output();

            DLIB_CASSERT(output_tensor.nr() == 1 &&
                         output_tensor.nc() == 1 &&
                         output_tensor.k() == 1);
            DLIB_CASSERT(input_tensor.num_samples() == output_tensor.num_samples());

            const float* out_data = output_tensor.host();
            for (long i = 0; i < output_tensor.num_samples(); ++i)
            {
                *iter++ = out_data[i];
            }
        }


        template <
            typename const_label_iterator,
            typename SUBNET
            >
        double compute_loss_value_and_gradient (
            const tensor& input_tensor,
            const_label_iterator truth,
            SUBNET& sub
        ) const
        {
            const tensor& output_tensor = sub.get_output();
            tensor& grad = sub.get_gradient_input();

            DLIB_CASSERT(sub.sample_expansion_factor() == 1);
            DLIB_CASSERT(input_tensor.num_samples() != 0);
            DLIB_CASSERT(input_tensor.num_samples()%sub.sample_expansion_factor() == 0);
            DLIB_CASSERT(input_tensor.num_samples() == grad.num_samples());
            DLIB_CASSERT(input_tensor.num_samples() == output_tensor.num_samples());
            DLIB_CASSERT(output_tensor.nr() == 1 &&
                         output_tensor.nc() == 1 &&
                         output_tensor.k() == 1);
            DLIB_CASSERT(grad.nr() == 1 &&
                         grad.nc() == 1 &&
                         grad.k() == 1);

            // The loss we output is the average loss over the mini-batch.
            const double scale = 1.0/output_tensor.num_samples();
            double loss = 0;
            float* g = grad.host_write_only();
            const float* out_data = output_tensor.host();
            for (long i = 0; i < output_tensor.num_samples(); ++i)
            {
                const float y = *truth++;
                const float err = out_data[i]-y;
                if (err > eps)
                {
                    loss += scale*(err-eps);
                    g[i] = scale;
                }
                else if (err < -eps)
                {
                    loss += scale*(eps-err);
                    g[i] = -scale;
                }
            }
            return loss;
        }

        friend void serialize(const loss_epsilon_insensitive_& item, std::ostream& out)
        {
            serialize("loss_epsilon_insensitive_", out);
            serialize(item.eps, out);
        }

        friend void deserialize(loss_epsilon_insensitive_& item, std::istream& in)
        {
            std::string version;
            deserialize(version, in);
            if (version != "loss_epsilon_insensitive_")
                throw serialization_error("Unexpected version found while deserializing dlib::loss_epsilon_insensitive_.");
            deserialize(item.eps, in);
        }

        friend std::ostream& operator<<(std::ostream& out, const loss_epsilon_insensitive_& item)
        {
            out << "loss_epsilon_insensitive epsilon: " << item.eps;
            return out;
        }

        friend void to_xml(const loss_epsilon_insensitive_& item, std::ostream& out)
        {
            out << "<loss_epsilon_insensitive_ epsilon='" << item.eps << "'/>";
        }

    private:
        double eps = 1;

    };

    template <typename SUBNET>
    using loss_epsilon_insensitive = add_loss_layer<loss_epsilon_insensitive_, SUBNET>;

// ----------------------------------------------------------------------------------------

    class loss_mean_squared_multioutput_
    {
    public:

        typedef matrix<float> training_label_type;
        typedef matrix<float> output_label_type;

        template <
            typename SUB_TYPE,
            typename label_iterator
            >
        void to_label (
            const tensor& input_tensor,
            const SUB_TYPE& sub,
            label_iterator iter
        ) const
        {
            DLIB_CASSERT(sub.sample_expansion_factor() == 1);

            const tensor& output_tensor = sub.get_output();

            DLIB_CASSERT(output_tensor.nr() == 1 &&
                         output_tensor.nc() == 1)
            DLIB_CASSERT(input_tensor.num_samples() == output_tensor.num_samples());

            const float* out_data = output_tensor.host();
            for (long i = 0; i < output_tensor.num_samples(); ++i)
            {
                *iter++ = mat(out_data, output_tensor.k(), 1);
                out_data += output_tensor.k();
            }
        }


        template <
            typename const_label_iterator,
            typename SUBNET
            >
        double compute_loss_value_and_gradient (
            const tensor& input_tensor,
            const_label_iterator truth,
            SUBNET& sub
        ) const
        {
            const tensor& output_tensor = sub.get_output();
            tensor& grad = sub.get_gradient_input();

            DLIB_CASSERT(sub.sample_expansion_factor() == 1);
            DLIB_CASSERT(input_tensor.num_samples() != 0);
            DLIB_CASSERT(input_tensor.num_samples()%sub.sample_expansion_factor() == 0);
            DLIB_CASSERT(input_tensor.num_samples() == grad.num_samples());
            DLIB_CASSERT(input_tensor.num_samples() == output_tensor.num_samples());
            DLIB_CASSERT(output_tensor.nr() == 1 &&
                         output_tensor.nc() == 1);
            DLIB_CASSERT(grad.nr() == 1 &&
                         grad.nc() == 1);
            DLIB_CASSERT(grad.k() == output_tensor.k());
            const long k = output_tensor.k();
            for (long idx = 0; idx < output_tensor.num_samples(); ++idx)
            {
                const_label_iterator truth_matrix_ptr = (truth + idx);
                DLIB_CASSERT((*truth_matrix_ptr).nr() == k &&
                             (*truth_matrix_ptr).nc() == 1);
            }

            // The loss we output is the average loss over the mini-batch.
            const double scale = 1.0/output_tensor.num_samples();
            double loss = 0;
            float* g = grad.host_write_only();
            const float* out_data = output_tensor.host();
            matrix<float> ytrue;
            for (long i = 0; i < output_tensor.num_samples(); ++i)
            {
                ytrue = *truth++;
                for (long j = 0; j < output_tensor.k(); ++j)
                {
                    const float y = ytrue(j, 0);
                    const float temp1 = y - *out_data++;
                    const float temp2 = scale*temp1;
                    loss += temp2*temp1;
                    *g = -temp2;
                    ++g;
                }

            }
            return loss;
        }

        friend void serialize(const loss_mean_squared_multioutput_& , std::ostream& out)
        {
            serialize("loss_mean_squared_multioutput_", out);
        }

        friend void deserialize(loss_mean_squared_multioutput_& , std::istream& in)
        {
            std::string version;
            deserialize(version, in);
            if (version != "loss_mean_squared_multioutput_")
                throw serialization_error("Unexpected version found while deserializing dlib::loss_mean_squared_.");
        }

        friend std::ostream& operator<<(std::ostream& out, const loss_mean_squared_multioutput_& )
        {
            out << "loss_mean_squared_multioutput";
            return out;
        }

        friend void to_xml(const loss_mean_squared_multioutput_& /*item*/, std::ostream& out)
        {
            out << "<loss_mean_squared_multioutput/>";
        }

    };

    template <typename SUBNET>
    using loss_mean_squared_multioutput = add_loss_layer<loss_mean_squared_multioutput_, SUBNET>;

// ----------------------------------------------------------------------------------------

    class loss_multiclass_log_per_pixel_
    {
    public:

        // In semantic segmentation, if you don't know the ground-truth of some pixel,
        // set the label of that pixel to this value. When you do so, the pixel will be
        // ignored when computing gradients.
        static const uint16_t label_to_ignore = std::numeric_limits<uint16_t>::max();


        // In semantic segmentation, 65535 classes ought to be enough for anybody.
        typedef matrix<uint16_t> training_label_type;
        typedef matrix<uint16_t> output_label_type;

        template <
            typename SUB_TYPE,
            typename label_iterator
            >
        static void to_label (
            const tensor& input_tensor,
            const SUB_TYPE& sub,
            label_iterator iter,
            std::vector<double> gains = std::vector<double>()
        )
        {
            DLIB_CASSERT(sub.sample_expansion_factor() == 1);

            const tensor& output_tensor = sub.get_output();

            DLIB_CASSERT(output_tensor.k() >= 1); // Note that output_tensor.k() should match the number of labels.
            DLIB_CASSERT(output_tensor.k() < std::numeric_limits<uint16_t>::max());
            DLIB_CASSERT(input_tensor.num_samples() == output_tensor.num_samples());
            DLIB_CASSERT(gains.empty() || gains.size() == output_tensor.k());

            const float* const out_data = output_tensor.host();

            // The index of the largest output for each element is the label.
            const auto find_label = [&](long sample, long r, long c) 
            {
                uint16_t label = label_to_ignore;
                float max_value = -std::numeric_limits<float>::infinity();
                for (long k = 0; k < output_tensor.k(); ++k) 
                {
                    const double gain = gains.empty() ? 0.0 : gains[k];
                    const float value = out_data[tensor_index(output_tensor, sample, k, r, c)] + gain;
                    if (value > max_value) 
                    {
                        label = static_cast<uint16_t>(k);
                        max_value = value;
                    }
                }
                return label;
            };

            for (long i = 0; i < output_tensor.num_samples(); ++i, ++iter) 
            {
                iter->set_size(output_tensor.nr(), output_tensor.nc());
                for (long r = 0; r < output_tensor.nr(); ++r) 
                {
                    for (long c = 0; c < output_tensor.nc(); ++c) 
                    {
                        // The index of the largest output for this element is the label.
                        iter->operator()(r, c) = find_label(i, r, c);
                    }
                }
            }
        }

        template <
            typename const_label_iterator,
            typename SUBNET
            >
        double compute_loss_value_and_gradient (
            const tensor& input_tensor,
            const_label_iterator truth,
            SUBNET& sub
        ) const
        {
            const tensor& output_tensor = sub.get_output();
            tensor& grad = sub.get_gradient_input();

            DLIB_CASSERT(sub.sample_expansion_factor() == 1);
            DLIB_CASSERT(input_tensor.num_samples() != 0);
            DLIB_CASSERT(input_tensor.num_samples()%sub.sample_expansion_factor() == 0);
            DLIB_CASSERT(input_tensor.num_samples() == grad.num_samples());
            DLIB_CASSERT(input_tensor.num_samples() == output_tensor.num_samples());
            DLIB_CASSERT(output_tensor.k() >= 1);
            DLIB_CASSERT(output_tensor.k() < std::numeric_limits<uint16_t>::max());
            DLIB_CASSERT(output_tensor.nr() == grad.nr() &&
                         output_tensor.nc() == grad.nc() &&
                         output_tensor.k() == grad.k());
            for (long idx = 0; idx < output_tensor.num_samples(); ++idx)
            {
                const_label_iterator truth_matrix_ptr = (truth + idx);
                DLIB_CASSERT(truth_matrix_ptr->nr() == output_tensor.nr() &&
                             truth_matrix_ptr->nc() == output_tensor.nc(),
                             "truth size = " << truth_matrix_ptr->nr() << " x " << truth_matrix_ptr->nc() << ", "
                             "output size = " << output_tensor.nr() << " x " << output_tensor.nc());
            }


#ifdef DLIB_USE_CUDA
            double loss;
            cuda_compute(truth, output_tensor, grad, loss);
            return loss;
#else

            tt::softmax(grad, output_tensor);

            // The loss we output is the average loss over the mini-batch, and also over each element of the matrix output.
            const double scale = 1.0 / (output_tensor.num_samples() * output_tensor.nr() * output_tensor.nc());
            double loss = 0;
            float* const g = grad.host();
            for (long i = 0; i < output_tensor.num_samples(); ++i, ++truth)
            {
                for (long r = 0; r < output_tensor.nr(); ++r)
                {
                    for (long c = 0; c < output_tensor.nc(); ++c)
                    {
                        const uint16_t y = truth->operator()(r, c);
                        // The network must produce a number of outputs that is equal to the number
                        // of labels when using this type of loss.
                        DLIB_CASSERT(static_cast<long>(y) < output_tensor.k() || y == label_to_ignore,
                                        "y: " << y << ", output_tensor.k(): " << output_tensor.k());
                        for (long k = 0; k < output_tensor.k(); ++k)
                        {
                            const size_t idx = tensor_index(output_tensor, i, k, r, c);
                            if (k == y)
                            {
                                loss += scale*-safe_log(g[idx]);
                                g[idx] = scale*(g[idx] - 1);
                            }
                            else if (y == label_to_ignore)
                            {
                                g[idx] = 0.f;
                            }
                            else
                            {
                                g[idx] = scale*g[idx];
                            }
                        }
                    }
                }
            }
            return loss;
#endif
        }

        friend void serialize(const loss_multiclass_log_per_pixel_& , std::ostream& out)
        {
            serialize("loss_multiclass_log_per_pixel_", out);
        }

        friend void deserialize(loss_multiclass_log_per_pixel_& , std::istream& in)
        {
            std::string version;
            deserialize(version, in);
            if (version != "loss_multiclass_log_per_pixel_")
                throw serialization_error("Unexpected version found while deserializing dlib::loss_multiclass_log_per_pixel_.");
        }

        friend std::ostream& operator<<(std::ostream& out, const loss_multiclass_log_per_pixel_& )
        {
            out << "loss_multiclass_log_per_pixel";
            return out;
        }

        friend void to_xml(const loss_multiclass_log_per_pixel_& /*item*/, std::ostream& out)
        {
            out << "<loss_multiclass_log_per_pixel/>";
        }

    private:
        static size_t tensor_index(const tensor& t, long sample, long k, long row, long column)
        {
            // See: https://github.com/davisking/dlib/blob/4dfeb7e186dd1bf6ac91273509f687293bd4230a/dlib/dnn/tensor_abstract.h#L38
            return ((sample * t.k() + k) * t.nr() + row) * t.nc() + column;
        }


#ifdef DLIB_USE_CUDA
        cuda::compute_loss_multiclass_log_per_pixel cuda_compute;
#endif
    };

    template <typename SUBNET>
    using loss_multiclass_log_per_pixel = add_loss_layer<loss_multiclass_log_per_pixel_, SUBNET>;

// ----------------------------------------------------------------------------------------

    class loss_multiclass_log_per_pixel_weighted_
    {
    public:
        typedef dlib::weighted_label weighted_label;

        // TODO: Do not define the memory manager here. Either pass it as a template parameter, or move the definition
        //       of this whole loss class to the application code.
        typedef matrix<weighted_label,0,0,memory_manager_stateless<weighted_label>::kernel_2_3e> training_label_type;
        typedef matrix<uint16_t,0,0,memory_manager_stateless<uint16_t>::kernel_2_3e> output_label_type;

        template <
            typename SUB_TYPE,
            typename label_iterator
            >
        static void to_label (
            const tensor& input_tensor,
            const SUB_TYPE& sub,
            label_iterator iter,
            std::vector<double> gains = std::vector<double>()
        )
        {
            loss_multiclass_log_per_pixel_::to_label(input_tensor, sub, iter, gains);
        }

        template <
            typename const_label_iterator,
            typename SUBNET
            >
        double compute_loss_value_and_gradient (
            const tensor& input_tensor,
            const_label_iterator truth,
            SUBNET& sub
        ) const
        {
            const tensor& output_tensor = sub.get_output();
            tensor& grad = sub.get_gradient_input();

            DLIB_CASSERT(sub.sample_expansion_factor() == 1);
            DLIB_CASSERT(input_tensor.num_samples() != 0);
            DLIB_CASSERT(input_tensor.num_samples()%sub.sample_expansion_factor() == 0);
            DLIB_CASSERT(input_tensor.num_samples() == grad.num_samples());
            DLIB_CASSERT(input_tensor.num_samples() == output_tensor.num_samples());
            DLIB_CASSERT(output_tensor.k() >= 1);
            DLIB_CASSERT(output_tensor.k() < std::numeric_limits<uint16_t>::max());
            DLIB_CASSERT(output_tensor.nr() == grad.nr() &&
                         output_tensor.nc() == grad.nc() &&
                         output_tensor.k() == grad.k());
            for (long idx = 0; idx < output_tensor.num_samples(); ++idx)
            {
                const_label_iterator truth_matrix_ptr = (truth + idx);
                DLIB_CASSERT(truth_matrix_ptr->nr() == output_tensor.nr() &&
                             truth_matrix_ptr->nc() == output_tensor.nc(),
                             "truth size = " << truth_matrix_ptr->nr() << " x " << truth_matrix_ptr->nc() << ", "
                             "output size = " << output_tensor.nr() << " x " << output_tensor.nc());
            }

#ifdef DLIB_USE_CUDA
            double loss;
            cuda_compute(truth, output_tensor, grad, loss);
            return loss;
#else

            tt::softmax(grad, output_tensor);

            // The loss we output is the weighted average loss over the mini-batch, and also over each element of the matrix output.
            const double scale = 1.0 / (output_tensor.num_samples() * output_tensor.nr() * output_tensor.nc());
            double loss = 0;
            float* const g = grad.host();
            for (long i = 0; i < output_tensor.num_samples(); ++i, ++truth)
            {
                for (long r = 0; r < output_tensor.nr(); ++r)
                {
                    for (long c = 0; c < output_tensor.nc(); ++c)
                    {
                        const weighted_label& weighted_label = truth->operator()(r, c);
                        const uint16_t y = weighted_label.label;
                        const float weight = weighted_label.weight;
                        // The network must produce a number of outputs that is equal to the number
                        // of labels when using this type of loss.
                        DLIB_CASSERT(static_cast<long>(y) < output_tensor.k() || weight == 0.f,
                                        "y: " << y << ", output_tensor.k(): " << output_tensor.k());
                        for (long k = 0; k < output_tensor.k(); ++k)
                        {
                            const size_t idx = tensor_index(output_tensor, i, k, r, c);
                            if (k == y)
                            {
                                loss += weight*scale*-safe_log(g[idx]);
                                g[idx] = weight*scale*(g[idx] - 1);
                            }
                            else
                            {
                                g[idx] = weight*scale*g[idx];
                            }
                        }
                    }
                }
            }
            return loss;
#endif // DLIB_USE_CUDA
        }

        friend void serialize(const loss_multiclass_log_per_pixel_weighted_& , std::ostream& out)
        {
            serialize("loss_multiclass_log_per_pixel_weighted_", out);
        }

        friend void deserialize(loss_multiclass_log_per_pixel_weighted_& , std::istream& in)
        {
            std::string version;
            deserialize(version, in);
            if (version != "loss_multiclass_log_per_pixel_weighted_")
                throw serialization_error("Unexpected version found while deserializing dlib::loss_multiclass_log_per_pixel_weighted_.");
        }

        friend std::ostream& operator<<(std::ostream& out, const loss_multiclass_log_per_pixel_weighted_& )
        {
            out << "loss_multiclass_log_per_pixel_weighted";
            return out;
        }

        friend void to_xml(const loss_multiclass_log_per_pixel_weighted_& /*item*/, std::ostream& out)
        {
            out << "<loss_multiclass_log_per_pixel_weighted/>";
        }

    private:
        static size_t tensor_index(const tensor& t, long sample, long k, long row, long column)
        {
            // See: https://github.com/davisking/dlib/blob/4dfeb7e186dd1bf6ac91273509f687293bd4230a/dlib/dnn/tensor_abstract.h#L38
            return ((sample * t.k() + k) * t.nr() + row) * t.nc() + column;
        }

#ifdef DLIB_USE_CUDA
        cuda::compute_loss_multiclass_log_per_pixel_weighted cuda_compute;
#endif
    };

    template <typename SUBNET>
    using loss_multiclass_log_per_pixel_weighted = add_loss_layer<loss_multiclass_log_per_pixel_weighted_, SUBNET>;

// ----------------------------------------------------------------------------------------

    class loss_mean_squared_per_pixel_
    {
    public:

        typedef matrix<float> training_label_type;
        typedef matrix<float> output_label_type;

        template <
            typename SUB_TYPE,
            typename label_iterator
            >
        void to_label (
            const tensor& input_tensor,
            const SUB_TYPE& sub,
            label_iterator iter
        ) const
        {
            DLIB_CASSERT(sub.sample_expansion_factor() == 1);

            const tensor& output_tensor = sub.get_output();

            DLIB_CASSERT(output_tensor.k() == 1, "output k = " << output_tensor.k());
            DLIB_CASSERT(input_tensor.num_samples() == output_tensor.num_samples());

            const float* out_data = output_tensor.host();
            for (long i = 0; i < output_tensor.num_samples(); ++i, ++iter)
            {
                iter->set_size(output_tensor.nr(), output_tensor.nc());
                for (long r = 0; r < output_tensor.nr(); ++r)
                {
                    for (long c = 0; c < output_tensor.nc(); ++c)
                    {
                        iter->operator()(r, c) = out_data[tensor_index(output_tensor, i, 0, r, c)];
                    }
                }
            }
        }


        template <
            typename const_label_iterator,
            typename SUBNET
            >
        double compute_loss_value_and_gradient (
            const tensor& input_tensor,
            const_label_iterator truth,
            SUBNET& sub
        ) const
        {
            const tensor& output_tensor = sub.get_output();
            tensor& grad = sub.get_gradient_input();

            DLIB_CASSERT(sub.sample_expansion_factor() == 1);
            DLIB_CASSERT(input_tensor.num_samples() != 0);
            DLIB_CASSERT(input_tensor.num_samples() % sub.sample_expansion_factor() == 0);
            DLIB_CASSERT(input_tensor.num_samples() == grad.num_samples());
            DLIB_CASSERT(input_tensor.num_samples() == output_tensor.num_samples());
            DLIB_CASSERT(output_tensor.k() >= 1);
            DLIB_CASSERT(output_tensor.k() < std::numeric_limits<uint16_t>::max());
            DLIB_CASSERT(output_tensor.nr() == grad.nr() &&
                output_tensor.nc() == grad.nc() &&
                output_tensor.k() == grad.k());
            for (long idx = 0; idx < output_tensor.num_samples(); ++idx)
            {
                const_label_iterator truth_matrix_ptr = (truth + idx);
                DLIB_CASSERT(truth_matrix_ptr->nr() == output_tensor.nr() &&
                    truth_matrix_ptr->nc() == output_tensor.nc(),
                    "truth size = " << truth_matrix_ptr->nr() << " x " << truth_matrix_ptr->nc() << ", "
                    "output size = " << output_tensor.nr() << " x " << output_tensor.nc());
            }

            // The loss we output is the average loss over the mini-batch, and also over each element of the matrix output.
            const double scale = 1.0 / (output_tensor.num_samples() * output_tensor.nr() * output_tensor.nc());
            double loss = 0;
            float* const g = grad.host();
            const float* out_data = output_tensor.host();
            for (long i = 0; i < output_tensor.num_samples(); ++i, ++truth)
            {
                for (long r = 0; r < output_tensor.nr(); ++r)
                {
                    for (long c = 0; c < output_tensor.nc(); ++c)
                    {
                        const float y = truth->operator()(r, c);
                        const size_t idx = tensor_index(output_tensor, i, 0, r, c);
                        const float temp1 = y - out_data[idx];
                        const float temp2 = scale*temp1;
                        loss += temp2*temp1;
                        g[idx] = -temp2;
                    }
                }
            }
            return loss;
        }

        friend void serialize(const loss_mean_squared_per_pixel_& , std::ostream& out)
        {
            serialize("loss_mean_squared_per_pixel_", out);
        }

        friend void deserialize(loss_mean_squared_per_pixel_& , std::istream& in)
        {
            std::string version;
            deserialize(version, in);
            if (version != "loss_mean_squared_per_pixel_")
                throw serialization_error("Unexpected version found while deserializing dlib::loss_mean_squared_per_pixel_.");
        }

        friend std::ostream& operator<<(std::ostream& out, const loss_mean_squared_per_pixel_& )
        {
            out << "loss_mean_squared_per_pixel";
            return out;
        }

        friend void to_xml(const loss_mean_squared_per_pixel_& /*item*/, std::ostream& out)
        {
            out << "<loss_mean_squared_per_pixel/>";
        }

    private:
        static size_t tensor_index(const tensor& t, long sample, long k, long row, long column)
        {
            // See: https://github.com/davisking/dlib/blob/4dfeb7e186dd1bf6ac91273509f687293bd4230a/dlib/dnn/tensor_abstract.h#L38
            return ((sample * t.k() + k) * t.nr() + row) * t.nc() + column;
        }
    };

    template <typename SUBNET>
    using loss_mean_squared_per_pixel = add_loss_layer<loss_mean_squared_per_pixel_, SUBNET>;

// ----------------------------------------------------------------------------------------

    class loss_dot_ 
    {
    public:

        typedef matrix<float,0,1> training_label_type;
        typedef matrix<float,0,1> output_label_type;

        template <
            typename SUB_TYPE,
            typename label_iterator
            >
        void to_label (
            const tensor& input_tensor,
            const SUB_TYPE& sub,
            label_iterator iter
        ) const
        {
            const tensor& output_tensor = sub.get_output();
            DLIB_CASSERT(sub.sample_expansion_factor() == 1);
            DLIB_CASSERT(input_tensor.num_samples() != 0);
            DLIB_CASSERT(input_tensor.num_samples()%sub.sample_expansion_factor() == 0);
            DLIB_CASSERT(input_tensor.num_samples() == output_tensor.num_samples());

            for (long i = 0; i < output_tensor.num_samples(); ++i)
                *iter++ = trans(rowm(mat(output_tensor),i));
        }


        template <
            typename const_label_iterator,
            typename SUBNET
            >
        double compute_loss_value_and_gradient (
            const tensor& input_tensor,
            const_label_iterator truth, 
            SUBNET& sub
        ) const
        {
            const tensor& output_tensor = sub.get_output();
            tensor& grad = sub.get_gradient_input();

            DLIB_CASSERT(sub.sample_expansion_factor() == 1);
            DLIB_CASSERT(input_tensor.num_samples() != 0);
            DLIB_CASSERT(input_tensor.num_samples()%sub.sample_expansion_factor() == 0);
            DLIB_CASSERT(input_tensor.num_samples() == grad.num_samples());
            DLIB_CASSERT(input_tensor.num_samples() == output_tensor.num_samples());

            const long network_output_dims = output_tensor.size()/output_tensor.num_samples();


            // The loss we output is the average loss over the mini-batch. 
            const double scale = 1.0/output_tensor.num_samples();
            double loss = 0;
            float* g = grad.host();
            const float* out_data = output_tensor.host();
            for (long i = 0; i < output_tensor.num_samples(); ++i)
            {
                DLIB_CASSERT(truth->size() == network_output_dims, "The network must output a vector with the same dimensionality as the training labels. "
                    << "\ntruth->size():       " << truth->size()
                    << "\nnetwork_output_dims: " << network_output_dims); 

                const float* t = &(*truth++)(0);

                for (long j = 0; j < network_output_dims; ++j)
                {
                    g[j] = -t[j]*scale;
                    loss -= out_data[j]*t[j];
                }

                g += network_output_dims;
                out_data += network_output_dims;
            }
            return loss*scale;
        }

        friend void serialize(const loss_dot_& , std::ostream& out)
        {
            serialize("loss_dot_", out);
        }

        friend void deserialize(loss_dot_& , std::istream& in)
        {
            std::string version;
            deserialize(version, in);
            if (version != "loss_dot_")
                throw serialization_error("Unexpected version found while deserializing dlib::loss_dot_.");
        }

        friend std::ostream& operator<<(std::ostream& out, const loss_dot_& )
        {
            out << "loss_dot";
            return out;
        }

        friend void to_xml(const loss_dot_& /*item*/, std::ostream& out)
        {
            out << "<loss_dot/>";
        }

    };

    template <typename SUBNET>
    using loss_dot = add_loss_layer<loss_dot_, SUBNET>;

// ----------------------------------------------------------------------------------------

}

#endif // DLIB_DNn_LOSS_H_
<|MERGE_RESOLUTION|>--- conflicted
+++ resolved
@@ -1443,11 +1443,7 @@
                 {
                     for (long c = 0; c < output_tensor.nc(); ++c)
                     {
-<<<<<<< HEAD
-                        double score = out_data[(k*output_tensor.nr() + r)*output_tensor.nc() + c] + gain_offset;
-=======
                         double score = out_data[(k*output_tensor.nr() + r)*output_tensor.nc() + c] + gain;
->>>>>>> 34f155f6
                         if (score > adjust_threshold)
                         {
                             dpoint p = output_tensor_to_input_tensor(net, point(c,r));
