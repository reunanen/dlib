// Copyright (C) 2015  Davis E. King (davis@dlib.net)
// License: Boost Software License   See LICENSE.txt for the full license.
#undef DLIB_DNn_TRAINER_ABSTRACT_H_
#ifdef DLIB_DNn_TRAINER_ABSTRACT_H_

#include "core_abstract.h"
#include "solvers_abstract.h"
#include <vector>
#include <chrono>


namespace dlib
{

// ----------------------------------------------------------------------------------------

    enum class force_flush_to_disk {
        no = 0,
        yes = 1
    };

// ----------------------------------------------------------------------------------------

    template <
        typename net_type, 
        typename solver_type = sgd
        >
    class dnn_trainer
    {
        /*!
            REQUIREMENTS ON net_type
                - net_type is an add_loss_layer object.

            REQUIREMENTS ON solver_type
                - solver_type is an implementation of the EXAMPLE_SOLVER interface defined
                  in solvers_abstract.h

            WHAT THIS OBJECT REPRESENTS
                This object is a tool training a deep neural network. To use it you supply
                a neural network type and a solver, then you call train() with your
                training data and it will output a new network instance that has hopefully
                learned something useful from your training data.

                If you are compiling with CUDA then this object will use the GPU that is
                currently selected (i.e. the one indicated by cudaGetDevice()) when
                dnn_trainer is constructed.  It will continue to use that device even if
                you later change it by a call to cudaSetDevice().

            EXCEPTIONS
                If an exception is thrown by any part of the neural network during training
                then the exception will be propagated out of the trainer to the user.
                Moreover, the trainer instance will be unusable and should be destroyed.
        !*/

    public:

        typedef typename net_type::training_label_type training_label_type;
        typedef typename net_type::input_type input_type;
        const static size_t num_computational_layers = net_type::num_computational_layers;

        dnn_trainer() = delete;
        dnn_trainer(const dnn_trainer&) = delete;
        dnn_trainer& operator=(const dnn_trainer&) = delete;

        dnn_trainer(
            net_type& net, 
            const solver_type& solver = solver_type(),
            const std::vector<int>& cuda_extra_devices = {}
        ); 
        /*!
            requires
                - for all valid i:
                    - 0 <= cuda_extra_devices[i] < dlib::cuda::get_num_devices()
            ensures
                - &#get_net() == &net 
                  (i.e. The dnn_trainer holds a reference to net, it does not copy it.
                  Therefore, you must ensure net has a lifetime at least as long as the
                  dnn_trainer).
                - #get_solvers() == a set of solvers that are all initialized with the
                  provided solver instance.
                - #get_max_num_epochs() == 10000
                - #get_mini_batch_size() == 128
                - #get_learning_rate() == 1e-2 
                - #get_min_learning_rate() == 1e-5
                - #get_iterations_without_progress_threshold() == 2000
                - #get_test_iterations_without_progress_threshold() == 500
                - #get_learning_rate_shrink_factor() == 0.1
                - #get_learning_rate_schedule().size() == 0
                - #get_train_one_step_calls() == 0
                - #get_test_one_step_calls() == 0
                - #get_synchronization_file() == ""
                - if (cuda_extra_devices.size() > 0) then
                    - This object will use multiple graphics cards to run the learning
                      algorithms.  In particular, it will always use whatever device is
                      currently selected on the calling thread (the device indicated by
                      cudaGetDevice()).  In addition, you can ask to use additional
                      devices, which you do by putting their device numbers into
                      cuda_extra_devices.
        !*/

        net_type& get_net (
<<<<<<< HEAD
            force_flush_to_disk force_flush_to_disk = force_flush_to_disk::yes
=======
            force_flush_to_disk force_flush = force_flush_to_disk::yes
>>>>>>> 9b82f4b0
        ); 
        /*!
            ensures
                - returns the neural network object used by this trainer.  This is the
                  network that is optimized when you call train() or train_one_step().
                  Recall that the dnn_trainer doesn't contain the net_type object but
                  simply holds a reference to an external network which was provided to the
                  dnn_trainer's constructor.
                - This function blocks until all threads inside the dnn_trainer have
                  stopped touching the net. 
<<<<<<< HEAD
                - If force_flush_to_disk is yes, then this function will sync the trainer
                  state to disk if the current state hasn't already been synced to disk
                  since the last network modification.
=======
                - If force_flush is yes, then this function will sync the trainer state to
                  disk if the current state hasn't already been synced to disk since the
                  last network modification.
>>>>>>> 9b82f4b0
        !*/

        const std::vector<solver_type>& get_solvers (
        ) const; 
        /*!
            ensures
                - returns the solvers used to optimize each layer of the neural network
                  get_net().  In particular, the first layer's solver is
                  get_solvers()[0], the second layer's solver is
                  get_solvers()[1], and so on.
                - This function blocks until all threads inside the dnn_trainer have
                  stopped touching the net. 
        !*/

        unsigned long get_mini_batch_size (
        ) const; 
        /*!
            ensures
                - During training, we call the network's update() routine over and over
                  with training data.  The number of training samples we give to each call
                  to update is the "mini-batch size", which is defined by
                  get_mini_batch_size().
        !*/

        void set_mini_batch_size (
            unsigned long batch_size 
        );
        /*!
            requires
                - batch_size > 0
            ensures
                - #get_mini_batch_size() == batch_size
        !*/

        unsigned long get_max_num_epochs (
        ) const; 
        /*!
            ensures
                - train() will execute at most get_max_num_epochs() iterations over the
                  training data before returning.
        !*/

        void set_max_num_epochs (
            unsigned long num
        );
        /*!
            requires
                - num > 0
            ensures
                - #get_max_num_epochs() == num
        !*/

        void set_learning_rate (
            double lr
        );
        /*!
            requires
                - lr > 0
            ensures
                - #get_learning_rate() == lr
                - #get_learning_rate_schedule().size() == 0
                - This function blocks until all threads inside the dnn_trainer have
                  stopped touching the net. 
        !*/

        double get_learning_rate(
        ) const;
        /*!
            ensures
                - During each training step, a solver tells us how to modify the parameters
                  of each layer in the network.  It does this by outputting a step vector
                  that, when added to the parameters, will hopefully result in improved
                  network performance.  The learning rate is one of the inputs to the
                  solver and influences the size of this step vector.  This function
                  returns the current learning rate, that is, the learning rate that will
                  be used during the next training step.
        !*/

        void set_min_learning_rate (
            double lr
        );
        /*!
            requires
                - lr > 0
            ensures
                - #get_min_learning_rate() == lr
                - #get_learning_rate_schedule().size() == 0
                - This function blocks until all threads inside the dnn_trainer have
                  stopped touching the net. 
        !*/

        double get_min_learning_rate (
        ) const;
        /*!
            ensures
                - During training via this->train(), this object will test if progress is
                  still being made and if it isn't then it will reduce get_learning_rate()
                  by setting it to get_learning_rate()*get_learning_rate_shrink_factor().
                  However, it will not reduce it below get_min_learning_rate().  Once this
                  minimum learning rate is crossed the training will terminate.
                - get_min_learning_rate() doesn't apply if you are using train_one_step().  
                  You can keep calling train_one_step() as many times as you want and the
                  learning rate will drop infinitely close to 0 if you run long enough.
        !*/

        template <typename EXP>
        void set_learning_rate_schedule (
            const matrix_exp<EXP>& schedule
        );
        /*!
            requires
                - schedule.size() > 0
                - min(schedule) > 0
            ensures
                - #get_learning_rate_schedule() == reshape_to_column_vector(schedule)
                - #get_learning_rate() == schedule(0,0)
                - #get_min_learning_rate() == min(schedule)
                - #set_learning_rate_shrink_factor() == 1
        !*/

        const matrix<double,0,1>& get_learning_rate_schedule (
        ) const;
        /*!
            ensures
                - if (this function returns a non-empty matrix) then
                    - This trainer will use an explicit learning rate schedule defined by
                      the learning rate values in get_learning_rate_schedule().  For
                      example, if get_learning_rate_schedule() returned {0.1, 0.09, 0.08,
                      0.07, 0.06} then the first training mini-batch would use a learning
                      rate of 0.1, then the next training mini-batch uses 0.09, and then
                      0.8, and so on until the end of the schedule is reached.  
                      
                      If you continue to run training after the end of the schedule has
                      been reached then the learning rate will be fixed to 0.99 times the
                      final value.  So in our example, eventually the learning rate would
                      be fixed to 0.99*0.06.  This allows you to test if we have reached the
                      end of the schedule by checking if get_learning_rate() >= 0.06.
        !*/

        unsigned long get_steps_without_progress (
        ) const;
        /*!
            ensures
                - if (get_learning_rate_shrink_factor() != 1) then
                    - returns an estimate of how many mini-batches have executed without us
                      observing a statistically significant decrease in the training error.
                - else
                    - returns 0
        !*/

        void set_iterations_without_progress_threshold (
            unsigned long thresh 
        );
        /*!
            ensures
                - #get_iterations_without_progress_threshold() == thresh
                - #get_learning_rate_schedule().size() == 0
                - This function blocks until all threads inside the dnn_trainer have
                  stopped touching the net. 
        !*/

        unsigned long get_iterations_without_progress_threshold (
        ) const;
        /*!
            ensures
                - This object monitors the progress of training and estimates if the
                  training error is being reduced.  It does this by looking at the previous
                  get_iterations_without_progress_threshold() mini-batch results and
                  applying the statistical test defined by the running_gradient object to
                  see if the training error is getting smaller.  If it isn't being reduced
                  then get_learning_rate() is made smaller by a factor of get_learning_rate_shrink_factor().

                  Therefore, get_iterations_without_progress_threshold() should always be
                  set to something sensibly large so that this test can be done with
                  reasonably high confidence.  Think of this test as saying "if the loss
                  hasn't decreased for the previous get_iterations_without_progress_threshold() 
                  then shrink the learning rate".
        !*/

        void set_learning_rate_shrink_factor (
            double shrink
        );
        /*!
            requires
                - 0 < shrink && shrink <= 1
            ensures
                - #get_learning_rate_shrink_factor() == shrink
                - #get_learning_rate_schedule().size() == 0
                - This function blocks until all threads inside the dnn_trainer have
                  stopped touching the net. 
        !*/

        double get_learning_rate_shrink_factor (
        ) const;
        /*!
            ensures
                - Whenever the training routine thinks it isn't making progress anymore it
                  will reduce get_learning_rate() by multiplying it by get_learning_rate_shrink_factor().
                - You can disable the automatic learning rate reduction by setting
                  get_learning_rate_shrink_factor() to 1.
        !*/

        unsigned long long get_train_one_step_calls (
        ) const;
        /*!
            ensures
                - returns the number of times train_one_step() has been called.
        !*/

        unsigned long long get_test_one_step_calls (
        ) const;
        /*!
            ensures
                - returns the number of times test_one_step() has been called.
        !*/

        void be_verbose (
        );
        /*!
            ensures
                - This object will print status messages to standard out so that a 
                  user can observe the progress of the algorithm.
        !*/

        void be_quiet (
        );
        /*!
            ensures
                - This object will not print anything to standard out
        !*/

        void set_synchronization_file (
            const std::string& filename,
            std::chrono::seconds time_between_syncs = std::chrono::minutes(15)
        );
        /*!
            ensures
                - #get_synchronization_file() == filename
                - While training is running, either via train() or repeated calls to
                  train_one_step(), this object will save its entire state, including the
                  state of get_net(), to disk in the file named filename every
                  time_between_syncs seconds.
                - If the filename file already exists then the state of this trainer will
                  be loaded from that file by this call to set_synchronization_file().
                  This allows you to resume a training session which was previously
                  interrupted.
                - It should be noted that when saving, the trainer will alternate between
                  saving to a file called filename and another file called filename+"_".
                  We do this because it's possible that your computer might crash (not
                  because of dlib, just in general) before the data is safely saved to
                  disk.  This way, you will always have a backup file if the write to disk
                  gets corrupted or is incomplete.  Moreover, when loading, we will always
                  load from the newest of the two possible files.
        !*/

        const std::string& get_synchronization_file (
        );
        /*!
            ensures
                - Returns the name of the file the dnn_trainer will periodically save it's
                  state to.  If the return value is "" then synchronization is disabled.
        !*/

        void train (
            const std::vector<input_type>& data,
            const std::vector<training_label_type>& labels 
        ); 
        /*!
            requires
                - data.size() == labels.size()
                - data.size() > 0
                - net_type uses a supervised loss.  
                  i.e. net_type::training_label_type != no_label_type.
            ensures
                - Trains a supervised neural network based on the given training data.
                  The goal of training is to find the network parameters that minimize
                  get_net().compute_loss(data.begin(), data.end(), labels.begin()). 
                - The optimizer will run until get_learning_rate() < get_min_learning_rate() 
                  or get_max_num_epochs() training epochs have been executed. 
                - Each layer in the network will be optimized by its corresponding solver
                  in get_solvers().  
                - Each call to train DOES NOT reinitialize the state of get_net() or
                  get_solvers().  That is, the existing state of the solvers and network is
                  the starting point for the optimization each time train() is called.  In
                  particular, if you use the set_synchronization_file() method you can
                  resume an interrupted train() call by simply calling train() again and it
                  will pick up from the last synchronization point.  
                - You can obtain the average loss value during the final training epoch by
                  calling get_average_loss().
                - This function blocks until all threads inside the dnn_trainer have
                  stopped touching the net. 
        !*/

        void train (
            const std::vector<input_type>& data
        );
        /*!
            requires 
                - data.size() > 0
                - net_type uses an unsupervised loss.  
                  i.e. net_type::training_label_type == no_label_type.
            ensures
                - Trains an unsupervised neural network based on the given training data.
                  The goal of training is to find the network parameters that minimize
                  get_net().compute_loss(data.begin(), data.end()). 
                - The optimizer will run until get_learning_rate() < get_min_learning_rate() 
                  or get_max_num_epochs() training epochs have been executed. 
                - Each layer in the network will be optimized by its corresponding solver
                  in get_solvers().  
                - Each call to train DOES NOT reinitialize the state of get_net() or
                  get_solvers().  That is, the existing state of the solvers and network is
                  the starting point for the optimization each time train() is called.  In
                  particular, if you use the set_synchronization_file() method you can
                  resume an interrupted train() call by simply calling train() again and it
                  will pick up from the last synchronization point.  
                - You can obtain the average loss value during the final training epoch by
                  calling get_average_loss().
                - This function blocks until all threads inside the dnn_trainer have
                  stopped touching the net. 
        !*/

        void train_one_step (
            const std::vector<input_type>& data,
            const std::vector<training_label_type>& labels 
        );
        /*!
            requires
                - data.size() == labels.size()
                - data.size() > 0
                - net_type uses a supervised loss.  
                  i.e. net_type::training_label_type != no_label_type.
            ensures
                - Performs one stochastic gradient update step based on the mini-batch of
                  data and labels supplied to this function.  In particular, calling
                  train_one_step() in a loop is equivalent to calling the train() method
                  defined above.  However, train_one_step() allows you to stream data from
                  disk into the training process while train() requires you to first load
                  all the training data into RAM.  Otherwise, these training methods are
                  equivalent.
                - You can observe the current average loss value by calling get_average_loss().
                - The network training will happen in another thread.  Therefore, after
                  calling this function you should call get_net() before you touch the net
                  object from the calling thread to ensure no other threads are still
                  accessing the network.
                - #get_train_one_step_calls() == get_train_one_step_calls() + 1.
        !*/

        template <
            typename data_iterator,
            typename label_iterator
            >
        void train_one_step (
            data_iterator dbegin,
            data_iterator dend,
            label_iterator lbegin
        );
        /*!
            requires
                - std::advance(lbegin, std::distance(dbegin, dend) - 1) is dereferencable
                - std::distance(dbegin, dend) > 0
                - net_type uses a supervised loss.  
                  i.e. net_type::training_label_type != no_label_type.
            ensures
                - Performs one stochastic gradient update step based on the mini-batch of
                  data and labels supplied to this function.  In particular, calling
                  train_one_step() in a loop is equivalent to calling the train() method
                  defined above.  However, train_one_step() allows you to stream data from
                  disk into the training process while train() requires you to first load
                  all the training data into RAM.  Otherwise, these training methods are
                  equivalent.
                - You can observe the current average loss value by calling get_average_loss().
                - The network training will happen in another thread.  Therefore, after
                  calling this function you should call get_net() before you touch the net
                  object from the calling thread to ensure no other threads are still
                  accessing the network.
                - #get_train_one_step_calls() == get_train_one_step_calls() + 1.
        !*/

        void train_one_step (
            const std::vector<input_type>& data
        );
        /*!
            requires
                - data.size() > 0
                - net_type uses an unsupervised loss.  
                  i.e. net_type::training_label_type == no_label_type.
            ensures
                - Performs one stochastic gradient update step based on the mini-batch of
                  data supplied to this function.  In particular, calling train_one_step()
                  in a loop is equivalent to calling the train() method defined above.
                  However, train_one_step() allows you to stream data from disk into the
                  training process while train() requires you to first load all the
                  training data into RAM.  Otherwise, these training methods are
                  equivalent.
                - You can observe the current average loss value by calling get_average_loss().
                - The network training will happen in another thread.  Therefore, after
                  calling this function you should call get_net() before you touch the net
                  object from the calling thread to ensure no other threads are still
                  accessing the network.
                - #get_train_one_step_calls() == get_train_one_step_calls() + 1.
        !*/

        template <
            typename data_iterator
            >
        void train_one_step (
            data_iterator dbegin,
            data_iterator dend
        );
        /*!
            requires
                - std::distance(dbegin, dend) > 0
                - net_type uses an unsupervised loss.  
                  i.e. net_type::training_label_type == no_label_type.
            ensures
                - Performs one stochastic gradient update step based on the mini-batch of
                  data supplied to this function.  In particular, calling train_one_step()
                  in a loop is equivalent to calling the train() method defined above.
                  However, train_one_step() allows you to stream data from disk into the
                  training process while train() requires you to first load all the
                  training data into RAM.  Otherwise, these training methods are
                  equivalent.
                - You can observe the current average loss value by calling get_average_loss().
                - The network training will happen in another thread.  Therefore, after
                  calling this function you should call get_net() before you touch the net
                  object from the calling thread to ensure no other threads are still
                  accessing the network.
                - #get_train_one_step_calls() == get_train_one_step_calls() + 1.
        !*/
        
        double get_average_loss (
        ) const;
        /*!
            ensures
                - returns the average loss value observed during previous calls to
                  train_one_step() or train().  That is, the average output of
                  net_type::update() during the previous mini-batch updates.
                - Note that, if be_verbose() has been called, then this object will
                  automatically call clear_average_loss() periodically when it logs the
                  loss to the console.
                - This function blocks until all threads inside the dnn_trainer have
                  stopped touching the net. 
        !*/

        void clear_average_loss (
        );
        /*!
            ensures
                - #get_average_loss() == 0
                - get_average_loss() uses a dlib::running_stats object to keep a running
                  average of the loss values seen during the previous mini-batch updates
                  applied during training.  Calling clear_average_loss() resets the
                  running_stats object so it forgets about all previous loss values
                  observed.
                - This function blocks until all threads inside the dnn_trainer have
                  stopped touching the net. 
        !*/

    // ----------------------

        double get_average_test_loss (
        ) const;
        /*!
            ensures
                - returns the average loss value observed during previous calls to
                  test_one_step(). 
                - This function blocks until all threads inside the dnn_trainer have
                  stopped touching the net. 
        !*/

        void test_one_step (
            const std::vector<input_type>& data,
            const std::vector<training_label_type>& labels 
        );
        /*!
            requires
                - data.size() == labels.size()
                - data.size() > 0
                - net_type uses a supervised loss.  
                  i.e. net_type::training_label_type != no_label_type.
            ensures
                - Runs the given data through the network and computes and records the loss.  
                - This call does not modify network parameters.  The point of
                  test_one_step() is two fold, to allow you to observe the accuracy of the
                  network on hold out data during training, and to allow the trainer to
                  automatically adjust the learning rate when the test loss stops
                  improving.  It should be noted that you are not required to use
                  test_one_step() at all, but if you want to do this kind of thing it is
                  available.
                - You can observe the current average loss value by calling get_average_test_loss().
                - The computation will happen in another thread.  Therefore, after calling
                  this function you should call get_net() before you touch the net object
                  from the calling thread to ensure no other threads are still accessing
                  the network.
                - #get_test_one_step_calls() == get_test_one_step_calls() + 1.
        !*/

        template <
            typename data_iterator,
            typename label_iterator
            >
        void test_one_step (
            data_iterator dbegin, 
            data_iterator dend,
            label_iterator lbegin
        );
        /*!
            requires
                - std::advance(lbegin, std::distance(dbegin, dend) - 1) is dereferencable
                - std::distance(dbegin, dend) > 0
                - net_type uses a supervised loss.  
                  i.e. net_type::training_label_type != no_label_type.
            ensures
                - Runs the given data through the network and computes and records the loss.  
                - This call does not modify network parameters.  The point of
                  test_one_step() is two fold, to allow you to observe the accuracy of the
                  network on hold out data during training, and to allow the trainer to
                  automatically adjust the learning rate when the test loss stops
                  improving.  It should be noted that you are not required to use
                  test_one_step() at all, but if you want to do this kind of thing it is
                  available.
                - You can observe the current average loss value by calling get_average_test_loss().
                - The computation will happen in another thread.  Therefore, after calling
                  this function you should call get_net() before you touch the net object
                  from the calling thread to ensure no other threads are still accessing
                  the network.
                - #get_test_one_step_calls() == get_test_one_step_calls() + 1.
        !*/

        void test_one_step (
            const std::vector<input_type>& data
        );
        /*!
            requires
                - data.size() > 0
                - net_type uses an unsupervised loss.  
                  i.e. net_type::training_label_type == no_label_type.
            ensures
                - Runs the given data through the network and computes and records the loss.  
                - This call does not modify network parameters.  The point of
                  test_one_step() is two fold, to allow you to observe the accuracy of the
                  network on hold out data during training, and to allow the trainer to
                  automatically adjust the learning rate when the test loss stops
                  improving.  It should be noted that you are not required to use
                  test_one_step() at all, but if you want to do this kind of thing it is
                  available.
                - You can observe the current average loss value by calling get_average_test_loss().
                - The computation will happen in another thread.  Therefore, after calling
                  this function you should call get_net() before you touch the net object
                  from the calling thread to ensure no other threads are still accessing
                  the network.
                - #get_test_one_step_calls() == get_test_one_step_calls() + 1.
        !*/

        template <
            typename data_iterator
            >
        void test_one_step (
            data_iterator dbegin, 
            data_iterator dend
        );
        /*!
            requires
                - std::distance(dbegin, dend) > 0
                - net_type uses an unsupervised loss.  
                  i.e. net_type::training_label_type == no_label_type.
            ensures
                - Runs the given data through the network and computes and records the loss.  
                - This call does not modify network parameters.  The point of
                  test_one_step() is two fold, to allow you to observe the accuracy of the
                  network on hold out data during training, and to allow the trainer to
                  automatically adjust the learning rate when the test loss stops
                  improving.  It should be noted that you are not required to use
                  test_one_step() at all, but if you want to do this kind of thing it is
                  available.
                - You can observe the current average loss value by calling get_average_test_loss().
                - The computation will happen in another thread.  Therefore, after calling
                  this function you should call get_net() before you touch the net object
                  from the calling thread to ensure no other threads are still accessing
                  the network.
                - #get_test_one_step_calls() == get_test_one_step_calls() + 1.
        !*/

        void set_test_iterations_without_progress_threshold (
            unsigned long thresh 
        );
        /*!
            ensures
                - #get_test_iterations_without_progress_threshold() == thresh
                - #get_learning_rate_schedule().size() == 0
                - This function blocks until all threads inside the dnn_trainer have
                  stopped touching the net. 
        !*/

        unsigned long get_test_iterations_without_progress_threshold (
        ) const;
        /*!
            ensures
                - This object monitors the progress of training and estimates if the
                  testing error is being reduced.  It does this by looking at the previous
                  get_test_iterations_without_progress_threshold() mini-batch results from
                  test_one_step() and applying the statistical test defined by the
                  running_gradient object to see if the testing error is getting smaller.
                  If it isn't being reduced then get_learning_rate() is made smaller by a
                  factor of get_learning_rate_shrink_factor().

                  Therefore, get_test_iterations_without_progress_threshold() should always be
                  set to something sensibly large so that this test can be done with
                  reasonably high confidence.  Think of this test as saying "if the testing loss
                  hasn't decreased for the previous get_test_iterations_without_progress_threshold() 
                  calls to test_one_step() then shrink the learning rate".
        !*/

        unsigned long get_test_steps_without_progress (
        ) const;
        /*!
            ensures
                - if (get_learning_rate_shrink_factor() != 1) then
                    - returns an estimate of how many mini-batches have executed without us
                      observing a statistically significant decrease in the testing error
                      (i.e. the error on the data given to the trainer via test_one_step()
                      calls).
                - else
                    - returns 0
        !*/

    };

// ----------------------------------------------------------------------------------------

    template <
        typename net_type, 
        typename solver_type 
        >
    std::ostream& operator<< (
        std::ostream& out,
        dnn_trainer<net_type,solver_type>& trainer
    );
    /*!
        ensures
            - Prints a log of the current parameters of trainer to out.
    !*/

// ----------------------------------------------------------------------------------------

}

#endif // DLIB_DNn_TRAINER_ABSTRACT_H_ 

<|MERGE_RESOLUTION|>--- conflicted
+++ resolved
@@ -99,11 +99,7 @@
         !*/
 
         net_type& get_net (
-<<<<<<< HEAD
-            force_flush_to_disk force_flush_to_disk = force_flush_to_disk::yes
-=======
             force_flush_to_disk force_flush = force_flush_to_disk::yes
->>>>>>> 9b82f4b0
         ); 
         /*!
             ensures
@@ -114,15 +110,9 @@
                   dnn_trainer's constructor.
                 - This function blocks until all threads inside the dnn_trainer have
                   stopped touching the net. 
-<<<<<<< HEAD
-                - If force_flush_to_disk is yes, then this function will sync the trainer
-                  state to disk if the current state hasn't already been synced to disk
-                  since the last network modification.
-=======
                 - If force_flush is yes, then this function will sync the trainer state to
                   disk if the current state hasn't already been synced to disk since the
                   last network modification.
->>>>>>> 9b82f4b0
         !*/
 
         const std::vector<solver_type>& get_solvers (
