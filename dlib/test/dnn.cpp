// Copyright (C) 2015  Davis E. King (davis@dlib.net)
// License: Boost Software License   See LICENSE.txt for the full license.


#include <sstream>
#include <string>
#include <cstdlib>
#include <ctime>
#include <vector>
#include <random>
#include <numeric>
#include "../dnn.h"
#include "../dnn/find_optimal_threshold.h"

#include "tester.h"

#ifndef __INTELLISENSE__

namespace
{

    using namespace test;
    using namespace dlib;
    using namespace std;

    logger dlog("test.dnn");

// ----------------------------------------------------------------------------------------

    template <typename T>
    float compare_gradients (
        const tensor& t,
        T grad
    )
    {
        float max_error = 0;
        auto p = t.host();
        for (size_t i = 0; i < t.size(); ++i)
        {
            max_error = std::max(max_error, std::abs(p[i]-grad(i)));
        }
        return max_error;
    }

// ----------------------------------------------------------------------------------------

    void test_tanh()
    {
        using namespace dlib::tt;
        print_spinner();
        resizable_tensor src, dest, gradient_input;
        src = matrix_cast<float>(gaussian_randm(5,5, 0));
        dest = matrix_cast<float>(gaussian_randm(5,5, 1));
        gradient_input = matrix_cast<float>(gaussian_randm(5,5, 2));



        auto grad_src = [&](long idx) {
            auto f = [&](float eps) {
                const float old = src.host()[idx];
                src.host()[idx] += eps;
                tanh(dest, src);
                float result = dot(gradient_input, dest);
                src.host()[idx] = old;
                return result;
            };
            const float eps = 0.01;
            return (f(+eps)-f(-eps))/(2*eps);
        };

        resizable_tensor src_grad;
        src_grad.copy_size(src);
        src_grad = 0;

        tanh(dest, src);
        tanh_gradient(src_grad, dest, gradient_input);

        auto grad_error = compare_gradients(src_grad, grad_src);
        dlog << LINFO << "src error: " << grad_error;
        DLIB_TEST(grad_error < 0.001);
    }

    void test_sigmoid()
    {
        using namespace dlib::tt;
        print_spinner();
        resizable_tensor src, dest, gradient_input;
        src = matrix_cast<float>(gaussian_randm(5,5, 0));
        dest = matrix_cast<float>(gaussian_randm(5,5, 1));
        gradient_input = matrix_cast<float>(gaussian_randm(5,5, 2));



        auto grad_src = [&](long idx) {
            auto f = [&](float eps) {
                const float old = src.host()[idx];
                src.host()[idx] += eps;
                sigmoid(dest, src);
                float result = dot(gradient_input, dest);
                src.host()[idx] = old;
                return result;
            };
            const float eps = 0.01;
            return (f(+eps)-f(-eps))/(2*eps);
        };

        resizable_tensor src_grad;
        src_grad.copy_size(src);
        src_grad = 0;

        sigmoid(dest, src);
        sigmoid_gradient(src_grad, dest, gradient_input);

        auto grad_error = compare_gradients(src_grad, grad_src);
        dlog << LINFO << "src error: " << grad_error;
        DLIB_TEST(grad_error < 0.001);
    }

    void test_softmax()
    {
        using namespace dlib::tt;
        print_spinner();
        const long nr = 3;
        const long nc = 3;
        resizable_tensor src(5,5,nr,nr), dest(5,5,nr,nc), gradient_input(5,5,nr,nc);
        tt::tensor_rand rnd;
        rnd.fill_uniform(src);
        rnd.fill_uniform(dest);
        // fill like this as a test of the assignment operator.
        gradient_input = matrix_cast<float>(gaussian_randm(5,5*nr*nc, 2));



        auto grad_src = [&](long idx) {
            auto f = [&](float eps) {
                const float old = src.host()[idx];
                src.host()[idx] += eps;
                tt::softmax(dest, src);
                float result = dot(gradient_input, dest);
                src.host()[idx] = old;
                return result;
            };
            const float eps = 0.01;
            return (f(+eps)-f(-eps))/(2*eps);
        };

        resizable_tensor src_grad;
        src_grad.copy_size(src);
        src_grad = 0;

        tt::softmax(dest, src);
        softmax_gradient(src_grad, dest, gradient_input);

        auto grad_error = compare_gradients(src_grad, grad_src);
        dlog << LINFO << "src error: " << grad_error;
        DLIB_TEST(grad_error < 0.001);

#ifdef DLIB_USE_CUDA
        resizable_tensor src1 = src;
        resizable_tensor src2 = src;
        resizable_tensor dest1, dest2;
        dest1.copy_size(src);
        dest2.copy_size(src);
        cuda::softmax_all(dest1, src1);
        cpu::softmax_all(dest2, src2);
        DLIB_TEST_MSG(max(abs(mat(dest1)-mat(dest2))) < 1e-5, max(abs(mat(dest1)-mat(dest2))));
#endif
    }

    void test_softmax_all()
    {
        using namespace dlib::tt;
        print_spinner();
        const long nr = 3;
        const long nc = 3;
        resizable_tensor src(5,5,nr,nr), dest(5,5,nr,nc), gradient_input(5,5,nr,nc);
        tt::tensor_rand rnd;
        rnd.fill_uniform(src);
        rnd.fill_uniform(dest);
        // fill like this as a test of the assignment operator.
        gradient_input = matrix_cast<float>(gaussian_randm(5,5*nr*nc, 2));



        auto grad_src = [&](long idx) {
            auto f = [&](float eps) {
                const float old = src.host()[idx];
                src.host()[idx] += eps;
                tt::softmax_all(dest, src);
                float result = dot(gradient_input, dest);
                src.host()[idx] = old;
                return result;
            };
            const float eps = 0.01;
            return (f(+eps)-f(-eps))/(2*eps);
        };

        resizable_tensor src_grad;
        src_grad.copy_size(src);
        src_grad = 0;

        tt::softmax_all(dest, src);
        softmax_all_gradient(src_grad, dest, gradient_input);

        auto grad_error = compare_gradients(src_grad, grad_src);
        dlog << LINFO << "src error: " << grad_error;
        DLIB_TEST(grad_error < 0.001);

#ifdef DLIB_USE_CUDA
        resizable_tensor src1 = src;
        resizable_tensor src2 = src;
        resizable_tensor dest1, dest2;
        dest1.copy_size(src);
        dest2.copy_size(src);
        cuda::softmax_all(dest1, src1);
        cpu::softmax_all(dest2, src2);
        DLIB_TEST_MSG(max(abs(mat(dest1)-mat(dest2))) < 1e-5, max(abs(mat(dest1)-mat(dest2))));
#endif
    }

    void test_batch_normalize()
    {
        using namespace dlib::tt;
        print_spinner();
        resizable_tensor src, gamma, beta, dest, dest2, dest3, means, vars, gradient_input;
        src = matrix_cast<float>(gaussian_randm(5,5, 0));
        gamma = matrix_cast<float>(gaussian_randm(1,5, 1));
        beta = matrix_cast<float>(gaussian_randm(1,5, 2));
        gradient_input = matrix_cast<float>(gaussian_randm(5,5, 3));

        gamma = 1;
        beta = 0;

        resizable_tensor running_means;
        resizable_tensor running_variances;
        batch_normalize(DEFAULT_BATCH_NORM_EPS,dest, means, vars, 1, running_means, running_variances, src, gamma, beta);
        const double scale = (src.num_samples())/(src.num_samples()-1.0);
        // Turn back into biased variance estimate because that's how batch_normalize() works, so if we want to match it this is necessary.
        running_variances = mat(running_variances)/scale; 
        batch_normalize_inference(DEFAULT_BATCH_NORM_EPS,dest2, src, gamma, beta, running_means, running_variances);
        DLIB_TEST_MSG(max(abs(mat(dest2)-mat(dest))) < 1e-5, max(abs(mat(dest2)-mat(dest))));
        cpu::batch_normalize_inference(DEFAULT_BATCH_NORM_EPS,dest3, src, gamma, beta, running_means, running_variances);
        DLIB_TEST_MSG(max(abs(mat(dest3)-mat(dest))) < 1e-5, max(abs(mat(dest3)-mat(dest))));


        auto grad_src = [&](long idx) {
            auto f = [&](float eps) {
                const float old = src.host()[idx];
                src.host()[idx] += eps;
                batch_normalize(DEFAULT_BATCH_NORM_EPS,dest, means, vars, 1, running_means, running_variances, src, gamma, beta);
                float result = dot(gradient_input, dest);
                src.host()[idx] = old;
                return result;
            };
            const float eps = 0.01;
            return (f(+eps)-f(-eps))/(2*eps);
        };
        auto grad_gamma = [&](long idx) {
            auto f = [&](float eps) {
                const float old = gamma.host()[idx];
                gamma.host()[idx] += eps;
                batch_normalize(DEFAULT_BATCH_NORM_EPS,dest, means, vars, 1, running_means, running_variances, src, gamma, beta);
                float result = dot(gradient_input, dest);
                gamma.host()[idx] = old;
                return result;
            };
            const float eps = 0.01;
            return (f(+eps)-f(-eps))/(2*eps);
        };
        auto grad_beta = [&](long idx) {
            auto f = [&](float eps) {
                const float old = beta.host()[idx];
                beta.host()[idx] += eps;
                batch_normalize(DEFAULT_BATCH_NORM_EPS,dest, means, vars, 1, running_means, running_variances, src, gamma, beta);
                float result = dot(gradient_input, dest);
                beta.host()[idx] = old;
                return result;
            };
            const float eps = 0.01;
            return (f(+eps)-f(-eps))/(2*eps);
        };

        resizable_tensor src_grad, gamma_grad, beta_grad;
        src_grad.copy_size(src);
        gamma_grad.copy_size(gamma);
        beta_grad.copy_size(beta);
        src_grad = 0;
        gamma_grad = 8;
        beta_grad = 8;

        batch_normalize_gradient(DEFAULT_BATCH_NORM_EPS,gradient_input, means, vars, src, gamma, src_grad, gamma_grad, beta_grad);

        auto grad_error = compare_gradients(src_grad, grad_src);
        dlog << LINFO << "src error: " << grad_error;
        DLIB_TEST(grad_error < 0.001);

        grad_error = compare_gradients(gamma_grad, grad_gamma);
        dlog << LINFO << "gamma error: " << grad_error;
        DLIB_TEST(grad_error < 0.001);

        grad_error = compare_gradients(beta_grad, grad_beta);
        dlog << LINFO << "beta error: " << grad_error;
        DLIB_TEST(grad_error < 0.001);
    }

    void test_batch_normalize_conv()
    {
        using namespace dlib::tt;
        print_spinner();
        resizable_tensor src(5,5,4,4), gamma, beta, dest, dest2, dest3, means, vars, gradient_input(5,5,4,4);
        tt::tensor_rand rnd;
        rnd.fill_gaussian(src);
        rnd.fill_gaussian(gradient_input);
        gamma = matrix_cast<float>(gaussian_randm(1,5, 1));
        beta = matrix_cast<float>(gaussian_randm(1,5, 2));

        gamma = 1;
        beta = 0;

        resizable_tensor running_means;
        resizable_tensor running_variances;
        batch_normalize_conv(DEFAULT_BATCH_NORM_EPS,dest, means, vars, 1, running_means, running_variances, src, gamma, beta);
        const double scale = (src.num_samples()*src.nr()*src.nc())/(src.num_samples()*src.nr()*src.nc()-1.0);
        // Turn back into biased variance estimate because that's how
        // batch_normalize_conv() works, so if we want to match it this is necessary.
        running_variances = mat(running_variances)/scale; 
        batch_normalize_conv_inference(DEFAULT_BATCH_NORM_EPS,dest2, src, gamma, beta, running_means, running_variances);
        DLIB_TEST(max(abs(mat(dest2)-mat(dest))) < 1e-5);
        cpu::batch_normalize_conv_inference(DEFAULT_BATCH_NORM_EPS,dest3, src, gamma, beta, running_means, running_variances);
        DLIB_TEST(max(abs(mat(dest3)-mat(dest))) < 1e-5);


        auto grad_src = [&](long idx) {
            auto f = [&](float eps) {
                const float old = src.host()[idx];
                src.host()[idx] += eps;
                batch_normalize_conv(DEFAULT_BATCH_NORM_EPS,dest, means, vars, 1, running_means, running_variances, src, gamma, beta);
                float result = dot(gradient_input, dest);
                src.host()[idx] = old;
                return result;
            };
            const float eps = 0.01;
            return (f(+eps)-f(-eps))/(2*eps);
        };
        auto grad_gamma = [&](long idx) {
            auto f = [&](float eps) {
                const float old = gamma.host()[idx];
                gamma.host()[idx] += eps;
                batch_normalize_conv(DEFAULT_BATCH_NORM_EPS,dest, means, vars, 1, running_means, running_variances, src, gamma, beta);
                float result = dot(gradient_input, dest);
                gamma.host()[idx] = old;
                return result;
            };
            const float eps = 0.01;
            return (f(+eps)-f(-eps))/(2*eps);
        };
        auto grad_beta = [&](long idx) {
            auto f = [&](float eps) {
                const float old = beta.host()[idx];
                beta.host()[idx] += eps;
                batch_normalize_conv(DEFAULT_BATCH_NORM_EPS,dest, means, vars, 1, running_means, running_variances, src, gamma, beta);
                float result = dot(gradient_input, dest);
                beta.host()[idx] = old;
                return result;
            };
            const float eps = 0.01;
            return (f(+eps)-f(-eps))/(2*eps);
        };


        resizable_tensor src_grad, gamma_grad, beta_grad;
        src_grad.copy_size(src);
        gamma_grad.copy_size(gamma);
        beta_grad.copy_size(beta);
        src_grad = 0;
        gamma_grad = 9;
        beta_grad = 9;

        batch_normalize_conv_gradient(DEFAULT_BATCH_NORM_EPS,gradient_input, means, vars, src, gamma, src_grad, gamma_grad, beta_grad);


        auto grad_error = compare_gradients(src_grad, grad_src);
        dlog << LINFO << "src error: " << grad_error;
        DLIB_TEST(grad_error < 0.001);

        grad_error = compare_gradients(gamma_grad, grad_gamma);
        dlog << LINFO << "gamma error: " << grad_error;
        DLIB_TEST(grad_error < 0.001);

        grad_error = compare_gradients(beta_grad, grad_beta);
        dlog << LINFO << "beta error: " << grad_error;
        DLIB_TEST(grad_error < 0.001);

    }

// ----------------------------------------------------------------------------------------

    void test_basic_tensor_ops()
    {
        using namespace dlib::tt;
        print_spinner();
        resizable_tensor dest, src(3,4), A(1,4), B(1,4);
        src = 2;
        dest.copy_size(src);
        affine_transform(dest, src, 2, 3);
        dlog << LINFO << mat(dest);
        matrix<float> truth1(3,4), truth2(3,4);

        truth1 = 2;
        DLIB_TEST(max(abs(truth1-mat(src))) < 1e-5);
        src *= 2;
        truth1 = 4;
        DLIB_TEST(max(abs(truth1-mat(src))) < 1e-5);
        src = 2;


        truth1 = 7;
        truth2 = 7, 10,  7,  7,
        7, 10,  7,  7,
        7, 10,  7,  7;
        DLIB_TEST(max(abs(truth1-mat(dest))) < 1e-5);

        A = 2;
        B = 3;
        A.host()[1] = 3;
        B.host()[1] = 4;
        dest = 0;
        affine_transform(dest, src, A, B);
        dlog << LINFO << mat(dest);
        DLIB_TEST(max(abs(truth2-mat(dest))) < 1e-5);

        A = matrix_cast<float>(gaussian_randm(3,4, 1));
        B = matrix_cast<float>(gaussian_randm(3,4, 2));
        affine_transform(dest, src, A, B);
        dlog << LINFO << mat(dest);
        matrix<float> truth3 = pointwise_multiply(mat(src), mat(A)) + mat(B);
        DLIB_TEST(max(abs(truth3-mat(dest))) < 1e-5);

        matrix<float> truth4 = pointwise_multiply(mat(A), mat(B));
        tt::multiply(false, A, A, B);
        DLIB_TEST(max(abs(truth4-mat(A))) < 1e-5);
        truth4 = pointwise_multiply(mat(A), mat(B)) + mat(A);
        tt::multiply(true, A, A, B);
        DLIB_TEST(max(abs(truth4-mat(A))) < 1e-5);

        matrix<float> truth5 = mat(B) > 0.1;
        dlog << LINFO << truth5;
        threshold(B, 0.1);
        DLIB_TEST(max(abs(truth5-mat(B))) < 1e-5);

        int cnt = 0;
        for(auto& x : A)
            x = cnt++;

        truth1.set_size(2,2);
        truth2.set_size(2,2);
        truth3.set_size(2,2);
        truth1 = 0,1,2,3;
        truth2 = 4,5,6,7;
        truth3 = 8,9,10,11;

        alias_tensor at(2,2);
        auto A0 = at(A,0);
        auto A4 = at(A,4);
        auto A8 = at(const_cast<const resizable_tensor&>(A),8);
        DLIB_TEST(mat(A0) == truth1);
        DLIB_TEST(mat(at(A,4)) == truth2);
        DLIB_TEST(mat(A8) == truth3);

        A4 += uniform_matrix<float>(2,2,2);
        truth2 += 2;
        DLIB_TEST(mat(A4) == truth2);
        truth1 = trans(reshape_to_column_vector(truth1));
        truth2 = trans(reshape_to_column_vector(truth2));
        truth3 = trans(reshape_to_column_vector(truth3));

        DLIB_TEST(mat(A) == join_cols(truth1,join_cols(truth2,truth3)));

        affine_transform(A,A,1,2);
        truth1 += 2;
        truth2 += 2;
        truth3 += 2;
        DLIB_TEST(mat(at(A,4)) == reshape(truth2,2,2));
        DLIB_TEST(mat(A) == join_cols(truth1,join_cols(truth2,truth3)));

        {
            resizable_tensor dest(3,4);
            resizable_tensor A, B;
            A = dest;
            B = dest;

            tensor_rand rnd;
            rnd.fill_uniform(dest);
            rnd.fill_uniform(A);
            rnd.fill_uniform(B);

            dest.set_size(1,4);

            tt::multiply(false, dest, A, B);
            DLIB_TEST(max(abs(mat(dest)-sum_rows(pointwise_multiply(mat(A),mat(B))))) < 1e-6); 

            A.set_size(1,4);
            rnd.fill_uniform(A);
            matrix<float> AA = join_cols(mat(A),mat(A)); AA = join_cols(mat(A),AA);

            tt::multiply(false, dest, A, B);
            DLIB_TEST(max(abs(mat(dest)-sum_rows(pointwise_multiply(AA,mat(B))))) < 1e-6); 

            tt::multiply(false, dest, B, A);
            DLIB_TEST(max(abs(mat(dest)-sum_rows(pointwise_multiply(AA,mat(B))))) < 1e-6); 
            matrix<float> prevdest = mat(dest);
            tt::multiply(true, dest, B, A);
            DLIB_TEST(max(abs(mat(dest)-prevdest-sum_rows(pointwise_multiply(AA,mat(B))))) < 1e-6); 

            dest.set_size(3,4);
            tt::multiply(false, dest, B, A);
            DLIB_TEST(max(abs(mat(dest)-pointwise_multiply(AA,mat(B)))) < 1e-6); 
            prevdest = mat(dest);
            tt::multiply(true, dest, B, A);
            DLIB_TEST(max(abs(mat(dest)-prevdest-pointwise_multiply(AA,mat(B)))) < 1e-6); 

            tt::multiply(false, dest, A, B);
            DLIB_TEST(max(abs(mat(dest)-pointwise_multiply(AA,mat(B)))) < 1e-6); 
            prevdest = mat(dest);
            tt::multiply(true, dest, B, A);
            DLIB_TEST(max(abs(mat(dest)-prevdest-pointwise_multiply(AA,mat(B)))) < 1e-6); 
        }

        {
            resizable_tensor A, B, truth;
            A.set_size(2,3,4,5);
            truth.copy_size(A);
            B.copy_size(A);

            A = 4;
            B = 1;
            truth = 1;
            DLIB_TEST(max(abs(mat(B)- mat(truth))) < 1e-5);
            memcpy(A, truth);
            DLIB_TEST(max(abs(mat(A)- mat(truth))) < 1e-5);

            A = 4;
            A.host();
            B.host();
            memcpy(A, truth);
            DLIB_TEST(max(abs(mat(A)- mat(truth))) < 1e-5);

#ifdef DLIB_USE_CUDA
            A = 4;
            A.device();
            B.host();
            memcpy(A, truth);
            DLIB_TEST(max(abs(mat(A)- mat(truth))) < 1e-5);

            A = 4;
            A.device();
            B.device();
            memcpy(A, truth);
            DLIB_TEST(max(abs(mat(A)- mat(truth))) < 1e-5);

            A = 4;
            A.host();
            B.device();
            memcpy(A, truth);
            DLIB_TEST(max(abs(mat(A)- mat(truth))) < 1e-5);

            A = 4;
            A.host_write_only();
            B.device();
            memcpy(A, truth);
            DLIB_TEST(max(abs(mat(A)- mat(truth))) < 1e-5);
#endif
        }

        {
            resizable_tensor A, B;
            A.set_size(11);
            B.copy_size(A);

            A = 4;
            B = 1;
            matrix<float> truth;


            alias_tensor at(5);
            A = 4;
            A.host();
            B.host();
            {
                // non-aliasing test
                auto aA = at(A,5);
                auto aB = at(B,5);
                memcpy(aA, aB);
                truth = {4,4,4,4,4,  1,1,1,1,1, 4};
                DLIB_TEST(max(abs(mat(A)- truth)) < 1e-5);
            }
            {
                // aliasing test
                auto aA = at(A,1);
                auto aB = at(A,6);
                memcpy(aA, aB);
                truth = {4,1,1,1,1,  4,1,1,1,1, 4};
                DLIB_TEST(max(abs(mat(A)- truth)) < 1e-5);
            }


#ifdef DLIB_USE_CUDA
            A = 4;
            A.device();
            B.host();
            {
                // non-aliasing test
                auto aA = at(A,5);
                auto aB = at(B,5);
                memcpy(aA, aB);
                truth = {4,4,4,4,4,  1,1,1,1,1, 4};
                DLIB_TEST(max(abs(mat(A)- truth)) < 1e-5);
            }
            {
                // aliasing test
                auto aA = at(A,1);
                auto aB = at(A,6);
                memcpy(aA, aB);
                truth = {4,1,1,1,1,  4,1,1,1,1, 4};
                DLIB_TEST(max(abs(mat(A)- truth)) < 1e-5);
            }


            A = 4;
            A.device();
            B.device();
            {
                // non-aliasing test
                auto aA = at(A,5);
                auto aB = at(B,5);
                memcpy(aA, aB);
                truth = {4,4,4,4,4,  1,1,1,1,1, 4};
                DLIB_TEST(max(abs(mat(A)- truth)) < 1e-5);
            }
            {
                // aliasing test
                auto aA = at(A,1);
                auto aB = at(A,6);
                memcpy(aA, aB);
                truth = {4,1,1,1,1,  4,1,1,1,1, 4};
                DLIB_TEST(max(abs(mat(A)- truth)) < 1e-5);
            }

            A = 4;
            A.host();
            B.device();
            {
                // non-aliasing test
                auto aA = at(A,5);
                auto aB = at(B,5);
                memcpy(aA, aB);
                truth = {4,4,4,4,4,  1,1,1,1,1, 4};
                DLIB_TEST(max(abs(mat(A)- truth)) < 1e-5);
            }
            {
                // aliasing test
                auto aA = at(A,1);
                auto aB = at(A,6);
                memcpy(aA, aB);
                truth = {4,1,1,1,1,  4,1,1,1,1, 4};
                DLIB_TEST(max(abs(mat(A)- truth)) < 1e-5);
            }

#endif
        }

        {
            resizable_tensor A(4,5), B(4);

            tensor_rand rnd;
            rnd.fill_uniform(A);
            rnd.fill_uniform(B);

            float alpha = 1.4;
            float beta = 0.5;

            matrix<float> a(mat(A)), b(mat(B));
            for (long c = 0; c < a.nc(); ++c)
            {
                set_colm(a,c) = beta*colm(a,c) + alpha*b;
            }

            tt::add(beta, A, alpha, B);
            DLIB_TEST_MSG(max(abs(mat(A)-a)) < 1e-6, max(abs(mat(A)-a)));

            beta = 0;
            for (long c = 0; c < a.nc(); ++c)
            {
                set_colm(a,c) = beta*colm(a,c) + alpha*b;
            }

            tt::add(beta, A, alpha, B);
            DLIB_TEST(max(abs(mat(A)-a)) < 1e-6);
        }

        {
            resizable_tensor A, B;
            A.set_size(2,3,4,5);
            B.set_size(2,3,4,5);

            tensor_rand rnd;
            rnd.fill_uniform(A);
            rnd.fill_uniform(B);

            matrix<float> truth;

            truth = 2*mat(A) + 3*mat(B);
            tt::add(2, A, 3, B);
            DLIB_TEST(max(abs(mat(A)-truth )) < 1e-6);


            rnd.fill_uniform(A);
            rnd.fill_uniform(B);
            truth = 0*mat(A) + 3*mat(B);
            tt::add(0, A, 3, B);
            DLIB_TEST(max(abs(mat(A)-truth )) < 1e-6);

            rnd.fill_uniform(A);
            rnd.fill_uniform(B);
            truth = 1*mat(A) + 0*mat(B);
            tt::add(1, A, 0, B);
            DLIB_TEST(max(abs(mat(A)-truth )) < 1e-6);


            rnd.fill_uniform(A);
            rnd.fill_uniform(B);
            truth = 0*mat(A) + 0*mat(B);
            tt::add(0, A, 0, B);
            DLIB_TEST(max(abs(mat(A)-truth )) < 1e-6);


            B.set_size(1,3,4,5);
            rnd.fill_uniform(A);
            rnd.fill_uniform(B);
            truth = 2*mat(A) + 3*join_cols(mat(B), mat(B));
            tt::add(2, A, 3, B);
            DLIB_TEST(max(abs(mat(A)-truth )) < 1e-6);
            DLIB_TEST(A.num_samples()==2);

            B.set_size(1,1,4,5);
            rnd.fill_uniform(A);
            rnd.fill_uniform(B);
            matrix<float> temp = join_rows(mat(B), join_rows(mat(B),mat(B)));
            truth = 2*mat(A) + 3*join_cols(temp,temp);
            tt::add(2, A, 3, B);
            DLIB_TEST_MSG(max(abs(mat(A)-truth )) < 1e-6, max(abs(mat(A)-truth )));

            B.set_size(1,3,1,1);
            rnd.fill_uniform(A);
            rnd.fill_uniform(B);
            resizable_tensor AA(A), BB(B);
            tt::add(2, A, 3, B);
            cpu::add(2, AA, 3, BB);
            DLIB_TEST_MSG(max(abs(mat(A)-mat(AA) )) < 1e-6, max(abs(mat(A)-mat(AA) )));
        }

        {
            print_spinner();
            resizable_tensor dest1(123,456), dest2(123,456);
            resizable_tensor src1(123,456), src2(123,456);

            tt::tensor_rand rnd;

            rnd.fill_uniform(src1); tt::affine_transform(src1, src1, 1, 2); src2 = src1;  // random in range [2, 3]
            dest1 = exp(mat(src1));
            tt::exp(dest2, src2);
            tt::exp(src2, src2); // should work in place
            DLIB_TEST_MSG(max(abs(mat(dest1)-mat(dest2))) < 1e-5, max(abs(mat(dest1)-mat(dest2))));
            DLIB_TEST(max(abs(mat(dest1)-mat(src2))) < 1e-5);

            rnd.fill_uniform(src1); tt::affine_transform(src1, src1, 1, 2); src2 = src1;  // random in range [2, 3]
            dest1 = log(mat(src1));
            tt::log(dest2, src2);
            tt::log(src2, src2); // should work in place
            DLIB_TEST(max(abs(mat(dest1)-mat(dest2))) < 1e-5);
            DLIB_TEST(max(abs(mat(dest1)-mat(src2))) < 1e-5);

            rnd.fill_uniform(src1); tt::affine_transform(src1, src1, 1, 2); src2 = src1;  // random in range [2, 3]
            dest1 = log10(mat(src1));
            tt::log10(dest2, src2);
            tt::log10(src2, src2); // should work in place
            DLIB_TEST(max(abs(mat(dest1)-mat(dest2))) < 1e-5);
            DLIB_TEST(max(abs(mat(dest1)-mat(src2))) < 1e-5);

        }
    }

// ----------------------------------------------------------------------------------------

#ifdef DLIB_USE_CUDA

    void test_scale_channels()
    {
        tt::tensor_rand rnd;

        resizable_tensor dest1(2,3,4,5), dest2;
        rnd.fill_gaussian(dest1);
        dest2 = dest1;

        resizable_tensor src(2,3,4,5);
        resizable_tensor scales(2,3);
        rnd.fill_gaussian(src);
        rnd.fill_gaussian(scales);


        cpu::scale_channels(true, dest1, src, scales);
        cuda::scale_channels(true, dest2, src, scales);

        DLIB_TEST(max(abs(mat(dest1)-mat(dest2))) < 1e-6);

        cpu::scale_channels(false, dest1, src, scales);
        cuda::scale_channels(false, dest2, src, scales);

        DLIB_TEST(max(abs(mat(dest1)-mat(dest2))) < 1e-6);
    }

// ----------------------------------------------------------------------------------------

    void test_affine_rect()
    {
        dlib::rand rnd;

        for (int iter = 0; iter < 20; ++iter)
        {

            long nr = 1 + rnd.get_random_32bit_number()%10;
            long nc = 1 + rnd.get_random_32bit_number()%10;

            resizable_tensor dest1(nr,nc), dest2(nr,nc), src1(nr,nc), src2(nr,nc), src3(nr,nc);
            matrix<float> dest3;

            dest1 = 1;
            dest2 = 1;
            dest3 = mat(dest1);
            src1 = 2;
            src2 = 3;
            src3 = 4;

            point p1(rnd.get_random_32bit_number()%nc, rnd.get_random_32bit_number()%nr);
            point p2(rnd.get_random_32bit_number()%nc, rnd.get_random_32bit_number()%nr);
            rectangle rect(p1,p2);

            cuda::affine_transform(rect, dest1, src1, src2, src3, 2,3,4);

            cpu::affine_transform(rect, dest2, src1, src2, src3, 2,3,4);

            DLIB_TEST(mat(dest1) == mat(dest2));

            set_subm(dest3,rect) = 2*subm(mat(src1),rect) + 3*subm(mat(src2),rect) + 4*subm(mat(src3),rect);
            DLIB_TEST(dest3 == mat(dest1));

            dest1 = 1;
            tt::affine_transform(rect, dest1, src1, src2, src3, 2,3,4);
            DLIB_TEST(dest3 == mat(dest1));
        }
    }

    void test_conv()
    {
        cuda::tensor_conv conv1;
        cpu::tensor_conv conv2;

        dlib::rand prnd;
        for (int iter = 0; iter < 400; ++iter)
        {
            print_spinner();

            resizable_tensor data(prnd.get_random_32bit_number()%5+1,
                prnd.get_random_32bit_number()%5+1,
                prnd.get_random_32bit_number()%25+1,
                prnd.get_random_32bit_number()%25+1
            );
            resizable_tensor filters(
                prnd.get_random_32bit_number()%5+1,
                data.k(),
                prnd.get_random_32bit_number()%6+1,
                prnd.get_random_32bit_number()%6+1 
            );

            tt::tensor_rand rnd;
            rnd.fill_uniform(data);
            rnd.fill_uniform(filters);


            resizable_tensor output1, output2;


            const int stride_y = prnd.get_random_32bit_number()%5+1;
            const int stride_x = prnd.get_random_32bit_number()%5+1;
            int padding_y = prnd.get_random_32bit_number()%(filters.nr()/2+1);
            int padding_x = prnd.get_random_32bit_number()%(filters.nc()/2+1);
            if (!(filters.nr() <= data.nr() + 2*padding_y))
                padding_y = (filters.nr()-data.nr()+1)/2;
            if (!(filters.nc() <= data.nc() + 2*padding_x))
                padding_x = (filters.nc()-data.nc()+1)/2;
            conv1.setup(data,filters,stride_y,stride_x,padding_y,padding_x);
            conv1(false, output1, data, filters);
            conv2.setup(data,filters,stride_y,stride_x,padding_y,padding_x);
            conv2(false, output2, data, filters);
            dlog << LINFO << "forward error: "<< max(abs(mat(output1)-mat(output2)));
            DLIB_TEST_MSG(max(abs(mat(output1)-mat(output2))) < 1e-3, max(abs(mat(output1)-mat(output2)))
                 <<"\n\t padding_y: "<< padding_y 
                 <<"\n\t padding_x: "<< padding_x 
                 );

            conv1(true, output1, data, filters);
            conv2(true, output2, data, filters);
            dlog << LINFO << "forward error: "<< max(abs(mat(output1)-mat(output2)));
            DLIB_TEST_MSG(max(abs(mat(output1)-mat(output2))) < 1e-3, max(abs(mat(output1)-mat(output2)))
                 <<"\n\t padding_y: "<< padding_y 
                 <<"\n\t padding_x: "<< padding_x 
                 );



            resizable_tensor gi, data_gradient1, data_gradient2;
            gi.copy_size(output1);
            rnd.fill_uniform(gi);

            data_gradient1.copy_size(data);
            data_gradient2.copy_size(data);
            data_gradient1 = 1;
            data_gradient2 = 1;

            conv1.get_gradient_for_data(true, gi, filters, data_gradient1);
            conv2.get_gradient_for_data(true, gi, filters, data_gradient2);

            dlog << LINFO << "data gradient error: "<< max(abs(mat(data_gradient1)-mat(data_gradient2)));
            DLIB_TEST(max(abs(mat(data_gradient1)-mat(data_gradient2))) < 1e-3);

            conv1.get_gradient_for_data(false, gi, filters, data_gradient1);
            conv2.get_gradient_for_data(false, gi, filters, data_gradient2);

            dlog << LINFO << "data gradient error: "<< max(abs(mat(data_gradient1)-mat(data_gradient2)));
            DLIB_TEST(max(abs(mat(data_gradient1)-mat(data_gradient2))) < 1e-3);


            resizable_tensor filter_gradient1, filter_gradient2;
            gi.copy_size(output1);
            rnd.fill_uniform(gi);

            filter_gradient1.copy_size(filters);
            filter_gradient2.copy_size(filters);
            filter_gradient1 = 1;
            filter_gradient2 = 1;

            conv1.get_gradient_for_filters(false, gi, data, filter_gradient1);
            conv2.get_gradient_for_filters(false, gi, data, filter_gradient2);

            dlog << LINFO << "filter gradient error: "<< max(abs(mat(filter_gradient1)-mat(filter_gradient2)));
            DLIB_TEST_MSG(max(abs(mat(filter_gradient1)-mat(filter_gradient2))) < 1e-3, max(abs(mat(filter_gradient1)-mat(filter_gradient2))));


            conv1.get_gradient_for_filters(true, gi, data, filter_gradient1);
            conv2.get_gradient_for_filters(true, gi, data, filter_gradient2);

            dlog << LINFO << "filter gradient error: "<< max(abs(mat(filter_gradient1)-mat(filter_gradient2)));
            DLIB_TEST_MSG(max(abs(mat(filter_gradient1)-mat(filter_gradient2))) < 2e-3, max(abs(mat(filter_gradient1)-mat(filter_gradient2))));
        }
    }

    void compare_adam()
    {
        float t = 2;
        tt::tensor_rand rnd;
        resizable_tensor s, m, v, params, params_grad;
        s.set_size(89,90,60,73);
        m.copy_size(s);
        v.copy_size(s);
        params.copy_size(s);
        params_grad.copy_size(s);

        rnd.fill_uniform(s);
        rnd.fill_uniform(m);
        rnd.fill_uniform(v);
        rnd.fill_uniform(params);
        rnd.fill_uniform(params_grad);

        resizable_tensor mm(m), vv(v);
        cpu::compute_adam_update(0,params.size(),s, mm, vv, t, 0.01, 0.001, 0.9, 0.99, params, params_grad);
        matrix<float> s1 = mat(s);
        
        rnd.fill_uniform(s);
        cuda::compute_adam_update(0,params.size(),s, m, v, t, 0.01, 0.001, 0.9, 0.99, params, params_grad);
        matrix<float> s2 = mat(s);

        DLIB_TEST_MSG(max(abs(s1-s2)) < 1e-6, max(abs(s1-s2)));
        DLIB_TEST_MSG(max(abs(mat(m)-mat(mm))) < 1e-6, max(abs(mat(m)-mat(mm))));
        DLIB_TEST_MSG(max(abs(mat(v)-mat(vv))) < 1e-6, max(abs(mat(v)-mat(vv))));
    }

    void test_multiply_zero_padded()
    {
        print_spinner();
        dlib::rand rnd;
        tt::tensor_rand trnd;
        for (int iter = 0; iter < 300; ++iter)
        {
            resizable_tensor dest1(rnd.get_random_32bit_number()%4+1,
                                  rnd.get_random_32bit_number()%4+1,
                                  rnd.get_random_32bit_number()%4+1,
                                  rnd.get_random_32bit_number()%4+1);
            resizable_tensor dest2;
            dest2.copy_size(dest1);
            resizable_tensor src1(rnd.get_random_32bit_number()%4+1,
                                  rnd.get_random_32bit_number()%4+1,
                                  rnd.get_random_32bit_number()%4+1,
                                  rnd.get_random_32bit_number()%4+1);
            resizable_tensor src2(rnd.get_random_32bit_number()%4+1,
                                  rnd.get_random_32bit_number()%4+1,
                                  rnd.get_random_32bit_number()%4+1,
                                  rnd.get_random_32bit_number()%4+1);

            trnd.fill_uniform(dest1);
            trnd.fill_uniform(dest2);
            trnd.fill_uniform(src1);
            trnd.fill_uniform(src2);
            cpu::multiply_zero_padded(false, dest1, src1, src2);
            cuda::multiply_zero_padded(false, dest2, src1, src2);
            DLIB_TEST(max(abs(mat(dest1) - mat(dest2))) < 1e-5);

            cpu::multiply_zero_padded(true, dest1, src1, src2);
            cuda::multiply_zero_padded(true, dest2, src1, src2);
            DLIB_TEST(max(abs(mat(dest1) - mat(dest2))) < 1e-5);
        }

        // make sure we have a test for the case where all tensors have the same
        // dimensions.
        resizable_tensor dest1(3,4,5,6);
        resizable_tensor dest2;
        resizable_tensor src1;
        resizable_tensor src2;
        dest2.copy_size(dest1);
        src1.copy_size(dest1);
        src2.copy_size(dest1);

        trnd.fill_uniform(dest1);
        trnd.fill_uniform(dest2);
        trnd.fill_uniform(src1);
        trnd.fill_uniform(src2);
        cpu::multiply_zero_padded(false, dest1, src1, src2);
        cuda::multiply_zero_padded(false, dest2, src1, src2);
        DLIB_TEST(max(abs(mat(dest1) - mat(dest2))) < 1e-5);

        cpu::multiply_zero_padded(true, dest1, src1, src2);
        cuda::multiply_zero_padded(true, dest2, src1, src2);
        DLIB_TEST(max(abs(mat(dest1) - mat(dest2))) < 1e-5);
    }

    void test_add()
    {
        print_spinner();
        dlib::rand rnd;
        tt::tensor_rand trnd;
        for (int iter = 0; iter < 300; ++iter)
        {
            resizable_tensor dest1(rnd.get_random_32bit_number()%4+1,
                                  rnd.get_random_32bit_number()%4+1,
                                  rnd.get_random_32bit_number()%4+1,
                                  rnd.get_random_32bit_number()%4+1);
            resizable_tensor dest2;
            dest2.copy_size(dest1);
            resizable_tensor src1(rnd.get_random_32bit_number()%4+1,
                                  rnd.get_random_32bit_number()%4+1,
                                  rnd.get_random_32bit_number()%4+1,
                                  rnd.get_random_32bit_number()%4+1);
            resizable_tensor src2(rnd.get_random_32bit_number()%4+1,
                                  rnd.get_random_32bit_number()%4+1,
                                  rnd.get_random_32bit_number()%4+1,
                                  rnd.get_random_32bit_number()%4+1);

            trnd.fill_uniform(dest1);
            trnd.fill_uniform(dest2);
            trnd.fill_uniform(src1);
            trnd.fill_uniform(src2);
            cpu::add(dest1, src1, src2);
            cuda::add(dest2, src1, src2);

            DLIB_TEST(max(abs(mat(dest1) - mat(dest2))) < 1e-5);
        }

        // make sure we have a test for the case where all tensors have the same
        // dimensions.
        resizable_tensor dest1(3,4,5,6);
        resizable_tensor dest2;
        resizable_tensor src1;
        resizable_tensor src2;
        dest2.copy_size(dest1);
        src1.copy_size(dest1);
        src2.copy_size(dest1);

        trnd.fill_uniform(dest1);
        trnd.fill_uniform(dest2);
        trnd.fill_uniform(src1);
        trnd.fill_uniform(src2);

        cpu::add(dest1, src1, src2);
        cuda::add(dest2, src1, src2);

        DLIB_TEST(max(abs(mat(dest1) - mat(dest2))) < 1e-5);
    }

    void test_more_ops(const long nr, const long nc)
    {
        using namespace dlib::tt;
        print_spinner();
        // We are going to make sure that the CPU implementation of these things matches
        // the CUDA implementation.

        tensor_rand rnd;

        resizable_tensor dest(nr,nc), src(nr,nc), dest2, src2;
        resizable_tensor srcb(nr,nc), srcc(nr,nc), srcb2, srcc2;


        rnd.fill_uniform(dest);
        rnd.fill_uniform(src);
        dest2 = dest; src2 = src;
        cuda::multiply(false, dest, dest, src);
        cpu::multiply(false, dest2, dest2, src2);
        DLIB_TEST(equal(mat(dest),mat(dest2)));
        cuda::multiply(true, dest, dest, src);
        cpu::multiply(true, dest2, dest2, src2);
        DLIB_TEST(equal(mat(dest),mat(dest2)));


        rnd.fill_uniform(dest);
        rnd.fill_uniform(src);
        dest2 = dest; src2 = src;
        cuda::affine_transform(dest, src, 2, 3);
        cpu::affine_transform(dest2, src2, 2, 3);
        DLIB_TEST(equal(mat(dest),mat(dest2)));

        rnd.fill_uniform(dest);
        rnd.fill_uniform(src);
        rnd.fill_uniform(srcb);
        dest2 = dest; src2 = src; srcb2 = srcb;
        cuda::affine_transform(dest, src, srcb, 2, 3, 4);
        cpu::affine_transform(dest2, src2, srcb2, 2, 3, 4);
        DLIB_TEST(equal(mat(dest),mat(dest2)));

        rnd.fill_uniform(dest);
        rnd.fill_uniform(src);
        rnd.fill_uniform(srcb);
        rnd.fill_uniform(srcc);
        dest2 = dest; src2 = src; srcb2 = srcb; srcc2 = srcc;
        cuda::affine_transform(dest, src, srcb, srcc, 2, 3, 4, 5);
        cpu::affine_transform(dest2, src2, srcb2, srcc2, 2, 3, 4, 5);
        DLIB_TEST(equal(mat(dest),mat(dest2)));

        cuda::affine_transform(dest, src, srcb, srcc, 2, 3, 4, 0);
        cpu::affine_transform(dest2, src2, srcb2, srcc2, 2, 3, 4, 0);
        DLIB_TEST(equal(mat(dest),mat(dest2)));

        cuda::affine_transform_range(0, dest.size(), dest, src, srcb, srcc, 2, 3, 4);
        cpu::affine_transform_range(0, dest2.size(), dest2, src2, srcb2, srcc2, 2, 3, 4);
        DLIB_TEST(equal(mat(dest),mat(dest2)));

        if (3 < dest.size())
        {
            dest = 999;
            dest2 = 999;
            cuda::affine_transform_range(3, dest.size()-1, dest, src, srcb, srcc, 2, 3, 4);
            cpu::affine_transform_range(3, dest2.size()-1, dest2, src2, srcb2, srcc2, 2, 3, 4);
            DLIB_TEST(equal(mat(dest),mat(dest2)));

            cuda::affine_transform_range(dest.size(), dest.size(), dest, src, srcb, srcc, 2, 3, 4);
            cpu::affine_transform_range(dest2.size(), dest2.size(), dest2, src2, srcb2, srcc2, 2, 3, 4);
            DLIB_TEST(equal(mat(dest),mat(dest2)));
        }


        rnd.fill_uniform(dest);
        rnd.fill_uniform(src);
        rnd.fill_uniform(srcb);
        rnd.fill_uniform(srcc);
        dest2 = dest; src2 = src; srcb2 = srcb; srcc2 = srcc;
        cuda::affine_transform(dest, src, srcb, srcc);
        cpu::affine_transform(dest2, src2, srcb2, srcc2);
        DLIB_TEST(equal(mat(dest),mat(dest2)));
        // now exercise code path where the A/B tensors have num_samples()==1
        srcb.set_size(1,nc);
        srcc.set_size(1,nc);
        rnd.fill_uniform(dest);
        rnd.fill_uniform(src);
        rnd.fill_uniform(srcb);
        rnd.fill_uniform(srcc);
        dest2 = dest; src2 = src; srcb2 = srcb; srcc2 = srcc;
        cuda::affine_transform(dest, src, srcb, srcc);
        cpu::affine_transform(dest2, src2, srcb2, srcc2);
        DLIB_TEST(equal(mat(dest),mat(dest2)));


        rnd.fill_uniform(src);
        src2 = src;
        cuda::threshold(src, 0.5);
        cpu::threshold(src2, 0.5);
        DLIB_TEST(equal(mat(src),mat(src2)));

        {
            resizable_tensor dest(3,4);
            resizable_tensor A, B;
            A = dest;
            B = dest;

            rnd.fill_uniform(dest);
            rnd.fill_uniform(A);
            rnd.fill_uniform(B);

            dest.set_size(1,4);

            cuda::multiply(false, dest, A, B);
            DLIB_TEST_MSG(max(abs(mat(dest)-sum_rows(pointwise_multiply(mat(A),mat(B))))) < 1e-6, max(abs(mat(dest)-sum_rows(pointwise_multiply(mat(A),mat(B)))))); 

            A.set_size(1,4);
            rnd.fill_uniform(A);
            matrix<float> AA = join_cols(mat(A),mat(A)); AA = join_cols(mat(A),AA);

            cuda::multiply(false, dest, A, B);
            DLIB_TEST(max(abs(mat(dest)-sum_rows(pointwise_multiply(AA,mat(B))))) < 1e-6); 

            cuda::multiply(false, dest, B, A);
            DLIB_TEST(max(abs(mat(dest)-sum_rows(pointwise_multiply(AA,mat(B))))) < 1e-6); 
            matrix<float> prevdest = mat(dest);
            cuda::multiply(true, dest, B, A);
            DLIB_TEST(max(abs(mat(dest)-prevdest-sum_rows(pointwise_multiply(AA,mat(B))))) < 1e-6); 

            dest.set_size(3,4);
            cuda::multiply(false, dest, B, A);
            DLIB_TEST(max(abs(mat(dest)-pointwise_multiply(AA,mat(B)))) < 1e-6); 
            prevdest = mat(dest);
            cuda::multiply(true, dest, B, A);
            DLIB_TEST(max(abs(mat(dest)-prevdest-pointwise_multiply(AA,mat(B)))) < 1e-6); 

            cuda::multiply(false, dest, A, B);
            DLIB_TEST(max(abs(mat(dest)-pointwise_multiply(AA,mat(B)))) < 1e-6); 
        }

        {
            resizable_tensor invnorms1, invnorms2;
            resizable_tensor data(4,5), out1, out2;
            rnd.fill_uniform(data);

            const double eps = 0.1;

            invnorms2 = reciprocal(sqrt(sum_cols(squared(mat(data))) + eps));
            tt::inverse_norms(invnorms1, data, eps);
            DLIB_TEST(max(abs(mat(invnorms1)-mat(invnorms2))) < 1e-6);

            out1.copy_size(data);
            tt::scale_rows(out1, data, invnorms1);
            out2 = scale_rows(mat(data), mat(invnorms1));
            DLIB_TEST(max(abs(mat(out1)-mat(out2))) < 1e-6);
        }

        {
            resizable_tensor a(123,432), b(123,432);
            rnd.fill_gaussian(a);
            rnd.fill_gaussian(b);

            resizable_tensor out;
            dot_prods(out, a,b);
            const matrix<float> truth = sum_cols(pointwise_multiply(mat(a), mat(b)));
            DLIB_TEST(max(abs(mat(out) - truth)) < 1e-4);
            out = 0;
            DLIB_TEST(max(abs(mat(out) - truth)) > 1e-2);
            dot_prods(false, out, a,b);
            DLIB_TEST(max(abs(mat(out) - truth)) < 1e-4);
            dot_prods(true, out, a,b);
            DLIB_TEST(max(abs(mat(out)/2 - truth)) < 1e-4);
            DLIB_TEST(max(abs(mat(out) - truth)) > 1e-2);
        }
    }

// ----------------------------------------------------------------------------------------

    void compare_bn_gpu_and_cpu()
    {
        print_spinner();
        resizable_tensor dest, dest2;
        resizable_tensor means, means2;
        resizable_tensor invstds, invstds2;
        resizable_tensor running_means, running_means2;
        resizable_tensor running_variances, running_variances2;
        resizable_tensor src(64,20,100,100);
        resizable_tensor gamma(1,20,100,100);
        resizable_tensor beta(1,20,100,100);
        gamma = 2;
        beta = 3;
        tt::tensor_rand rnd;
        rnd.fill_uniform(src);


        cpu::batch_normalize(DEFAULT_BATCH_NORM_EPS,dest, means, invstds, 1, running_means, running_variances, src, gamma, beta);
        cuda::batch_normalize(DEFAULT_BATCH_NORM_EPS,dest2,means2,invstds2, 1, running_means2, running_variances2, src, gamma, beta);

        dlog << LINFO << "dest error:    "<< max(abs(mat(dest) -mat(dest2)));
        dlog << LINFO << "means error:   "<< max(abs(mat(means) -mat(means2)));
        dlog << LINFO << "invstds error: "<< max(abs(mat(invstds) -mat(invstds2)));
        dlog << LINFO << "running_means error:   "<< max(abs(mat(running_means) -mat(running_means2)));
        dlog << LINFO << "running_variances error: "<< max(abs(mat(running_variances) -mat(running_variances2)));

        DLIB_TEST(max(abs(mat(dest) -mat(dest2))) < 1e-4);
        DLIB_TEST(max(abs(mat(means) -mat(means2))) < 1e-4);
        DLIB_TEST(max(abs(mat(invstds) -mat(invstds2))) < 1e-4);
        DLIB_TEST(max(abs(mat(running_means) -mat(running_means2))) < 1e-4);
        DLIB_TEST_MSG(max(abs(mat(running_variances) -mat(running_variances2))) < 1e-4,
            mean(mat(running_variances)) 
            << "\n" << mean(mat(running_variances2))
            << "\n" << max(abs(mat(running_variances) -mat(running_variances2)))
            << "\n" << mean(abs(mat(running_variances) -mat(running_variances2)))
            );


        // now check that the gradients match as well
        resizable_tensor gradient_input;
        resizable_tensor src_grad, gamma_grad, beta_grad;
        resizable_tensor src_grad2, gamma_grad2, beta_grad2;
        gradient_input.copy_size(dest);
        src_grad.copy_size(src); src_grad = 0; src_grad2 = src_grad;
        gamma_grad.copy_size(gamma); gamma_grad = 0; gamma_grad2 = gamma_grad;
        beta_grad.copy_size(beta); beta_grad = 0; beta_grad2 = beta_grad;
        rnd.fill_uniform(gradient_input);


        cpu::batch_normalize_gradient(DEFAULT_BATCH_NORM_EPS,gradient_input, means, invstds, src, gamma, src_grad, gamma_grad, beta_grad);
        cuda::batch_normalize_gradient(DEFAULT_BATCH_NORM_EPS,gradient_input, means, invstds, src, gamma, src_grad2, gamma_grad2, beta_grad2);

        dlog << LINFO << "src_grad error:   " << max(abs(mat(src_grad)-mat(src_grad2)));
        dlog << LINFO << "gamma_grad error: " << max(abs(mat(gamma_grad)-mat(gamma_grad2)));
        dlog << LINFO << "beta_grad error:  " << max(abs(mat(beta_grad)-mat(beta_grad2)));
        DLIB_TEST(max(abs(mat(src_grad)-mat(src_grad2))) < 1e-4);
        DLIB_TEST(max(abs(mat(gamma_grad)-mat(gamma_grad2))) < 1e-4);
        DLIB_TEST(max(abs(mat(beta_grad)-mat(beta_grad2))) < 1e-4);
    }

    void compare_bn_conv_gpu_and_cpu()
    {
        print_spinner();
        resizable_tensor dest, dest2;
        resizable_tensor means, means2;
        resizable_tensor invstds, invstds2;
        resizable_tensor running_means, running_means2;
        resizable_tensor running_variances, running_variances2;
        resizable_tensor src(2,8,10,9);
        resizable_tensor gamma(1,8);
        resizable_tensor beta(1,8);
        gamma = 2;
        beta = 3;
        tt::tensor_rand rnd;
        rnd.fill_uniform(src);

        cpu::batch_normalize_conv(DEFAULT_BATCH_NORM_EPS,dest,means,invstds,1,running_means,running_variances, src, gamma, beta);
        cuda::batch_normalize_conv(DEFAULT_BATCH_NORM_EPS,dest2,means2,invstds2,1,running_means2,running_variances2, src, gamma, beta);

        dlog << LINFO << "dest error:    "<< max(abs(mat(dest) -mat(dest2)));
        dlog << LINFO << "means error:   "<< max(abs(mat(means) -mat(means2)));
        dlog << LINFO << "invstds error: "<< max(abs(mat(invstds) -mat(invstds2)));
        dlog << LINFO << "running_means error:   "<< max(abs(mat(running_means) -mat(running_means2)));
        dlog << LINFO << "running_variances error: "<< max(abs(mat(running_variances) -mat(running_variances2)));

        DLIB_TEST(max(abs(mat(dest) -mat(dest2))) < 1e-4);
        DLIB_TEST(max(abs(mat(means) -mat(means2))) < 1e-4);
        DLIB_TEST(max(abs(mat(invstds) -mat(invstds2))) < 1e-4);
        DLIB_TEST(max(abs(mat(running_means) -mat(running_means2))) < 1e-4);
        DLIB_TEST(max(abs(mat(running_variances) -mat(running_variances2))) < 1e-4);

        resizable_tensor gradient_input;
        resizable_tensor src_grad, gamma_grad, beta_grad;
        resizable_tensor src_grad2, gamma_grad2, beta_grad2;
        gradient_input.copy_size(dest);
        src_grad.copy_size(src); src_grad = 0; src_grad2 = src_grad;
        gamma_grad.copy_size(gamma); gamma_grad = 0; gamma_grad2 = gamma_grad;
        beta_grad.copy_size(beta); beta_grad = 0; beta_grad2 = beta_grad;
        rnd.fill_uniform(gradient_input);


        cpu::batch_normalize_conv_gradient(DEFAULT_BATCH_NORM_EPS,gradient_input, means, invstds, src, gamma, src_grad, gamma_grad, beta_grad);
        cuda::batch_normalize_conv_gradient(DEFAULT_BATCH_NORM_EPS,gradient_input, means, invstds, src, gamma, src_grad2, gamma_grad2, beta_grad2);

        dlog << LINFO << "src_grad error:   " << max(abs(mat(src_grad)-mat(src_grad2)));
        dlog << LINFO << "gamma_grad error: " << max(abs(mat(gamma_grad)-mat(gamma_grad2)));
        dlog << LINFO << "beta_grad error:  " << max(abs(mat(beta_grad)-mat(beta_grad2)));
        DLIB_TEST(max(abs(mat(src_grad)-mat(src_grad2))) < 1e-4);
        DLIB_TEST(max(abs(mat(gamma_grad)-mat(gamma_grad2))) < 1e-4);
        DLIB_TEST(max(abs(mat(beta_grad)-mat(beta_grad2))) < 1e-4);
    }


    void test_more_ops2()
    {
        dlib::rand rnd;
        tt::tensor_rand trand;

        for (int iter = 0; iter < 100; ++iter)
        {
            print_spinner();
            resizable_tensor dest1, dest2, src1, src2;
            src1.set_size(rnd.get_random_32bit_number()%30+1,
                rnd.get_random_32bit_number()%30+1,
                rnd.get_random_32bit_number()%30+1,
                rnd.get_random_32bit_number()%30+1);
            dest1.copy_size(src1);
            dest2.copy_size(src1);
            src2.set_size(1,src1.k(),1,1);

            trand.fill_uniform(dest1);
            trand.fill_uniform(dest2);
            trand.fill_uniform(src1);
            trand.fill_uniform(src2);

            cpu::multiply_conv(false, dest1, src1, src2);
            cuda::multiply_conv(false, dest2, src1, src2);
            DLIB_TEST(max(abs(mat(dest1)-mat(dest2))) < 1e-5);
            cpu::multiply_conv(true, dest1, src1, src2);
            cuda::multiply_conv(true, dest2, src1, src2);
            DLIB_TEST(max(abs(mat(dest1)-mat(dest2))) < 1e-5);


            // now try it using the other mode of multiply_conv
            src2.copy_size(src1);
            dest1.set_size(1,src1.k(),1,1);
            dest2.set_size(1,src1.k(),1,1);
            trand.fill_uniform(dest1);
            trand.fill_uniform(dest2);
            trand.fill_uniform(src1);
            trand.fill_uniform(src2);
            cpu::multiply_conv(false, dest1, src1, src2);
            cuda::multiply_conv(false, dest2, src1, src2);
            float scale = max(abs(mat(dest1)));
            float scalem = mean(abs(mat(dest1)));
            DLIB_TEST_MSG(max(abs(mat(dest1)-mat(dest2)))/scale < 1e-4 , max(abs(mat(dest1)-mat(dest2)))/scale);
            DLIB_TEST_MSG(mean(abs(mat(dest1)-mat(dest2)))/scalem < 1e-5 , mean(abs(mat(dest1)-mat(dest2)))/scalem);
            matrix<float> prevd2 = mat(dest2);
            cpu::multiply_conv(false, dest1, src1, src2);
            cuda::multiply_conv(true, dest2, src1, src2);
            scale = max(abs(mat(dest1)));
            scalem = mean(abs(mat(dest1)));
            DLIB_TEST_MSG(max(abs(mat(dest1)-mat(dest2)+prevd2))/scale < 1e-4 , max(abs(mat(dest1)-mat(dest2)+prevd2))/scale);
            DLIB_TEST_MSG(mean(abs(mat(dest1)-mat(dest2)+prevd2))/scalem < 1e-5 , mean(abs(mat(dest1)-mat(dest2)+prevd2))/scalem);
        }

        for (int iter = 0; iter < 100; ++iter)
        {
            print_spinner();
            resizable_tensor dest1, dest2, src, A, B;
            src.set_size(rnd.get_random_32bit_number()%30+1,
                rnd.get_random_32bit_number()%30+1,
                rnd.get_random_32bit_number()%30+1,
                rnd.get_random_32bit_number()%30+1);
            dest1.copy_size(src);
            dest2.copy_size(src);
            A.set_size(1,src.k(),1,1);
            B.set_size(1,src.k(),1,1);

            trand.fill_uniform(dest1);
            trand.fill_uniform(dest2);
            trand.fill_uniform(src);
            trand.fill_uniform(A);
            trand.fill_uniform(B);

            cpu::affine_transform_conv(dest1, src, A, B);
            cuda::affine_transform_conv(dest2, src, A, B);
            DLIB_TEST(max(abs(mat(dest1)-mat(dest2))) < 1e-5);
        }

        for (int iter = 0; iter < 100; ++iter)
        {
            print_spinner();
            resizable_tensor dest1, dest2, g;
            g.set_size(rnd.get_random_32bit_number()%30+1,
                rnd.get_random_32bit_number()%30+1,
                rnd.get_random_32bit_number()%30+1,
                rnd.get_random_32bit_number()%30+1);
            dest1.set_size(1,g.k(),1,1);
            dest2.set_size(1,g.k(),1,1);

            trand.fill_uniform(dest1);
            trand.fill_uniform(dest2);
            trand.fill_uniform(g);

            cpu::assign_conv_bias_gradient(dest1, g);
            cuda::assign_conv_bias_gradient(dest2, g);
            const float scale = max(abs(mat(dest1)));
            const float scalem = mean(abs(mat(dest1)));
            DLIB_TEST_MSG(max(abs(mat(dest1)-mat(dest2)))/scale < 1e-4 , max(abs(mat(dest1)-mat(dest2)))/scale);
            DLIB_TEST_MSG(mean(abs(mat(dest1)-mat(dest2)))/scalem < 1e-5 , mean(abs(mat(dest1)-mat(dest2)))/scalem);
        }

    }

#endif // DLIB_USE_CUDA

// ----------------------------------------------------------------------------------------

    void test_max_pool(
        const int window_height,
        const int window_width,
        const int stride_y,
        const int stride_x,
        const int padding_y,
        const int padding_x
    )
    {
        print_spinner();
        resizable_tensor A, B, gradient_input;
        A.set_size(4,5,16,7);
        B.copy_size(A);
        gradient_input.copy_size(A);

        tt::tensor_rand rnd;
        rnd.fill_gaussian(A,0,1);
        rnd.fill_gaussian(B,0,1);
        rnd.fill_gaussian(gradient_input,0,1);


        tt::pooling mp;

        mp.setup_max_pooling(window_height,window_width,stride_y,stride_x,padding_y,padding_x);
        mp(A, B);

        // make sure max pooling does what it's spec says it should.
        DLIB_TEST( A.num_samples() == B.num_samples());
        DLIB_TEST( A.k() == B.k());

        DLIB_TEST( A.nr() == 1+(B.nr()+2*padding_y-window_height)/stride_y);
        DLIB_TEST( A.nc() == 1+(B.nc()+2*padding_x-window_width)/stride_x);

        const long x_offset = window_width/2 - padding_x;
        const long y_offset = window_height/2 - padding_y;
        for (long s = 0; s < A.num_samples(); ++s)
        {
            for (long k = 0; k < A.k(); ++k)
            {
                for (long r = 0; r < A.nr(); ++r)
                {
                    for (long c = 0; c < A.nc(); ++c)
                    {
                        DLIB_TEST_MSG(image_plane(A,s,k)(r,c) == max(subm_clipped(image_plane(B,s,k),
                                    centered_rect(c*stride_x+x_offset,
                                                  r*stride_y+y_offset,
                                                  window_width,
                                                  window_height))), 
                                                  "padding: "<< padding_x << "  " << padding_y 
                                                  << " window size: " << window_width << " " << window_height 
                                                  << " stride: " << stride_x << " " << stride_y
                                                  );
                    }
                }
            }
        }
    }

// ----------------------------------------------------------------------------------------

    void test_avg_pool(
        const int window_height,
        const int window_width,
        const int stride_y,
        const int stride_x,
        const int padding_y,
        const int padding_x
    )
    {
        print_spinner();
        resizable_tensor A, B, gradient_input;
        A.set_size(4,5,16,7);
        B.copy_size(A);
        gradient_input.copy_size(A);

        tt::tensor_rand rnd;
        rnd.fill_gaussian(A,0,1);
        rnd.fill_gaussian(B,0,1);
        rnd.fill_gaussian(gradient_input,0,1);


        tt::pooling mp;

        mp.setup_avg_pooling(window_height,window_width,stride_y,stride_x,padding_y,padding_x);
        mp(A, B);

        // make sure avg pooling does what it's spec says it should.
        DLIB_TEST( A.num_samples() == B.num_samples());
        DLIB_TEST( A.k() == B.k());
        DLIB_TEST( A.nr() == 1+(B.nr()+2*padding_y-window_height)/stride_y);
        DLIB_TEST( A.nc() == 1+(B.nc()+2*padding_x-window_width)/stride_x);

        const long x_offset = window_width/2 - padding_x;
        const long y_offset = window_height/2 - padding_y;
        for (long s = 0; s < A.num_samples(); ++s)
        {
            for (long k = 0; k < A.k(); ++k)
            {
                for (long r = 0; r < A.nr(); ++r)
                {
                    for (long c = 0; c < A.nc(); ++c)
                    {
                        float expected = mean(subm_clipped(image_plane(B,s,k),
                                            centered_rect(c*stride_x+x_offset,
                                                        r*stride_y+y_offset,
                                                        window_width,
                                                        window_height)));
                        float err = abs(image_plane(A,s,k)(r,c) - expected);
                        DLIB_TEST_MSG(err < 1e-5, err << "  " << expected << "  " << image_plane(A,s,k)(r,c));
                    }
                }
            }
        }
    }

// ----------------------------------------------------------------------------------------

    void test_layers()
    {
        {
            print_spinner();
            extract_<0,2,2,2> l;
            auto res = test_layer(l);
            DLIB_TEST_MSG(res, res);
        }
        {
            print_spinner();
            extract_<3,2,1,2> l;
            auto res = test_layer(l);
            DLIB_TEST_MSG(res, res);
        }
        {
            print_spinner();
            extract_<0,2,1,2> l;
            auto res = test_layer(l);
            DLIB_TEST_MSG(res, res);
        }
        {
            print_spinner();
            upsample_<1,1> l;
            auto res = test_layer(l);
            DLIB_TEST_MSG(res, res);
        }
        {
            print_spinner();
            upsample_<2,1> l;
            auto res = test_layer(l);
            DLIB_TEST_MSG(res, res);
        }
        {
            print_spinner();
            upsample_<2,2> l;
            auto res = test_layer(l);
            DLIB_TEST_MSG(res, res);
        }
        {
            print_spinner();
            upsample_<3,3> l;
            auto res = test_layer(l);
            DLIB_TEST_MSG(res, res);
        }
        {
            print_spinner();
            resize_to_<1,1> l;
            auto res = test_layer(l);
            DLIB_TEST_MSG(res, res);
        }
        {
            print_spinner();
            resize_to_<2,1> l;
            auto res = test_layer(l);
            DLIB_TEST_MSG(res, res);
        }
        {
            print_spinner();
            resize_to_<2,2> l;
            auto res = test_layer(l);
            DLIB_TEST_MSG(res, res);
        }
        {
            print_spinner();
            l2normalize_ l;
            auto res = test_layer(l);
            DLIB_TEST_MSG(res, res);
        }
        {
            print_spinner();
            multiply_ l;
            auto res = test_layer(l);
            DLIB_TEST_MSG(res, res);
        }
        {
            print_spinner();
            max_pool_<3,3,1,1> l;
            auto res = test_layer(l);
            DLIB_TEST_MSG(res, res);
        }
        {
            print_spinner();
            avg_pool_<3,3,1,1> l;
            auto res = test_layer(l);
            DLIB_TEST_MSG(res, res);
        }
        {
            print_spinner();
            affine_ l(CONV_MODE);
            auto res = test_layer(l);
            DLIB_TEST_MSG(res, res);
        }
        {
            print_spinner();
            affine_ l(FC_MODE);
            auto res = test_layer(l);
            DLIB_TEST_MSG(res, res);
        }
        {
            print_spinner();
            bn_<CONV_MODE> l;
            auto res = test_layer(l);
            DLIB_TEST_MSG(res, res);
        }
        {
            print_spinner();
            bn_<FC_MODE> l;
            auto res = test_layer(l);
            DLIB_TEST_MSG(res, res);
        }
        {
            print_spinner();
            cont_<3,3,3,2,2,0,0> l;
            auto res = test_layer(l);
            DLIB_TEST_MSG(res, res);
        }
        {
            print_spinner();
            cont_<3,3,3,2,2> l;
            auto res = test_layer(l);
            DLIB_TEST_MSG(res, res);
        }
        {
            print_spinner();
            cont_<3,3,3,1,1> l;
            auto res = test_layer(l);
            DLIB_TEST_MSG(res, res);
        }
        {
            print_spinner();
            cont_<3,3,3,1,1,0,0> l;
            auto res = test_layer(l);
            DLIB_TEST_MSG(res, res);
        }
        {
            print_spinner();
            cont_<3,2,2,2,2> l;
            auto res = test_layer(l);
            DLIB_TEST_MSG(res, res);
        }
        {
            print_spinner();
            con_<3,2,2,2,2> l;
            auto res = test_layer(l);
            DLIB_TEST_MSG(res, res);
        }
        {
            print_spinner();
            con_<3,3,3,1,1>l;
            auto res = test_layer(l);
            DLIB_TEST_MSG(res, res);
        }
        {
            print_spinner();
            con_<3,3,2,1,1> l;
            auto res = test_layer(l);
            DLIB_TEST_MSG(res, res);
        }
        {
            print_spinner();
            con_<2,1,1,1,1> l;
            auto res = test_layer(l);
            DLIB_TEST_MSG(res, res);
        }
        {
            print_spinner();
            con_<3,0,2,2,2> l;
            auto res = test_layer(l);
            DLIB_TEST_MSG(res, res);
        }
        {
            print_spinner();
            con_<3,2,0,2,2> l;
            auto res = test_layer(l);
            DLIB_TEST_MSG(res, res);
        }
        {
            print_spinner();
            con_<3,0,0,2,2> l;
            auto res = test_layer(l);
            DLIB_TEST_MSG(res, res);
        }
        {
            print_spinner();
            fc_<1,FC_HAS_BIAS> l;
            auto res = test_layer(l);
            DLIB_TEST_MSG(res, res);
        }
        {
            print_spinner();
            fc_<5,FC_HAS_BIAS> l;
            auto res = test_layer(l);
            DLIB_TEST_MSG(res, res);
        }
        {
            print_spinner();
            fc_<4,FC_NO_BIAS> l;
            auto res = test_layer(l);
            DLIB_TEST_MSG(res, res);
        }
        {
            print_spinner();
            relu_ l;
            auto res = test_layer(l);
            DLIB_TEST_MSG(res, res);
        }
        {
            print_spinner();
            prelu_ l;
            auto res = test_layer(l);
            DLIB_TEST_MSG(res, res);
        }
        {
            print_spinner();
            sig_ l;
            auto res = test_layer(l);
            DLIB_TEST_MSG(res, res);
        }
        {
            print_spinner();
            htan_ l;
            auto res = test_layer(l);
            DLIB_TEST_MSG(res, res);
        }
        {
            print_spinner();
            softmax_ l;
            auto res = test_layer(l);
            DLIB_TEST_MSG(res, res);
        }
        {
            print_spinner();
            softmax_all_ l;
            auto res = test_layer(l);
            DLIB_TEST_MSG(res, res);
        }
    }

// ----------------------------------------------------------------------------------------

    template <unsigned long n, typename SUBNET> using rcon = max_pool<2,2,2,2,relu<bn_con<con<n,5,5,1,1,SUBNET>>>>;
    template <unsigned long n, typename SUBNET> using rfc = relu<bn_fc<fc<n,SUBNET>>>;

    void test_tagging(
    )
    {
        typedef loss_multiclass_log<rfc<10,skip1<rfc<84,rfc<120,tag1<rcon<16,rcon<6,input<matrix<unsigned char>>>>>>>>>> net_type;

        net_type net;
        net_type net2(num_fc_outputs(4));

        DLIB_TEST(layer<tag1>(net).num_computational_layers == 8);
        DLIB_TEST(layer<skip1>(net).num_computational_layers == 8+3+3);
        DLIB_TEST(layer<tag1>(net).num_layers == 10);
        DLIB_TEST(layer<skip1>(net).num_layers == 10+3+3+1);
        DLIB_TEST(&layer<skip1>(net).get_output() == &layer<tag1>(net).get_output());
        DLIB_TEST(&layer<skip1>(net).get_output() != &layer<tag1>(net).subnet().subnet().get_output());
        DLIB_TEST(net.subnet().subnet().subnet().layer_details().get_num_outputs() == 10);
        DLIB_TEST(net2.subnet().subnet().subnet().layer_details().get_num_outputs() == 4);
    }

// ----------------------------------------------------------------------------------------

    template <
        int N, 
        template <typename> class BN, 
        int stride, 
        typename SUBNET
        > 
    using block  = BN<con<N,3,3,1,1,relu<BN<con<N,3,3,stride,stride,SUBNET>>>>>;

    template <
        template <int,template<typename>class,int,typename> class block, 
        int N, 
        template<typename>class BN, 
        typename SUBNET
        >
    using residual = add_prev1<block<N,BN,1,tag1<SUBNET>>>;

    template <
        template <int,template<typename>class,int,typename> class block, 
        int N, 
        template<typename>class BN, 
        typename SUBNET
        >
    using residual_down = add_prev2<avg_pool<2,2,2,2,skip1<tag2<block<N,BN,2,tag1<SUBNET>>>>>>;


    template <typename SUBNET> using res       = relu<residual<block,8,bn_con,SUBNET>>;
    template <typename SUBNET> using ares      = relu<residual<block,8,affine,SUBNET>>;
    template <typename SUBNET> using res_down  = relu<residual_down<block,8,bn_con,SUBNET>>;
    template <typename SUBNET> using ares_down = relu<residual_down<block,8,affine,SUBNET>>;

    template <typename SUBNET> 
    using pres  = prelu<add_prev1<bn_con<con<8,3,3,1,1,prelu<bn_con<con<8,3,3,1,1,tag1<SUBNET>>>>>>>>;

    void test_visit_functions()
    {
        using net_type2 = loss_multiclass_log<fc<10,
            avg_pool_everything<
            pres<res<res<res_down< // 2 prelu layers here
            tag4<repeat<9,pres,    // 9 groups, each containing 2 prelu layers  
            res_down<
            res<
            input<matrix<unsigned char>>
            >>>>>>>>>>>;

        net_type2 pnet;

        DLIB_TEST_MSG(pnet.num_layers == 131, pnet.num_layers);
        DLIB_TEST_MSG(pnet.num_computational_layers == 109, pnet.num_computational_layers);

        std::vector<bool> hit(pnet.num_computational_layers, false);
        size_t count = 0;
        visit_layer_parameter_gradients(pnet, [&](size_t i, tensor& ){hit[i] = true; ++count; });
        for (auto x : hit)
            DLIB_TEST(x);
        DLIB_TEST(count == pnet.num_computational_layers);

        count = 0;
        std::vector<bool> hit2(pnet.num_computational_layers, false);
        visit_layer_parameters(pnet, [&](size_t i, tensor& ){hit2[i] = true; ++count; });
        for (auto x : hit2)
            DLIB_TEST(x);
        DLIB_TEST(count == pnet.num_computational_layers);
    }

    float tensor_read_cpu(const tensor& t, long i, long k, long r, long c)
    {
        const float* p = t.host() + t.k() * t.nr() * t.nc() * i +
                        t.nr() * t.nc() * k + t.nc() * r + c;
        return *p;
    }
    void test_copy_tensor_cpu()
    {
        using namespace dlib::tt;
        print_spinner();
        resizable_tensor dest(10, 9, 7, 15);
        resizable_tensor src1(10, 3, 7, 15);
        resizable_tensor src2(10, 3, 7, 15);
        resizable_tensor src3(10, 9, 7, 15);
        tt::tensor_rand rnd;
        rnd.fill_gaussian(dest);
        rnd.fill_gaussian(src1);
        rnd.fill_gaussian(src2);
        rnd.fill_gaussian(src3);

        cpu::copy_tensor(false, dest, 0, src1, 0,  src1.k()); //full copy src1->dest
        cpu::copy_tensor(false, dest, src1.k(), src2, 0,  src2.k()); //full copy src2->dest with offset of src1
        cpu::copy_tensor(false, dest, src1.k() + src2.k(), src3, 3,  3); //partial copy src3 into the rest place of dest


        for (long i = 0; i < dest.num_samples(); ++i)
        {
            for (long k = 0; k < dest.k(); ++k)
            {
                for (long r = 0; r < dest.nr(); ++r)
                {
                    for (long c = 0; c < dest.nc(); ++c)
                    {
                        float dest_value = tensor_read_cpu(dest, i, k, r, c);
                        // first part is from src1
                        if (k < src1.k())
                        {
                            float src_value = tensor_read_cpu(src1, i, k, r, c);
                            DLIB_TEST(src_value == dest_value);
                        }
                        // second part is from src2
                        else if (k < src1.k() + src2.k())
                        {
                            float src_value = tensor_read_cpu(src2, i, k - src1.k(), r, c);
                            DLIB_TEST(src_value == dest_value);
                        }
                        // third part is from src3
                        else
                        {
                            float src_value = tensor_read_cpu(src3, i, k - src1.k() - src2.k() + 3, r, c);
                            DLIB_TEST(src_value == dest_value);
                        }
                    }
                }
            }
        }
    }
    void test_copy_tensor_add_to_cpu()
    {
        using namespace dlib::tt;
        print_spinner();
        resizable_tensor dest(10, 9, 7, 15);
        resizable_tensor src1(10, 3, 7, 15);
        resizable_tensor src2(10, 3, 7, 15);
        resizable_tensor src3(10, 9, 7, 15);
        tt::tensor_rand rnd;
        rnd.fill_gaussian(dest);
        rnd.fill_gaussian(src1);
        rnd.fill_gaussian(src2);
        rnd.fill_gaussian(src3);

        const resizable_tensor old_dest = dest;

        cpu::copy_tensor(true, dest, 0, src1, 0,  src1.k()); //full copy src1->dest
        cpu::copy_tensor(true, dest, src1.k(), src2, 0,  src2.k()); //full copy src2->dest with offset of src1
        cpu::copy_tensor(true, dest, src1.k() + src2.k(), src3, 3,  3); //partial copy src3 into the rest place of dest


        for (long i = 0; i < dest.num_samples(); ++i)
        {
            for (long k = 0; k < dest.k(); ++k)
            {
                for (long r = 0; r < dest.nr(); ++r)
                {
                    for (long c = 0; c < dest.nc(); ++c)
                    {
                        float old_dest_value = tensor_read_cpu(old_dest, i, k, r, c);
                        float dest_value = tensor_read_cpu(dest, i, k, r, c);
                        // first part is from src1
                        if (k < src1.k())
                        {
                            float src_value = tensor_read_cpu(src1, i, k, r, c)+old_dest_value;
                            DLIB_TEST(std::abs(src_value - dest_value) < 1e-6);
                        }
                        // second part is from src2
                        else if (k < src1.k() + src2.k())
                        {
                            float src_value = tensor_read_cpu(src2, i, k - src1.k(), r, c)+old_dest_value;
                            DLIB_TEST(std::abs(src_value - dest_value) < 1e-6);
                        }
                        // third part is from src3
                        else
                        {
                            float src_value = tensor_read_cpu(src3, i, k - src1.k() - src2.k() + 3, r, c)+old_dest_value;
                            DLIB_TEST(std::abs(src_value - dest_value) < 1e-6);
                        }
                    }
                }
            }
        }
    }
#ifdef DLIB_USE_CUDA
    void test_copy_tensor_gpu()
    {
        using namespace dlib::tt;
        print_spinner();
        resizable_tensor dest(10, 9, 7, 15);
        resizable_tensor src1(10, 3, 7, 15);
        resizable_tensor src2(10, 3, 7, 15);
        resizable_tensor src3(10, 9, 7, 15);
        tt::tensor_rand rnd;
        rnd.fill_gaussian(dest);
        rnd.fill_gaussian(src1);
        rnd.fill_gaussian(src2);
        rnd.fill_gaussian(src3);
        cuda::copy_tensor(false, dest, 0, src1, 0,  src1.k()); //full copy src1->dest
        cuda::copy_tensor(false, dest, src1.k(), src2, 0,  src2.k()); //full copy src2->dest with offset of src1
        cuda::copy_tensor(false, dest, src1.k() + src2.k(), src3, 3,  3); //partial copy src3 into the rest place of dest


        for (long i = 0; i < dest.num_samples(); ++i)
        {
            for (long k = 0; k < dest.k(); ++k)
            {
                for (long r = 0; r < dest.nr(); ++r)
                {
                    for (long c = 0; c < dest.nc(); ++c)
                    {
                        float dest_value = tensor_read_cpu(dest, i, k, r, c);
                        // first part is from src1
                        if (k < src1.k())
                        {
                            float src_value = tensor_read_cpu(src1, i, k, r, c);
                            DLIB_TEST(src_value == dest_value);
                        }
                            // second part is from src2
                        else if (k < src1.k() + src2.k())
                        {
                            float src_value = tensor_read_cpu(src2, i, k - src1.k(), r, c);
                            DLIB_TEST(src_value == dest_value);
                        }
                            // third part is from src3
                        else
                        {
                            float src_value = tensor_read_cpu(src3, i, k - src1.k() - src2.k() + 3, r, c);
                            DLIB_TEST(src_value == dest_value);
                        }
                    }
                }
            }
        }
    }
    void test_copy_tensor_add_to_gpu()
    {
        using namespace dlib::tt;
        print_spinner();
        resizable_tensor dest(10, 9, 7, 15);
        resizable_tensor src1(10, 3, 7, 15);
        resizable_tensor src2(10, 3, 7, 15);
        resizable_tensor src3(10, 9, 7, 15);
        tt::tensor_rand rnd;
        rnd.fill_gaussian(dest);
        rnd.fill_gaussian(src1);
        rnd.fill_gaussian(src2);
        rnd.fill_gaussian(src3);

        const resizable_tensor old_dest = dest;

        cuda::copy_tensor(true, dest, 0, src1, 0,  src1.k()); //full copy src1->dest
        cuda::copy_tensor(true, dest, src1.k(), src2, 0,  src2.k()); //full copy src2->dest with offset of src1
        cuda::copy_tensor(true, dest, src1.k() + src2.k(), src3, 3,  3); //partial copy src3 into the rest place of dest


        for (long i = 0; i < dest.num_samples(); ++i)
        {
            for (long k = 0; k < dest.k(); ++k)
            {
                for (long r = 0; r < dest.nr(); ++r)
                {
                    for (long c = 0; c < dest.nc(); ++c)
                    {
                        float old_dest_value = tensor_read_cpu(old_dest, i, k, r, c);
                        float dest_value = tensor_read_cpu(dest, i, k, r, c);
                        // first part is from src1
                        if (k < src1.k())
                        {
                            float src_value = tensor_read_cpu(src1, i, k, r, c)+old_dest_value;
                            DLIB_TEST_MSG(std::abs(src_value - dest_value) < 1e-6, std::abs(src_value - dest_value));
                        }
                            // second part is from src2
                        else if (k < src1.k() + src2.k())
                        {
                            float src_value = tensor_read_cpu(src2, i, k - src1.k(), r, c)+old_dest_value;
                            DLIB_TEST(std::abs(src_value - dest_value) < 1e-6);
                        }
                            // third part is from src3
                        else
                        {
                            float src_value = tensor_read_cpu(src3, i, k - src1.k() - src2.k() + 3, r, c)+old_dest_value;
                            DLIB_TEST(std::abs(src_value - dest_value) < 1e-6);
                        }
                    }
                }
            }
        }
    }
#endif//DLIB_USE_CUDA

    template <typename SUBNET> using concat_block1 = con<5,1,1,1,1,SUBNET>;
    template <typename SUBNET> using concat_block2 = con<8,3,3,1,1,SUBNET>;
    template <typename SUBNET> using concat_block3 = max_pool<3,3,1,1,SUBNET>;
    template <typename SUBNET> using concat_incept = inception3<concat_block1,concat_block2,concat_block3,SUBNET>;

    void test_concat()
    {
        using namespace dlib::tt;
        print_spinner();

        using net_type = concat_incept<input<matrix<float>>>;

        resizable_tensor data(10, 1, 111, 222);
        tt::tensor_rand rnd;
        rnd.fill_gaussian(data);

        net_type net;


        auto& out = net.forward(data);

        auto& b1o = layer<itag1>(net).get_output();
        auto& b2o = layer<itag2>(net).get_output();
        auto& b3o = layer<itag3>(net).get_output();

        resizable_tensor dest(10, 14, 111, 222);
        copy_tensor(false, dest, 0, b1o, 0,  b1o.k());
        copy_tensor(false, dest, b1o.k(), b2o, 0,  b2o.k());
        copy_tensor(false, dest, b1o.k() + b2o.k(), b3o, 0,  b3o.k());

        DLIB_TEST(dest.size() == out.size());
        int error = memcmp(dest.host(), out.host(), dest.size());
        DLIB_TEST(error == 0);

        resizable_tensor gr(10, 14, 111, 222);
        rnd.fill_gaussian(gr);

        resizable_tensor params;
        net.layer_details().backward(gr, net, params);

        auto& b1g = layer<itag1>(net).subnet().get_gradient_input();
        auto& b2g = layer<itag2>(net).subnet().get_gradient_input();
        auto& b3g = layer<itag3>(net).subnet().get_gradient_input();

        resizable_tensor g1(10, 5, 111, 222);
        resizable_tensor g2(10, 8, 111, 222);
        resizable_tensor g3(10, 1, 111, 222);

        copy_tensor(false, g1, 0, gr, 0,  g1.k());
        copy_tensor(false, g2, 0, gr, g1.k(), g2.k());
        copy_tensor(false, g3, 0, gr, g1.k() + g2.k(), g3.k());
        DLIB_TEST(g1.size() == b1g.size());
        error = memcmp(g1.host(), b1g.host(), b1g.size());
        DLIB_TEST(error == 0);
        DLIB_TEST(g2.size() == b2g.size());
        error = memcmp(g2.host(), b2g.host(), b2g.size());
        DLIB_TEST(error == 0);
        DLIB_TEST(g3.size() == b3g.size());
        error = memcmp(g3.host(), b3g.host(), b3g.size());
        DLIB_TEST(error == 0);
    }

// ----------------------------------------------------------------------------------------

    void test_simple_linear_regression()
    {
        const int num_samples = 1000;
        ::std::vector<matrix<double>> x(num_samples);
        ::std::vector<float> y(num_samples);
        ::std::default_random_engine generator(16);
        ::std::normal_distribution<float> distribution(0,0.1);
        const float true_intercept = 50.0;
        const float true_slope = 10.0;
        for ( int ii = 0; ii < num_samples; ++ii )
        {
            const double val = static_cast<double>(ii)/10;
            matrix<double> tmp(1,1);
            tmp = val;
            x[ii] = tmp;
            y[ii] = (true_intercept + true_slope*static_cast<float>(val) + distribution(generator));
        }

        using net_type = loss_mean_squared<fc<1, input<matrix<double>>>>;
        net_type net;
        layer<1>(net).layer_details().set_bias_learning_rate_multiplier(300);
        sgd defsolver(0,0.9);
        dnn_trainer<net_type> trainer(net, defsolver);
        trainer.set_learning_rate(1e-5);
        trainer.set_min_learning_rate(1e-6);
        trainer.set_mini_batch_size(50);
        trainer.set_max_num_epochs(170);
        trainer.train(x, y);

        const float slope = layer<1>(net).layer_details().get_weights().host()[0];
        const float slope_error = abs(true_slope - slope);
        const float intercept = layer<1>(net).layer_details().get_biases().host()[0];
        const float intercept_error = abs(true_intercept - intercept);
        const float eps_slope = 0.05, eps_intercept = 0.1;

        DLIB_TEST_MSG(slope_error <= eps_slope,
                      "Expected slope = " << true_slope << " Estimated slope = " << slope << " Error limit = " << eps_slope);
        DLIB_TEST_MSG(intercept_error <= eps_intercept,
                      "Expected intercept = " << true_intercept << " Estimated intercept = " << intercept << " Error limit = " << eps_intercept);

    }

// ----------------------------------------------------------------------------------------

    void test_simple_linear_regression_eil()
    {
        print_spinner();
        const int num_samples = 1000;
        ::std::vector<matrix<double>> x(num_samples);
        ::std::vector<float> y(num_samples);
        ::std::default_random_engine generator(16);
        ::std::normal_distribution<float> distribution(0,0.0001);
        const float true_intercept = 50.0;
        const float true_slope = 10.0;
        for ( int ii = 0; ii < num_samples; ++ii )
        {
            const double val = static_cast<double>(ii)/10;
            matrix<double> tmp(1,1);
            tmp = val;
            x[ii] = tmp;
            y[ii] = (true_intercept + true_slope*static_cast<float>(val) + distribution(generator));
        }

        using net_type = loss_epsilon_insensitive<fc<1, input<matrix<double>>>>;
        net_type net(0.01);
        layer<1>(net).layer_details().set_bias_learning_rate_multiplier(300);
        sgd defsolver(0,0.9);
        dnn_trainer<net_type> trainer(net, defsolver);
        trainer.set_learning_rate(1e-5);
        trainer.set_min_learning_rate(1e-8);
        trainer.set_mini_batch_size(50);
        trainer.set_max_num_epochs(570);
        trainer.train(x, y);

        const float slope = layer<1>(net).layer_details().get_weights().host()[0];
        const float slope_error = abs(true_slope - slope);
        const float intercept = layer<1>(net).layer_details().get_biases().host()[0];
        const float intercept_error = abs(true_intercept - intercept);
        const float eps_slope = 0.01, eps_intercept = 0.1;

        dlog << LINFO << "slope_error: "<< slope_error;
        dlog << LINFO << "intercept_error: "<< intercept_error;
        DLIB_TEST_MSG(slope_error <= eps_slope,
                      "Expected slope = " << true_slope << " Estimated slope = " << slope << " Error limit = " << eps_slope);
        DLIB_TEST_MSG(intercept_error <= eps_intercept,
                      "Expected intercept = " << true_intercept << " Estimated intercept = " << intercept << " Error limit = " << eps_intercept);

    }

// ----------------------------------------------------------------------------------------

    void test_simple_linear_regression_with_mult_prev()
    {
        srand(1234);
        print_spinner();
        const int num_samples = 1000;
        ::std::vector<matrix<double>> x(num_samples);
        ::std::vector<float> y(num_samples);
        const float true_slope = 2.0;
        for ( int ii = 0; ii < num_samples; ++ii )
        {
            const double val = static_cast<double>(ii-500)/100;
            matrix<double> tmp(1,1);
            tmp = val;
            x[ii] = tmp;
            y[ii] = ( true_slope*static_cast<float>(val*val));
        }

        randomize_samples(x,y);

        using net_type = loss_mean_squared<fc<1, mult_prev1<fc<2,tag1<fc<2,input<matrix<double>>>>>>>>;
        net_type net;
        sgd defsolver(0,0.9);
        dnn_trainer<net_type> trainer(net, defsolver);
        trainer.set_learning_rate(1e-5);
        trainer.set_min_learning_rate(1e-11);
        trainer.set_mini_batch_size(50);
        trainer.set_max_num_epochs(2000);
        trainer.train(x, y);

        running_stats<double> rs;
        for (size_t i = 0; i < x.size(); ++i)
        {
            double val = y[i];
            double out = net(x[i]);
            rs.add(std::abs(val-out));
        }
        dlog << LINFO << "rs.mean(): " << rs.mean();
        dlog << LINFO << "rs.stddev(): " << rs.stddev();
        dlog << LINFO << "rs.max(): " << rs.max();
        DLIB_TEST(rs.mean() < 0.1);
    }

// ----------------------------------------------------------------------------------------

    void test_multioutput_linear_regression()
    {
        const int num_outputs = 2;
        const int num_samples = 1000;
        ::std::vector<matrix<double>> x(num_samples);
        ::std::vector<matrix<float>> y(num_samples);
        ::std::default_random_engine generator(16);
        ::std::normal_distribution<float> distribution(0,0.1);
        ::std::normal_distribution<float> slope_distribution(10,5);
        ::std::normal_distribution<float> intercept_distribution(50,10);
        ::std::vector<float> true_intercepts(num_outputs);
        ::std::vector<float> true_slopes(num_outputs);
        for ( int jj = 0; jj < num_outputs; ++jj )
        {
            true_slopes[jj] = slope_distribution(generator);
            true_intercepts[jj] = intercept_distribution(generator);
        }
        matrix<float> ytmp(num_outputs, 1);
        for ( int ii = 0; ii < num_samples; ++ii )
        {
            const double val = static_cast<double>(ii)/10;
            matrix<double> tmp(1,1);
            tmp = val;
            x[ii] = tmp;
            for ( int jj = 0; jj < num_outputs; ++jj )
                ytmp(jj, 0) = (true_intercepts[jj] + true_slopes[jj]*static_cast<float>(val) + distribution(generator));

            y[ii] = ytmp;
        }

        using net_type = loss_mean_squared_multioutput<fc<num_outputs, input<matrix<double>>>>;
        net_type net;
        layer<1>(net).layer_details().set_bias_learning_rate_multiplier(900);
        sgd defsolver(0,0.9);
        dnn_trainer<net_type> trainer(net, defsolver);
        trainer.set_learning_rate(1e-5);
        trainer.set_min_learning_rate(1e-6);
        trainer.set_mini_batch_size(50);
        trainer.set_max_num_epochs(170);
        trainer.train(x, y);

        float slope_error = 0.0;
        float intercept_error = 0.0;
        const float eps_slope = 0.05, eps_intercept = 0.1;

        for ( int jj = 0; jj < num_outputs; ++jj )
        {
            slope_error += abs(layer<1>(net).layer_details().get_weights().host()[jj] - true_slopes[jj]);
            intercept_error += abs(layer<1>(net).layer_details().get_biases().host()[jj] - true_intercepts[jj]);
        }

        slope_error /= float(num_outputs);
        intercept_error /= float(num_outputs);

        DLIB_TEST_MSG(slope_error <= eps_slope,
                      "Average absolute slope error = " << slope_error << " Error limit = " << eps_slope);
        DLIB_TEST_MSG(intercept_error <= eps_intercept,
                      "Average absolute intercept error = " << intercept_error << " Error limit = " << eps_intercept);

    }

// ----------------------------------------------------------------------------------------

    void test_simple_autoencoder()
    {
        print_spinner();

        srand(1234);

        const int output_width = 7;
        const int output_height = 7;
        const int num_samples = 100;
        ::std::vector<matrix<float>> x(num_samples);

        matrix<float> tmp(output_width, output_height);
        for (int i = 0; i < num_samples; ++i)
        {
            const int model = i % 4;

            for (int r = 0; r < output_height; ++r)
                for (int c = 0; c < output_width; ++c)
                    switch (model) {
                    case 0: tmp(r, c) = r / output_height; break;
                    case 1: tmp(r, c) = c / output_width; break;
                    case 2: tmp(r, c) = 1.0 - r / output_height; break;
                    case 3: tmp(r, c) = 1.0 - c / output_width; break;
                    default: DLIB_TEST_MSG(false, "Invalid model: " << model << " (should be between 0 and 3)");
                    }

            x[i] = tmp;
        }

        using net_type = loss_mean_squared_per_pixel<
                            cont<1,output_height,output_width,2,2,
                            relu<con<4,output_height,output_width,2,2,
                            input<matrix<float>>>>>>;
        net_type net;

        const auto autoencoder_error = [&x, &net, &output_height, &output_width]()
        {
            const auto y = net(x);
            double error = 0.0;
            for (size_t i = 0; i < x.size(); ++i)
                for (int r = 0; r < output_height; ++r)
                    for (int c = 0; c < output_width; ++c)
                        error += fabs(y[i](r, c) - x[i](r, c));

            return error / (x.size() * output_height * output_width);
        };

        // The autoencoder can't be very good before it's been trained
        // (or at least the probability of the reconstruction error
        // being small should be super low; in fact, the error ought to
        // be much higher than 0.01, however since the initialization
        // is random, putting the limit below too high could make the
        // tests fail when other, unrelated tests are added into the
        // sequence)
        const double error_before = autoencoder_error();
        DLIB_TEST_MSG(error_before > 0.01, "Autoencoder error before training = " << error_before);

        // Make sure there's an information bottleneck, as intended
        const auto& output2 = dlib::layer<2>(net).get_output();
        DLIB_TEST(output2.nr() == 1);
        DLIB_TEST(output2.nc() == 1);
        DLIB_TEST(output2.k() == 4);

        sgd defsolver(0,0.9);
        dnn_trainer<net_type> trainer(net, defsolver);
        trainer.set_learning_rate(0.01);
        trainer.set_max_num_epochs(1000);
        trainer.train(x, x);

        // Now we should have learned everything there is to it
        const double error_after = autoencoder_error();
        DLIB_TEST_MSG(error_after < 1e-6, "Autoencoder error after training = " << error_after);
    }

// ----------------------------------------------------------------------------------------

    void test_loss_mean_squared_per_channel_and_pixel()
    {
        print_spinner();

        const int num_samples = 1000;
        const long num_channels = 2;
        const long dimension = 3;
        ::std::vector<matrix<float>> inputs;
        ::std::vector<::std::array<matrix<float>, num_channels>> labels;
        for (int i = 0; i < num_samples; ++i)
        {
            matrix<float> x = matrix_cast<float>(randm(5, dimension));
            matrix<float> w = matrix_cast<float>(randm(num_channels, 5));
            matrix<float> y = w * x;
            DLIB_CASSERT(y.nr() == num_channels);
            ::std::array<matrix<float>, num_channels> y_arr;
            // convert y to an array of matrices
            for (long c = 0; c < num_channels; ++c)
            {
                y_arr[c] = rowm(y, c);
            }
            inputs.push_back(::std::move(x));
            labels.push_back(::std::move(y_arr));
        }

        const long num_outputs = num_channels * dimension;
        using net_type = loss_mean_squared_per_channel_and_pixel<num_channels,
                            extract<0, num_channels, 1, dimension,
                            fc<num_outputs,
                            relu<bn_fc<fc<500,
                            input<matrix<float>>>>>>>>;
        net_type net;

        const auto compute_error = [&inputs, &labels, &net, num_channels]()
        {
            const auto out = net(inputs);
            double error = 0.0;
            for (size_t i = 0; i < out.size(); ++i)
            {
                for (long c = 0; c < num_channels; ++c)
                {
                    error += mean(squared(out[i][c] - labels[i][c]));
                }
            }
            return error / out.size() / num_channels;
        };

        const auto error_before = compute_error();
        dnn_trainer<net_type> trainer(net);
        trainer.set_learning_rate(0.1);
        trainer.set_iterations_without_progress_threshold(500);
        trainer.set_min_learning_rate(1e-6);
        trainer.set_mini_batch_size(50);
        trainer.train(inputs, labels);
        const auto error_after = compute_error();
        DLIB_TEST_MSG(error_after < error_before, "multi channel error increased after training");
    }

// ----------------------------------------------------------------------------------------

    void test_loss_multiclass_per_pixel_learned_params_on_trivial_single_pixel_task()
    {
        print_spinner();

        constexpr uint16_t num_classes = 7;
        constexpr uint16_t true_label = num_classes / 2;

        ::std::vector<matrix<float>> x({ matrix<float,1,1>({ 1 }) });
        ::std::vector<matrix<uint16_t>> y({ matrix<uint16_t,1,1>({ true_label }) });

        using net_type = loss_multiclass_log_per_pixel<con<num_classes,1,1,1,1,input<matrix<float>>>>;
        net_type net;

        dnn_trainer<net_type> trainer(net, sgd(0,0));
        trainer.set_learning_rate(1e7);
        trainer.set_max_num_epochs(1);
        trainer.train(x, y);

        const tensor& learned_params = layer<1>(net).layer_details().get_layer_params();
        const float* learned_params_data = learned_params.host();

        for (int is_bias = 0; is_bias <= 1; ++is_bias) {
            for (uint16_t k = 0; k < num_classes; ++k) {
                size_t index = k + is_bias * num_classes;
                DLIB_TEST(index < learned_params.size());
                if (k == true_label) {
                    DLIB_TEST(learned_params_data[index] > 1e5);
                }
                else {
                    DLIB_TEST(learned_params_data[index] < -1e5);
                }
            }
        }
    }

// ----------------------------------------------------------------------------------------

    void test_loss_multiclass_per_pixel_activations_on_trivial_single_pixel_task()
    {
        print_spinner();

        constexpr int input_height = 35;
        constexpr int input_width = 27;
        constexpr int output_height = input_height;
        constexpr int output_width = input_width;
        constexpr int num_samples = 7;
        constexpr int num_classes = 5;

        ::std::vector<matrix<float>> x(num_samples);
        ::std::vector<matrix<uint16_t>> y(num_samples);

        matrix<float> xtmp(input_height, input_width);
        matrix<uint16_t> ytmp(output_height, output_width);

        ::std::default_random_engine generator(16);
        ::std::bernoulli_distribution coinflip(0.5);

        using filter_type = con<num_classes,1,1,1,1,input<matrix<float>>>;

        // Define a "truth" filter
        filter_type truth_filter;
        truth_filter(xtmp); // Set up the convolutional layer

        // Generate training data
        for (int ii = 0; ii < num_samples; ++ii) {
            // Generate random inputs x
            for (int jj = 0; jj < input_height; ++jj)
                for (int kk = 0; kk < input_width; ++kk)
                    xtmp(jj, kk) = coinflip(generator) ? 1.f : -1.f;
            x[ii] = xtmp;

            // Generate target output y by applying the truth filter on x
            const tensor& output = truth_filter(xtmp);
            const float* const out_data = output.host();

            const auto out_element = [&](int row, int column, int k) {
                return out_data[(k * output.nr() + row) * output.nc() + column];
            };

            for (int jj = 0; jj < output_height; ++jj) {
                for (int kk = 0; kk < output_width; ++kk) {
                    uint16_t label = 0;
                    float max_value = out_element(jj, kk, 0);
                    for (long k = 1; k < num_classes; ++k) {
                        const float value = out_element(jj, kk, k);
                        if (value > max_value) {
                            label = static_cast<uint16_t>(k);
                            max_value = value;
                        }
                    }
                    ytmp(jj, kk) = label;
                }
            }
            y[ii] = ytmp;
        }

        using net_type = loss_multiclass_log_per_pixel<filter_type>;
        net_type net;

        dnn_trainer<net_type> trainer(net, sgd(0,0));
        trainer.set_learning_rate(1e6);
        trainer.set_max_num_epochs(1);
        trainer.train(x, y);

        // Feed forward the training samples.
        resizable_tensor temp_tensor;
        net.subnet().to_tensor(&x[0], &x[0] + num_samples, temp_tensor);
        net.subnet().forward(temp_tensor);
        const dimpl::subnet_wrapper<filter_type> wsub(net.subnet());
        const tensor& output_tensor = wsub.get_output();
        const float* const out_data = output_tensor.host();

        // Let's have a look at the activations before softmax. They should be pretty high
        // (in terms of absolute value), because the learning task is trivial.
        for (int ii = 0; ii < num_samples; ++ii) {
            for (int jj = 0; jj < output_height; ++jj) {
                for (int kk = 0; kk < output_width; ++kk) {
                    const uint16_t true_label = y[ii](jj, kk);

                    for (long k = 0; k < num_classes; ++k) {
                        const size_t index = ((ii * output_tensor.k() + k) * output_tensor.nr() + jj) * output_tensor.nc() + kk;
                        DLIB_TEST(index < output_tensor.size());

                        if (k == true_label) {
                            DLIB_TEST(out_data[index] > 1e4);
                        }
                        else {
                            DLIB_TEST(out_data[index] < -1e4);
                        }
                    }
                }
            }
        }
    }

// ----------------------------------------------------------------------------------------

    void test_loss_multiclass_per_pixel_outputs_on_trivial_task()
    {
        print_spinner();

        constexpr int input_height = 7;
        constexpr int input_width = 5;
        constexpr int output_height = input_height;
        constexpr int output_width = input_width;
        constexpr int num_samples = 7;
        constexpr int num_classes = 5;
        constexpr int filter_height = 3;
        constexpr int filter_width = 3;

        ::std::vector<matrix<float>> x(num_samples);
        ::std::vector<matrix<uint16_t>> y(num_samples);

        matrix<float> xtmp(input_height, input_width);
        matrix<uint16_t> ytmp(output_height, output_width);

        ::std::default_random_engine generator(16);
        ::std::bernoulli_distribution coinflip(0.5);

        using filter_type = con<num_classes, filter_height, filter_width, 1, 1, input<matrix<float>>>;

        // Define a "truth" filter
        filter_type truth_filter;
        truth_filter(xtmp); // Set up the convolutional layer

        // Generate training data
        for (int ii = 0; ii < num_samples; ++ii) {
            // Generate random inputs x
            for (int jj = 0; jj < input_height; ++jj)
                for (int kk = 0; kk < input_width; ++kk)
                    xtmp(jj, kk) = coinflip(generator) ? 1.f : -1.f;
            x[ii] = xtmp;

            // Generate target output y by applying the truth filter on x
            const tensor& output = truth_filter(xtmp);
            const float* const out_data = output.host();

            const auto out_element = [&](int row, int column, int k) {
                return out_data[(k * output.nr() + row) * output.nc() + column];
            };

            for (int jj = 0; jj < output_height; ++jj) {
                for (int kk = 0; kk < output_width; ++kk) {
                    uint16_t label = 0;
                    float max_value = out_element(jj, kk, 0);
                    for (long k = 1; k < num_classes; ++k) {
                        const float value = out_element(jj, kk, k);
                        if (value > max_value) {
                            label = static_cast<uint16_t>(k);
                            max_value = value;
                        }
                    }
                    ytmp(jj, kk) = label;
                }
            }
            y[ii] = ytmp;
        }

        using net_type = loss_multiclass_log_per_pixel<filter_type>;
        net_type net;

        dnn_trainer<net_type> trainer(net, sgd(0, 0.9));
        trainer.set_learning_rate(1);
        trainer.set_max_num_epochs(2000);
        trainer.train(x, y);

        // The learning task is separable, so the net should have no problem
        // getting all the outputs right.
        DLIB_TEST(net(x) == y);
    }

// ----------------------------------------------------------------------------------------

    void test_loss_multiclass_per_pixel_with_noise_and_pixels_to_ignore()
    {
        // "Semantic segmentation" - see https://github.com/davisking/dlib/issues/288
        // Test learning when some pixels are to be ignored, etc.

        print_spinner();

        constexpr int input_height = 5;
        constexpr int input_width = 7;
        constexpr int output_height = input_height;
        constexpr int output_width = input_width;
        const int num_samples = 1000;
        const int num_classes = 6;
        const double ignore_probability = 0.5;
        const double noise_probability = 0.05;

        ::std::default_random_engine generator(16);
        ::std::bernoulli_distribution ignore(ignore_probability);
        ::std::bernoulli_distribution noise_occurrence(noise_probability);
        ::std::uniform_int_distribution<uint16_t> noisy_label(0, num_classes - 1);

        ::std::vector<matrix<double>> x(num_samples);
        ::std::vector<matrix<uint16_t>> y(num_samples);

        ::std::vector<int> truth_histogram(num_classes);

        matrix<double> xtmp(input_height, input_width);
        matrix<uint16_t> ytmp(output_height, output_width);

        // The function to be learned.
        const auto ground_truth = [num_classes](const matrix<double>& x, int row, int column) {
            double sum = 0.0;
            const int first_column = std::max(0, column - 1);
            const int last_column = std::min(static_cast<int>(x.nc() - 1), column + 1);
            for (int c = first_column; c <= last_column; ++c) {
                sum += x(row, c);
            }
            DLIB_TEST(sum < num_classes);
            return static_cast<uint16_t>(sum);
        };

        for ( int ii = 0; ii < num_samples; ++ii ) {
            for ( int jj = 0; jj < input_height; ++jj ) {
                for ( int kk = 0; kk < input_width; ++kk ) {
                    // Generate numbers between 0 and 2.
                    double value = static_cast<double>(ii + jj + kk) / 10.0;
                    value -= (static_cast<int>(value) / 2) * 2;
                    DLIB_TEST(value >= 0.0 && value < 2.0);
                    xtmp(jj, kk) = value;
                }
            }
            x[ii] = xtmp;

            for ( int jj = 0; jj < output_height; ++jj ) {
                for ( int kk = 0; kk < output_width; ++kk ) {
                    uint16_t truth = ground_truth(x[ii], jj, kk);
                    DLIB_TEST(truth < num_classes);
                    ++truth_histogram[truth];
                    if (ignore(generator)) {
                        ytmp(jj, kk) = loss_multiclass_log_per_pixel_::label_to_ignore;
                    }
                    else if (noise_occurrence(generator)) {
                        ytmp(jj, kk) = noisy_label(generator);
                    }
                    else {
                        ytmp(jj, kk) = truth;
                    }
                }
            }

            y[ii] = ytmp;
        }

        const int num_total_elements = num_samples * output_height * output_width;

        { // Require a reasonably balanced truth histogram in order to make sure that a trivial classifier is not enough
            const int required_min_histogram_value = static_cast<int>(::std::ceil(num_total_elements / num_classes * 0.375));
            for (auto histogram_value : truth_histogram) {
                DLIB_TEST_MSG(histogram_value >= required_min_histogram_value,
                              "Histogram value = " << histogram_value << ", required = " << required_min_histogram_value);
            }
        }

        using net_type = loss_multiclass_log_per_pixel<bn_con<con<num_classes,1,input_width,1,1,input<matrix<double>>>>>;
        net_type net;
        sgd defsolver(0,0.9);
        dnn_trainer<net_type> trainer(net, defsolver);
        trainer.set_learning_rate(0.1);
        trainer.set_min_learning_rate(0.01);
        trainer.set_mini_batch_size(50);
        trainer.set_max_num_epochs(170);
        trainer.train(x, y);

        const ::std::vector<matrix<uint16_t>> predictions = net(x);

        int num_correct = 0;

        for ( int ii = 0; ii < num_samples; ++ii ) {
            const matrix<uint16_t>& prediction = predictions[ii];
            DLIB_TEST(prediction.nr() == output_height);
            DLIB_TEST(prediction.nc() == output_width);
            for ( int jj = 0; jj < output_height; ++jj )
                for ( int kk = 0; kk < output_width; ++kk )
                    if ( prediction(jj, kk) == ground_truth(x[ii], jj, kk) )
                        ++num_correct;
        }

        // First some sanity checks.
        const int num_correct_max = num_total_elements;
        DLIB_TEST(num_correct_max == ::std::accumulate(truth_histogram.begin(), truth_histogram.end(), 0));
        DLIB_TEST_MSG(num_correct <= num_correct_max,
                      "Number of correctly classified elements = " << num_correct << ", max = " << num_correct_max);

        // This is the real test, verifying that we have actually learned something.
        const int num_correct_required = static_cast<int>(::std::ceil(0.9 * num_correct_max));
        DLIB_TEST_MSG(num_correct >= num_correct_required,
                      "Number of correctly classified elements = " << num_correct << ", required = " << num_correct_required);
    }

// ----------------------------------------------------------------------------------------

    void test_loss_multiclass_per_pixel_weighted()
    {
        // Train with pixel-specific weights

        print_spinner();

        constexpr int input_height = 5;
        constexpr int input_width = 7;
        constexpr int output_height = input_height;
        constexpr int output_width = input_width;
        const int num_samples = 1000;
        const int num_classes = 6;

        ::std::default_random_engine generator(16);
        ::std::uniform_real_distribution<double> u01(0.0, 1.0);
        ::std::uniform_int_distribution<uint16_t> noisy_label(0, num_classes - 1);

        ::std::vector<matrix<double>> x(num_samples);
        ::std::vector<matrix<uint16_t>> y(num_samples);

        matrix<double> xtmp(input_height, input_width);
        matrix<uint16_t> ytmp(output_height, output_width);

        // Generate input data
        for (int ii = 0; ii < num_samples; ++ii) {
            for (int jj = 0; jj < input_height; ++jj) {
                for (int kk = 0; kk < input_width; ++kk) {
                    xtmp(jj, kk) = u01(generator);
                    ytmp(jj, kk) = noisy_label(generator);
                }
            }
            x[ii] = xtmp;
            y[ii] = ytmp;
        }

        using net_type = loss_multiclass_log_per_pixel_weighted<con<num_classes,1,1,1,1,input<matrix<double>>>>;
        using weighted_label = loss_multiclass_log_per_pixel_weighted_::weighted_label;

        ::std::vector<matrix<weighted_label>> y_weighted(num_samples);

        for (int weighted_class = 0; weighted_class < num_classes; ++weighted_class) {

            print_spinner();

            // Assign weights
            for (int ii = 0; ii < num_samples; ++ii) {
                if (weighted_class == 0) {
                    y_weighted[ii].set_size(input_height, input_width);
                }
                for (int jj = 0; jj < input_height; ++jj) {
                    for (int kk = 0; kk < input_width; ++kk) {
                        const uint16_t label = y[ii](jj, kk);
                        const float weight
                            = label == weighted_class
                            ? 1.1f
                            : 0.9f;
                        y_weighted[ii](jj, kk) = weighted_label(label, weight);
                    }
                }
            }

            net_type net;
            sgd defsolver(0,0.9);
            dnn_trainer<net_type> trainer(net, defsolver);
            trainer.set_learning_rate(0.1);
            trainer.set_min_learning_rate(0.01);
            trainer.set_mini_batch_size(10);
            trainer.set_max_num_epochs(10);
            trainer.train(x, y_weighted);

            const ::std::vector<matrix<uint16_t>> predictions = net(x);

            int num_weighted_class = 0;
            int num_not_weighted_class = 0;

            for ( int ii = 0; ii < num_samples; ++ii ) {
                const matrix<uint16_t>& prediction = predictions[ii];
                DLIB_TEST(prediction.nr() == output_height);
                DLIB_TEST(prediction.nc() == output_width);
                for ( int jj = 0; jj < output_height; ++jj )
                    for ( int kk = 0; kk < output_width; ++kk )
                        if ( prediction(jj, kk) == weighted_class )
                            ++num_weighted_class;
                        else 
                            ++num_not_weighted_class;
            }

            DLIB_TEST_MSG(num_weighted_class > num_not_weighted_class,
                          "The weighted class (" << weighted_class << ") does not dominate: "
                          << num_weighted_class << " <= " << num_not_weighted_class);
        }
    }

// ----------------------------------------------------------------------------------------

    void test_tensor_resize_bilinear(long samps, long k, long nr, long nc,  long onr, long onc)
    {
        resizable_tensor img(samps,k,nr,nc);
        resizable_tensor out(samps,k,onr,onc);
        resizable_tensor out2(samps,k,onr,onc);

        dlib::rand rnd;
        for (int iter = 0; iter < 10; ++iter)
        {
            print_spinner();

            const size_t idx = rnd.get_random_64bit_number()%img.size();

            img = 1;
            img.host()[idx] = 2;
            cpu::resize_bilinear(out, img);
#ifdef DLIB_USE_CUDA
            cuda::resize_bilinear(out2, img);
            DLIB_TEST(max(abs(mat(out)-mat(out2))) < 1e-5);
#endif

            resizable_tensor gradient_input;
            gradient_input.copy_size(out);
            tt::tensor_rand rnd;
            rnd.fill_uniform(gradient_input);

            const float h = 1e-2;

            img.host()[idx] = 2;
            cpu::resize_bilinear(out, img);
            float f1 = dot(out, gradient_input); 

            img.host()[idx] = 2+h;
            cpu::resize_bilinear(out, img);
            float f2 = dot(out, gradient_input); 

            const float numerical_grad = (f2-f1)/h;
            dlog << LINFO << "numerical grad: " << numerical_grad;


            resizable_tensor grad, grad2;
            grad.copy_size(img);
            grad = 0.1;
            grad2.copy_size(img);
            grad2 = 0.1;

            cpu::resize_bilinear_gradient(grad2, gradient_input);
            dlog << LINFO << "analytic grad: "<< grad2.host()[idx]-0.1;
            DLIB_TEST_MSG(std::abs(numerical_grad - grad2.host()[idx]+0.1) < 1e-2, std::abs(numerical_grad - grad2.host()[idx]+0.1) << "  numerical_grad: " << numerical_grad);

#ifdef DLIB_USE_CUDA
            cuda::resize_bilinear_gradient(grad, gradient_input);
            dlog << LINFO << "analytic grad: "<< grad.host()[idx]-0.1;
            DLIB_TEST_MSG(std::abs(numerical_grad - grad.host()[idx]+0.1) < 1e-2, std::abs(numerical_grad - grad.host()[idx]+0.1) << "  numerical_grad: " << numerical_grad);
            DLIB_TEST(max(abs(mat(grad)-mat(grad2))) < 1e-5);
#endif

        }


        // now test with strided/sub-window calls
        alias_tensor aimg(samps, k, nr-2,nc-2);
        alias_tensor aout(samps, k, onr-2,onc-2);
        for (int iter = 0; iter < 10; ++iter)
        {
            print_spinner();

            const size_t idx = rnd.get_random_64bit_number()%img.size();

            img = 1;
            img.host()[idx] = 2;
            out = 9;
            out2 = 9;
            auto wout = aout(out, out.nc()*1+1);
            auto wimg = aimg(img, img.nc()*1+1);
            cpu::resize_bilinear(wout,out.nc(),out.nr()*out.nc(),  wimg,img.nc(),img.nr()*img.nc());
#ifdef DLIB_USE_CUDA
            auto wout2 = aout(out2, out2.nc()*1+1);
            cuda::resize_bilinear(wout2,out2.nc(),out2.nr()*out2.nc(),  wimg,img.nc(),img.nr()*img.nc());
            DLIB_TEST(max(abs(mat(out)-mat(out2))) < 1e-5);
#endif


            resizable_tensor gradient_input;
            gradient_input.copy_size(out);
            tt::tensor_rand rnd;
            rnd.fill_uniform(gradient_input);

            const float h = 1e-2;

            img.host()[idx] = 2;
            out = 0;
            wout = aout(out, out.nc()*1+1);
            wimg = aimg(img, img.nc()*1+1);
            cpu::resize_bilinear(wout,out.nc(),out.nr()*out.nc(),  wimg,img.nc(),img.nr()*img.nc());
            float f1 = dot(out, gradient_input); 

            img.host()[idx] = 2+h;
            out = 0;
            cpu::resize_bilinear(wout,out.nc(),out.nr()*out.nc(),  wimg,img.nc(),img.nr()*img.nc());
            float f2 = dot(out, gradient_input); 

            const float numerical_grad = (f2-f1)/h;
            dlog << LINFO << "numerical grad: " << numerical_grad;


            resizable_tensor grad, grad2;
            grad.copy_size(img);
            grad = 0.1;
            grad2.copy_size(img);
            grad2 = 0.1;

            auto wgrad2 = aimg(grad2, grad2.nc()*1+1);
            auto wgradient_input = aout(gradient_input, gradient_input.nc()*1+1);
            cpu::resize_bilinear_gradient(wgrad2,grad2.nc(),grad2.nr()*grad2.nc(),  wgradient_input,gradient_input.nc(),gradient_input.nr()*gradient_input.nc());
            dlog << LINFO << "analytic grad: "<< grad2.host()[idx]-0.1;
            DLIB_TEST_MSG(std::abs(numerical_grad - grad2.host()[idx]+0.1) < 1e-2, std::abs(numerical_grad - grad2.host()[idx]+0.1) << "  numerical_grad: " << numerical_grad);

#ifdef DLIB_USE_CUDA
            wgrad2 = aimg(grad, grad.nc()*1+1);
            wgradient_input = aout(gradient_input, gradient_input.nc()*1+1);
            cuda::resize_bilinear_gradient(wgrad2,grad.nc(),grad.nr()*grad.nc(),  wgradient_input,gradient_input.nc(),gradient_input.nr()*gradient_input.nc());
            dlog << LINFO << "analytic grad: "<< grad.host()[idx]-0.1;
            DLIB_TEST_MSG(std::abs(numerical_grad - grad.host()[idx]+0.1) < 1e-2, std::abs(numerical_grad - grad.host()[idx]+0.1) << "  numerical_grad: " << numerical_grad);
            DLIB_TEST_MSG(max(abs(mat(grad)-mat(grad2))) < 1e-5, max(abs(mat(grad)-mat(grad2))));
#endif


        }
    }


    void test_serialization()
    {
        print_spinner();

        using net_type = loss_mean_squared<fc<1, input<matrix<double>>>>;
        net_type net, net2;

        std::ostringstream out;
        serialize(net, out);
        const std::string serialized = out.str();
        std::istringstream in(serialized);
        dlib::deserialize(net2, in);
    }

// ----------------------------------------------------------------------------------------

    void test_loss_dot()
    {
        print_spinner();

        std::vector<matrix<float,0,1>> samples;
        std::vector<matrix<float,0,1>> labels;

        const matrix<float> proj = matrix_cast<float>(randm(2,3));
        for (int i = 0; i < 128; ++i)
        {
            // The task is going to be to learn the matrix proj.  So we make our
            // training data thusly:
            matrix<float,0,1> x = matrix_cast<float>(randm(3,1));
            matrix<float,0,1> y = normalize(proj*x);
            samples.push_back(x);
            labels.push_back(y);
        }

        using net_type = loss_dot<
            l2normalize<fc_no_bias<2, 
            input<matrix<float,0,1>> 
            >>>;

        net_type net;
        dnn_trainer<net_type> trainer(net, sgd(1e-4, 0.9));
        trainer.set_learning_rate(0.01);
        trainer.set_min_learning_rate(0.0000001);
        trainer.set_mini_batch_size(128);
        trainer.set_max_num_epochs(50000);
        trainer.train(samples, labels);


        for (size_t i = 0; i < samples.size(); ++i)
        {
            DLIB_TEST(std::abs(1-dot(net(samples[i]),labels[i])) < 0.001);
        }
    }

// ----------------------------------------------------------------------------------------

    void test_loss_multimulticlass_log()
    {
        print_spinner();
        std::map<string,std::vector<string>> all_labels;
        all_labels["c1"] = {"a", "b", "c"};
        all_labels["c2"] = {"d", "e", "f"};

        // make training data
        std::vector<matrix<float>> samples;
        std::vector<std::map<string,string>> labels;
        for (int i = 0; i < 3; ++i)
        {
            for (int j = 0; j < 3; ++j)
            {
                matrix<float> samp(2,3);
                samp = 0;
                samp(0,i) = 1;
                samp(1,j) = 1;
                samples.push_back(samp);

                std::map<string,string> l;
                if (i == 0) l["c1"] = "a";
                if (i == 1) l["c1"] = "b";
                if (i == 2) l["c1"] = "c";
                if (j == 0) l["c2"] = "d";
                if (j == 1) l["c2"] = "e";
                if (j == 2) l["c2"] = "f";
                labels.push_back(l);
            }
        }

        using net_type = loss_multimulticlass_log<
            fc<1,        
            input<matrix<float>> 
            >>;

        net_type net(all_labels);
        net.subnet().layer_details().set_num_outputs(net.loss_details().number_of_labels());

        dnn_trainer<net_type> trainer(net, sgd(0.1));
        trainer.set_learning_rate(0.1);
        trainer.set_min_learning_rate(0.00001);
        trainer.set_iterations_without_progress_threshold(500);

        trainer.train(samples, labels);

        auto predicted_labels = net(samples);

        // make sure the network predicts the right labels
        for (size_t i = 0; i < samples.size(); ++i)
        {
            DLIB_TEST(predicted_labels[i]["c1"] == labels[i]["c1"]);
            DLIB_TEST(predicted_labels[i]["c2"] == labels[i]["c2"]);
        }

    }

// ----------------------------------------------------------------------------------------
    
    // This test really just checks if the mmod loss goes negative when a whole lot of overlapping
    // truth rectangles are given.  
    void test_loss_mmod()
    {
        print_spinner();

        // Define input image size.
        constexpr int nc = 20;
        constexpr int nr = 20;

        constexpr int margin = 3;

        // Create a checkerboard pattern.
        std::deque<point> labeled_points;
        for (int y = margin; y < nr - margin; ++y)
            for (int x = margin + 1 - y % 2; x < nc - margin; x += 2)
                labeled_points.emplace_back(x, y);

        // Create training data that follows the generated pattern.
        typedef matrix<float> input_image_type;

        const auto generate_input_image = [&labeled_points, nr, nc]()
        {
            input_image_type sample(nr, nc);
            sample = -1.0;

            for (const auto& point : labeled_points)
                sample(point.y(), point.x()) = 1.0;

            return sample;
        };

        const auto generate_labels = [&labeled_points]()
        {
            const auto point_to_rect = [](const point& point) {
                constexpr int rect_size = 5;
                return centered_rect(
                    point.x(), point.y(),
                    rect_size, rect_size
                );
            };

            std::vector<mmod_rect> labels;

            std::transform(
                labeled_points.begin(),
                labeled_points.end(),
                std::back_inserter(labels),
                point_to_rect
            );

            return labels;
        };

        const input_image_type input_image = generate_input_image();
        const std::vector<mmod_rect> labels = generate_labels();

        mmod_options options(use_image_pyramid::no, { labels });

        // Define a simple network.
        using net_type = loss_mmod<con<1,5,5,1,1,con<1,5,5,2,2,input<input_image_type>>>>;
        net_type net(options);
        dnn_trainer<net_type> trainer(net, sgd(0.1));

        // Train the network. The loss is not supposed to go negative.
        for (int i = 0; i < 100; ++i) {
            print_spinner();
            trainer.train_one_step({ input_image }, { labels });
            DLIB_TEST(trainer.get_average_loss() >= 0.0);
        }

        // Inference should return something for the training data.
        const auto dets = net(input_image);
        DLIB_TEST(dets.size() > 0);

        // Indeed many truth objects should be found.
        const auto approximate_desired_det_count = (nr - 2 * margin) * (nc - 2 * margin) / 2.0;
        DLIB_TEST(dets.size() > approximate_desired_det_count * 0.45);
        DLIB_TEST(dets.size() < approximate_desired_det_count * 1.05);
    }

// ----------------------------------------------------------------------------------------

    void test_find_optimal_threshold()
    {
        print_spinner();

        { // Good detection
            const std::vector<std::vector<mmod_rect>> truth1 = { { mmod_rect(rectangle(10, 10, 20, 20)) } };
            const std::vector<std::vector<mmod_rect>> detections1 = { { mmod_rect(rectangle(10, 10, 20, 20), 1.0) } };
            const double threshold1 = find_optimal_threshold(truth1, detections1);
            DLIB_TEST_MSG(threshold1 < 1.0, "threshold1 must be less than 1.0");

            const std::vector<std::vector<mmod_rect>> truth2 = { { mmod_rect(rectangle(10, 10, 20, 20)) } };
            const std::vector<std::vector<mmod_rect>> detections2 = { { mmod_rect(rectangle(10, 10, 20, 20), -1.0) } };
            const double threshold2 = find_optimal_threshold(truth2, detections2);
            DLIB_TEST_MSG(threshold2 < -1.0, "threshold2 must be less than -1.0");
        }

        { // Bad detection
            const std::vector<std::vector<mmod_rect>> truth3 = { { mmod_rect(rectangle(10, 10, 20, 20)) } };
            const std::vector<std::vector<mmod_rect>> detections3 = { { mmod_rect(rectangle(30, 30, 40, 40), 1.0) } };
            const double threshold3 = find_optimal_threshold(truth3, detections3);
            DLIB_TEST_MSG(threshold3 > 1.0, "threshold3 must be greater than 1.0");

            const std::vector<std::vector<mmod_rect>> truth4 = { { mmod_rect(rectangle(10, 10, 20, 20)) } };
            const std::vector<std::vector<mmod_rect>> detections4 = { { mmod_rect(rectangle(30, 30, 40, 40), -1.0) } };
            const double threshold4 = find_optimal_threshold(truth4, detections4);
            DLIB_TEST_MSG(threshold4 > -1.0, "threshold4 must be greater than -1.0");
        }

        { // Intermediate detection
            const std::vector<std::vector<mmod_rect>> truth5 = { {
                    mmod_rect(rectangle(10, 10, 20, 20)),
                } };
            const std::vector<std::vector<mmod_rect>> detections5 = { {
                    mmod_rect(rectangle(10, 10, 20, 20), 1.0),
                    mmod_rect(rectangle(30, 30, 40, 40), 0.9)
                } };
            const double threshold5 = find_optimal_threshold(truth5, detections5);
            DLIB_TEST_MSG(threshold5 > 0.9, "threshold5 must be greater than 0.9");
            DLIB_TEST_MSG(threshold5 < 1.0, "threshold5 must be less than 1.0");
        }

        { // Ignored rects in the input
            std::vector<std::vector<mmod_rect>> truth6 = { {
                    mmod_rect(rectangle(10, 10, 20, 20)),
                    mmod_rect(rectangle(30, 30, 40, 40)),
                    mmod_rect(rectangle(50, 50, 60, 60)), // to be ignored
                    mmod_rect(rectangle(70, 70, 80, 80)), // to be ignored
                    mmod_rect(rectangle(90, 90, 100, 100)),
                } };
            truth6[0][2].ignore = true;
            truth6[0][3].ignore = true;
            const std::vector<std::vector<mmod_rect>> detections6 = { {
                    mmod_rect(rectangle(10, 10, 20, 20), 1.0), // hit
                    mmod_rect(rectangle(30, 30, 40, 40), 0.9), // hit
                    mmod_rect(rectangle(50, 50, 60, 60), 0.8), // ignored
                    mmod_rect(rectangle(70, 70, 80, 80), 0.7), // ignored
                    mmod_rect(rectangle(90, 90, 100, 100), 0.6), // hit
                    mmod_rect(rectangle(110, 120, 130, 130), 0.5), // false positive
                } };
            const double threshold6 = find_optimal_threshold(truth6, detections6);
            DLIB_TEST_MSG(threshold6 > 0.5, "threshold6 must be greater than 0.5");
            DLIB_TEST_MSG(threshold6 < 0.6, "threshold6 must be less than 0.6");

            // Corresponding test without the ignored rects
            const std::vector<std::vector<mmod_rect>> truth7 = { {
                    mmod_rect(rectangle(10, 10, 20, 20)),
                    mmod_rect(rectangle(30, 30, 40, 40)),
                    mmod_rect(rectangle(90, 90, 100, 100)),
                } };
            const std::vector<std::vector<mmod_rect>> detections7 = { {
                    mmod_rect(rectangle(10, 10, 20, 20), 1.0), // hit
                    mmod_rect(rectangle(30, 30, 40, 40), 0.9), // hit
                    mmod_rect(rectangle(50, 50, 60, 60), 0.8), // false positive
                    mmod_rect(rectangle(70, 70, 80, 80), 0.7), // false positive
                    mmod_rect(rectangle(90, 90, 100, 100), 0.6), // hit
                    mmod_rect(rectangle(110, 120, 130, 130), 0.5), // false positive
                } };
            const double threshold7 = find_optimal_threshold(truth7, detections7);
            DLIB_TEST_MSG(threshold7 > 0.8, "threshold7 must be greater than 0.8");
            DLIB_TEST_MSG(threshold7 < 0.9, "threshold7 must be less than 0.9");
        }

        { // A bunch of detections overlapping the truth
            const std::vector<std::vector<mmod_rect>> truth8 = { {
                    mmod_rect(rectangle(10, 10, 20, 20)),
                } };
            const std::vector<std::vector<mmod_rect>> detections8 = { {
                    mmod_rect(rectangle(10, 10, 20, 20), 1.0),
                    mmod_rect(rectangle(10, 10, 20, 20), 0.9),
                    mmod_rect(rectangle(10, 10, 20, 20), 0.8)
                } };
            const double threshold8 = find_optimal_threshold(truth8, detections8);
            DLIB_TEST_MSG(threshold8 > 0.9, "threshold8 must be greater than 0.9");
            DLIB_TEST_MSG(threshold8 < 1.0, "threshold8 must be less than 1.0");
        }
    }

// ----------------------------------------------------------------------------------------

    class dnn_tester : public tester
    {
    public:
        dnn_tester (
        ) :
            tester ("test_dnn",
                "Runs tests on the deep neural network tools.")
        {}

        void run_tests (
        )
        {
            // make the tests repeatable
            srand(1234);

            test_tagging();
#ifdef DLIB_USE_CUDA
            test_affine_rect();
            test_conv();
            test_more_ops2();
            test_more_ops(1,1);
            test_more_ops(3,4);
            test_more_ops(4,3);
            test_more_ops(4,1);
            test_more_ops(1,4);
            test_more_ops(10000,4);
            compare_bn_gpu_and_cpu();
            compare_bn_conv_gpu_and_cpu();
            test_add();
            test_multiply_zero_padded();
            compare_adam();
            test_copy_tensor_gpu();
            test_copy_tensor_add_to_gpu();
            test_scale_channels();
#endif
            test_tensor_resize_bilinear(2, 3, 6,6, 11, 11);
            test_tensor_resize_bilinear(2, 3, 6,6, 3, 4);
            test_tensor_resize_bilinear(2, 3, 5,6, 12, 21);
            test_max_pool(1,1,2,3,0,0);
            test_max_pool(3,3,1,1,0,0);
            test_max_pool(3,3,2,2,0,0);
            test_max_pool(2,2,2,2,0,0);
            test_max_pool(4,5,3,1,0,0);
            test_avg_pool(1,1,2,3,0,0);
            test_avg_pool(3,3,1,1,0,0);
            test_avg_pool(3,3,2,2,0,0);
            test_avg_pool(2,2,2,2,0,0);
            test_avg_pool(4,5,3,1,0,0);
            test_avg_pool(4,4,2,2,0,0);
            test_avg_pool(4,5,40,50,0,0);
            test_max_pool(2,2,2,3,1,1);
            test_max_pool(3,3,1,1,1,1);
            test_max_pool(3,3,2,2,2,1);
            test_max_pool(2,2,2,2,1,0);
            test_max_pool(4,5,3,1,2,3);
            test_avg_pool(1,1,2,3,0,0);
            test_avg_pool(3,3,1,1,1,2);
            test_avg_pool(3,3,2,2,2,1);
            test_avg_pool(2,2,2,2,1,0);
            test_avg_pool(4,5,3,1,2,4);
            test_avg_pool(4,4,2,2,1,3);
            test_avg_pool(4,5,40,50,0,1);
            test_tanh();
            test_softmax();
            test_softmax_all();
            test_sigmoid();
            test_batch_normalize();
            test_batch_normalize_conv();
            test_basic_tensor_ops();
            test_layers();
            test_visit_functions();
            test_copy_tensor_cpu();
            test_copy_tensor_add_to_cpu();
            test_concat();
            test_simple_linear_regression();
            test_simple_linear_regression_eil();
            test_simple_linear_regression_with_mult_prev();
            test_multioutput_linear_regression();
            test_simple_autoencoder();
            test_loss_mean_squared_per_channel_and_pixel();
            test_loss_multiclass_per_pixel_learned_params_on_trivial_single_pixel_task();
            test_loss_multiclass_per_pixel_activations_on_trivial_single_pixel_task();
            test_loss_multiclass_per_pixel_outputs_on_trivial_task();
            test_loss_multiclass_per_pixel_with_noise_and_pixels_to_ignore();
            test_loss_multiclass_per_pixel_weighted();
            test_serialization();
            test_loss_dot();
            test_loss_multimulticlass_log();
<<<<<<< HEAD
            test_find_optimal_threshold();
=======
            test_loss_mmod();
>>>>>>> e82e2ceb
        }

        void perform_test()
        {
            dlog << LINFO << "NOW RUNNING TESTS WITH set_dnn_prefer_fastest_algorithms()";
            set_dnn_prefer_fastest_algorithms();
            run_tests();

            dlog << LINFO << "NOW RUNNING TESTS WITH set_dnn_prefer_smallest_algorithms()";
            set_dnn_prefer_smallest_algorithms();
            run_tests();


            {
                resizable_tensor a(2,3,4,5);
                resizable_tensor b(2,3,4,5);
                DLIB_TEST(have_same_dimensions(a,b));

                a.set_size(2,3,4,4);
                DLIB_TEST(!have_same_dimensions(a,b));
                a.set_size(2,3,3,5);
                DLIB_TEST(!have_same_dimensions(a,b));
                a.set_size(2,2,4,5);
                DLIB_TEST(!have_same_dimensions(a,b));
                a.set_size(1,3,4,5);
                DLIB_TEST(!have_same_dimensions(a,b));

                static_assert(!is_image_type<resizable_tensor>::value, "should be false");
            }
        }
    } a;
}

#endif // __INTELLISENSE__
<|MERGE_RESOLUTION|>--- conflicted
+++ resolved
@@ -3504,11 +3504,8 @@
             test_serialization();
             test_loss_dot();
             test_loss_multimulticlass_log();
-<<<<<<< HEAD
+            test_loss_mmod();
             test_find_optimal_threshold();
-=======
-            test_loss_mmod();
->>>>>>> e82e2ceb
         }
 
         void perform_test()
