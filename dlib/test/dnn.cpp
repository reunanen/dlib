// Copyright (C) 2015  Davis E. King (davis@dlib.net)
// License: Boost Software License   See LICENSE.txt for the full license.


#include <sstream>
#include <string>
#include <cstdlib>
#include <ctime>
#include <vector>
#include <random>
#include <numeric>
#include "../dnn.h"
#include "../dnn/find_optimal_threshold.h"

#include "tester.h"

#ifndef __INTELLISENSE__

namespace
{

    using namespace test;
    using namespace dlib;
    using namespace std;

    logger dlog("test.dnn");

// ----------------------------------------------------------------------------------------

    template <typename T>
    float compare_gradients (
        const tensor& t,
        T grad
    )
    {
        float max_error = 0;
        auto p = t.host();
        for (size_t i = 0; i < t.size(); ++i)
        {
            max_error = std::max(max_error, std::abs(p[i]-grad(i)));
        }
        return max_error;
    }

// ----------------------------------------------------------------------------------------

    void test_tanh()
    {
        using namespace dlib::tt;
        print_spinner();
        resizable_tensor src, dest, gradient_input;
        src = matrix_cast<float>(gaussian_randm(5,5, 0));
        dest = matrix_cast<float>(gaussian_randm(5,5, 1));
        gradient_input = matrix_cast<float>(gaussian_randm(5,5, 2));



        auto grad_src = [&](long idx) {
            auto f = [&](float eps) {
                const float old = src.host()[idx];
                src.host()[idx] += eps;
                tanh(dest, src);
                float result = dot(gradient_input, dest);
                src.host()[idx] = old;
                return result;
            };
            const float eps = 0.01;
            return (f(+eps)-f(-eps))/(2*eps);
        };

        resizable_tensor src_grad;
        src_grad.copy_size(src);
        src_grad = 0;

        tanh(dest, src);
        tanh_gradient(src_grad, dest, gradient_input);

        auto grad_error = compare_gradients(src_grad, grad_src);
        dlog << LINFO << "src error: " << grad_error;
        DLIB_TEST(grad_error < 0.001);
    }

    void test_sigmoid()
    {
        using namespace dlib::tt;
        print_spinner();
        resizable_tensor src, dest, gradient_input;
        src = matrix_cast<float>(gaussian_randm(5,5, 0));
        dest = matrix_cast<float>(gaussian_randm(5,5, 1));
        gradient_input = matrix_cast<float>(gaussian_randm(5,5, 2));



        auto grad_src = [&](long idx) {
            auto f = [&](float eps) {
                const float old = src.host()[idx];
                src.host()[idx] += eps;
                sigmoid(dest, src);
                float result = dot(gradient_input, dest);
                src.host()[idx] = old;
                return result;
            };
            const float eps = 0.01;
            return (f(+eps)-f(-eps))/(2*eps);
        };

        resizable_tensor src_grad;
        src_grad.copy_size(src);
        src_grad = 0;

        sigmoid(dest, src);
        sigmoid_gradient(src_grad, dest, gradient_input);

        auto grad_error = compare_gradients(src_grad, grad_src);
        dlog << LINFO << "src error: " << grad_error;
        DLIB_TEST(grad_error < 0.001);
    }

    void test_softmax()
    {
        using namespace dlib::tt;
        print_spinner();
        const long nr = 3;
        const long nc = 3;
        resizable_tensor src(5,5,nr,nr), dest(5,5,nr,nc), gradient_input(5,5,nr,nc);
        tt::tensor_rand rnd;
        rnd.fill_uniform(src);
        rnd.fill_uniform(dest);
        // fill like this as a test of the assignment operator.
        gradient_input = matrix_cast<float>(gaussian_randm(5,5*nr*nc, 2));



        auto grad_src = [&](long idx) {
            auto f = [&](float eps) {
                const float old = src.host()[idx];
                src.host()[idx] += eps;
                tt::softmax(dest, src);
                float result = dot(gradient_input, dest);
                src.host()[idx] = old;
                return result;
            };
            const float eps = 0.01;
            return (f(+eps)-f(-eps))/(2*eps);
        };

        resizable_tensor src_grad;
        src_grad.copy_size(src);
        src_grad = 0;

        tt::softmax(dest, src);
        softmax_gradient(src_grad, dest, gradient_input);

        auto grad_error = compare_gradients(src_grad, grad_src);
        dlog << LINFO << "src error: " << grad_error;
        DLIB_TEST(grad_error < 0.001);

#ifdef DLIB_USE_CUDA
        resizable_tensor src1 = src;
        resizable_tensor src2 = src;
        resizable_tensor dest1, dest2;
        dest1.copy_size(src);
        dest2.copy_size(src);
        cuda::softmax_all(dest1, src1);
        cpu::softmax_all(dest2, src2);
        DLIB_TEST_MSG(max(abs(mat(dest1)-mat(dest2))) < 1e-5, max(abs(mat(dest1)-mat(dest2))));
#endif
    }

    void test_softmax_all()
    {
        using namespace dlib::tt;
        print_spinner();
        const long nr = 3;
        const long nc = 3;
        resizable_tensor src(5,5,nr,nr), dest(5,5,nr,nc), gradient_input(5,5,nr,nc);
        tt::tensor_rand rnd;
        rnd.fill_uniform(src);
        rnd.fill_uniform(dest);
        // fill like this as a test of the assignment operator.
        gradient_input = matrix_cast<float>(gaussian_randm(5,5*nr*nc, 2));



        auto grad_src = [&](long idx) {
            auto f = [&](float eps) {
                const float old = src.host()[idx];
                src.host()[idx] += eps;
                tt::softmax_all(dest, src);
                float result = dot(gradient_input, dest);
                src.host()[idx] = old;
                return result;
            };
            const float eps = 0.01;
            return (f(+eps)-f(-eps))/(2*eps);
        };

        resizable_tensor src_grad;
        src_grad.copy_size(src);
        src_grad = 0;

        tt::softmax_all(dest, src);
        softmax_all_gradient(src_grad, dest, gradient_input);

        auto grad_error = compare_gradients(src_grad, grad_src);
        dlog << LINFO << "src error: " << grad_error;
        DLIB_TEST(grad_error < 0.001);

#ifdef DLIB_USE_CUDA
        resizable_tensor src1 = src;
        resizable_tensor src2 = src;
        resizable_tensor dest1, dest2;
        dest1.copy_size(src);
        dest2.copy_size(src);
        cuda::softmax_all(dest1, src1);
        cpu::softmax_all(dest2, src2);
        DLIB_TEST_MSG(max(abs(mat(dest1)-mat(dest2))) < 1e-5, max(abs(mat(dest1)-mat(dest2))));
#endif
    }

    void test_batch_normalize()
    {
        using namespace dlib::tt;
        print_spinner();
        resizable_tensor src, gamma, beta, dest, dest2, dest3, means, vars, gradient_input;
        src = matrix_cast<float>(gaussian_randm(5,5, 0));
        gamma = matrix_cast<float>(gaussian_randm(1,5, 1));
        beta = matrix_cast<float>(gaussian_randm(1,5, 2));
        gradient_input = matrix_cast<float>(gaussian_randm(5,5, 3));

        gamma = 1;
        beta = 0;

        resizable_tensor running_means;
        resizable_tensor running_variances;
        batch_normalize(DEFAULT_BATCH_NORM_EPS,dest, means, vars, 1, running_means, running_variances, src, gamma, beta);
        const double scale = (src.num_samples())/(src.num_samples()-1.0);
        // Turn back into biased variance estimate because that's how batch_normalize() works, so if we want to match it this is necessary.
        running_variances = mat(running_variances)/scale; 
        batch_normalize_inference(DEFAULT_BATCH_NORM_EPS,dest2, src, gamma, beta, running_means, running_variances);
        DLIB_TEST_MSG(max(abs(mat(dest2)-mat(dest))) < 1e-5, max(abs(mat(dest2)-mat(dest))));
        cpu::batch_normalize_inference(DEFAULT_BATCH_NORM_EPS,dest3, src, gamma, beta, running_means, running_variances);
        DLIB_TEST_MSG(max(abs(mat(dest3)-mat(dest))) < 1e-5, max(abs(mat(dest3)-mat(dest))));


        auto grad_src = [&](long idx) {
            auto f = [&](float eps) {
                const float old = src.host()[idx];
                src.host()[idx] += eps;
                batch_normalize(DEFAULT_BATCH_NORM_EPS,dest, means, vars, 1, running_means, running_variances, src, gamma, beta);
                float result = dot(gradient_input, dest);
                src.host()[idx] = old;
                return result;
            };
            const float eps = 0.01;
            return (f(+eps)-f(-eps))/(2*eps);
        };
        auto grad_gamma = [&](long idx) {
            auto f = [&](float eps) {
                const float old = gamma.host()[idx];
                gamma.host()[idx] += eps;
                batch_normalize(DEFAULT_BATCH_NORM_EPS,dest, means, vars, 1, running_means, running_variances, src, gamma, beta);
                float result = dot(gradient_input, dest);
                gamma.host()[idx] = old;
                return result;
            };
            const float eps = 0.01;
            return (f(+eps)-f(-eps))/(2*eps);
        };
        auto grad_beta = [&](long idx) {
            auto f = [&](float eps) {
                const float old = beta.host()[idx];
                beta.host()[idx] += eps;
                batch_normalize(DEFAULT_BATCH_NORM_EPS,dest, means, vars, 1, running_means, running_variances, src, gamma, beta);
                float result = dot(gradient_input, dest);
                beta.host()[idx] = old;
                return result;
            };
            const float eps = 0.01;
            return (f(+eps)-f(-eps))/(2*eps);
        };

        resizable_tensor src_grad, gamma_grad, beta_grad;
        src_grad.copy_size(src);
        gamma_grad.copy_size(gamma);
        beta_grad.copy_size(beta);
        src_grad = 0;
        gamma_grad = 8;
        beta_grad = 8;

        batch_normalize_gradient(DEFAULT_BATCH_NORM_EPS,gradient_input, means, vars, src, gamma, src_grad, gamma_grad, beta_grad);

        auto grad_error = compare_gradients(src_grad, grad_src);
        dlog << LINFO << "src error: " << grad_error;
        DLIB_TEST(grad_error < 0.001);

        grad_error = compare_gradients(gamma_grad, grad_gamma);
        dlog << LINFO << "gamma error: " << grad_error;
        DLIB_TEST(grad_error < 0.001);

        grad_error = compare_gradients(beta_grad, grad_beta);
        dlog << LINFO << "beta error: " << grad_error;
        DLIB_TEST(grad_error < 0.001);
    }

    void test_batch_normalize_conv()
    {
        using namespace dlib::tt;
        print_spinner();
        resizable_tensor src(5,5,4,4), gamma, beta, dest, dest2, dest3, means, vars, gradient_input(5,5,4,4);
        tt::tensor_rand rnd;
        rnd.fill_gaussian(src);
        rnd.fill_gaussian(gradient_input);
        gamma = matrix_cast<float>(gaussian_randm(1,5, 1));
        beta = matrix_cast<float>(gaussian_randm(1,5, 2));

        gamma = 1;
        beta = 0;

        resizable_tensor running_means;
        resizable_tensor running_variances;
        batch_normalize_conv(DEFAULT_BATCH_NORM_EPS,dest, means, vars, 1, running_means, running_variances, src, gamma, beta);
        const double scale = (src.num_samples()*src.nr()*src.nc())/(src.num_samples()*src.nr()*src.nc()-1.0);
        // Turn back into biased variance estimate because that's how
        // batch_normalize_conv() works, so if we want to match it this is necessary.
        running_variances = mat(running_variances)/scale; 
        batch_normalize_conv_inference(DEFAULT_BATCH_NORM_EPS,dest2, src, gamma, beta, running_means, running_variances);
        DLIB_TEST(max(abs(mat(dest2)-mat(dest))) < 1e-5);
        cpu::batch_normalize_conv_inference(DEFAULT_BATCH_NORM_EPS,dest3, src, gamma, beta, running_means, running_variances);
        DLIB_TEST(max(abs(mat(dest3)-mat(dest))) < 1e-5);


        auto grad_src = [&](long idx) {
            auto f = [&](float eps) {
                const float old = src.host()[idx];
                src.host()[idx] += eps;
                batch_normalize_conv(DEFAULT_BATCH_NORM_EPS,dest, means, vars, 1, running_means, running_variances, src, gamma, beta);
                float result = dot(gradient_input, dest);
                src.host()[idx] = old;
                return result;
            };
            const float eps = 0.01;
            return (f(+eps)-f(-eps))/(2*eps);
        };
        auto grad_gamma = [&](long idx) {
            auto f = [&](float eps) {
                const float old = gamma.host()[idx];
                gamma.host()[idx] += eps;
                batch_normalize_conv(DEFAULT_BATCH_NORM_EPS,dest, means, vars, 1, running_means, running_variances, src, gamma, beta);
                float result = dot(gradient_input, dest);
                gamma.host()[idx] = old;
                return result;
            };
            const float eps = 0.01;
            return (f(+eps)-f(-eps))/(2*eps);
        };
        auto grad_beta = [&](long idx) {
            auto f = [&](float eps) {
                const float old = beta.host()[idx];
                beta.host()[idx] += eps;
                batch_normalize_conv(DEFAULT_BATCH_NORM_EPS,dest, means, vars, 1, running_means, running_variances, src, gamma, beta);
                float result = dot(gradient_input, dest);
                beta.host()[idx] = old;
                return result;
            };
            const float eps = 0.01;
            return (f(+eps)-f(-eps))/(2*eps);
        };


        resizable_tensor src_grad, gamma_grad, beta_grad;
        src_grad.copy_size(src);
        gamma_grad.copy_size(gamma);
        beta_grad.copy_size(beta);
        src_grad = 0;
        gamma_grad = 9;
        beta_grad = 9;

        batch_normalize_conv_gradient(DEFAULT_BATCH_NORM_EPS,gradient_input, means, vars, src, gamma, src_grad, gamma_grad, beta_grad);


        auto grad_error = compare_gradients(src_grad, grad_src);
        dlog << LINFO << "src error: " << grad_error;
        DLIB_TEST(grad_error < 0.001);

        grad_error = compare_gradients(gamma_grad, grad_gamma);
        dlog << LINFO << "gamma error: " << grad_error;
        DLIB_TEST(grad_error < 0.001);

        grad_error = compare_gradients(beta_grad, grad_beta);
        dlog << LINFO << "beta error: " << grad_error;
        DLIB_TEST(grad_error < 0.001);

    }

// ----------------------------------------------------------------------------------------

    void test_basic_tensor_ops()
    {
        using namespace dlib::tt;
        print_spinner();
        resizable_tensor dest, src(3,4), A(1,4), B(1,4);
        src = 2;
        dest.copy_size(src);
        affine_transform(dest, src, 2, 3);
        dlog << LINFO << mat(dest);
        matrix<float> truth1(3,4), truth2(3,4);

        truth1 = 2;
        DLIB_TEST(max(abs(truth1-mat(src))) < 1e-5);
        src *= 2;
        truth1 = 4;
        DLIB_TEST(max(abs(truth1-mat(src))) < 1e-5);
        src = 2;


        truth1 = 7;
        truth2 = 7, 10,  7,  7,
        7, 10,  7,  7,
        7, 10,  7,  7;
        DLIB_TEST(max(abs(truth1-mat(dest))) < 1e-5);

        A = 2;
        B = 3;
        A.host()[1] = 3;
        B.host()[1] = 4;
        dest = 0;
        affine_transform(dest, src, A, B);
        dlog << LINFO << mat(dest);
        DLIB_TEST(max(abs(truth2-mat(dest))) < 1e-5);

        A = matrix_cast<float>(gaussian_randm(3,4, 1));
        B = matrix_cast<float>(gaussian_randm(3,4, 2));
        affine_transform(dest, src, A, B);
        dlog << LINFO << mat(dest);
        matrix<float> truth3 = pointwise_multiply(mat(src), mat(A)) + mat(B);
        DLIB_TEST(max(abs(truth3-mat(dest))) < 1e-5);

        matrix<float> truth4 = pointwise_multiply(mat(A), mat(B));
        tt::multiply(false, A, A, B);
        DLIB_TEST(max(abs(truth4-mat(A))) < 1e-5);
        truth4 = pointwise_multiply(mat(A), mat(B)) + mat(A);
        tt::multiply(true, A, A, B);
        DLIB_TEST(max(abs(truth4-mat(A))) < 1e-5);

        matrix<float> truth5 = mat(B) > 0.1;
        dlog << LINFO << truth5;
        threshold(B, 0.1);
        DLIB_TEST(max(abs(truth5-mat(B))) < 1e-5);

        int cnt = 0;
        for(auto& x : A)
            x = cnt++;

        truth1.set_size(2,2);
        truth2.set_size(2,2);
        truth3.set_size(2,2);
        truth1 = 0,1,2,3;
        truth2 = 4,5,6,7;
        truth3 = 8,9,10,11;

        alias_tensor at(2,2);
        auto A0 = at(A,0);
        auto A4 = at(A,4);
        auto A8 = at(const_cast<const resizable_tensor&>(A),8);
        DLIB_TEST(mat(A0) == truth1);
        DLIB_TEST(mat(at(A,4)) == truth2);
        DLIB_TEST(mat(A8) == truth3);

        A4 += uniform_matrix<float>(2,2,2);
        truth2 += 2;
        DLIB_TEST(mat(A4) == truth2);
        truth1 = trans(reshape_to_column_vector(truth1));
        truth2 = trans(reshape_to_column_vector(truth2));
        truth3 = trans(reshape_to_column_vector(truth3));

        DLIB_TEST(mat(A) == join_cols(truth1,join_cols(truth2,truth3)));

        affine_transform(A,A,1,2);
        truth1 += 2;
        truth2 += 2;
        truth3 += 2;
        DLIB_TEST(mat(at(A,4)) == reshape(truth2,2,2));
        DLIB_TEST(mat(A) == join_cols(truth1,join_cols(truth2,truth3)));

        {
            resizable_tensor dest(3,4);
            resizable_tensor A, B;
            A = dest;
            B = dest;

            tensor_rand rnd;
            rnd.fill_uniform(dest);
            rnd.fill_uniform(A);
            rnd.fill_uniform(B);

            dest.set_size(1,4);

            tt::multiply(false, dest, A, B);
            DLIB_TEST(max(abs(mat(dest)-sum_rows(pointwise_multiply(mat(A),mat(B))))) < 1e-6); 

            A.set_size(1,4);
            rnd.fill_uniform(A);
            matrix<float> AA = join_cols(mat(A),mat(A)); AA = join_cols(mat(A),AA);

            tt::multiply(false, dest, A, B);
            DLIB_TEST(max(abs(mat(dest)-sum_rows(pointwise_multiply(AA,mat(B))))) < 1e-6); 

            tt::multiply(false, dest, B, A);
            DLIB_TEST(max(abs(mat(dest)-sum_rows(pointwise_multiply(AA,mat(B))))) < 1e-6); 
            matrix<float> prevdest = mat(dest);
            tt::multiply(true, dest, B, A);
            DLIB_TEST(max(abs(mat(dest)-prevdest-sum_rows(pointwise_multiply(AA,mat(B))))) < 1e-6); 

            dest.set_size(3,4);
            tt::multiply(false, dest, B, A);
            DLIB_TEST(max(abs(mat(dest)-pointwise_multiply(AA,mat(B)))) < 1e-6); 
            prevdest = mat(dest);
            tt::multiply(true, dest, B, A);
            DLIB_TEST(max(abs(mat(dest)-prevdest-pointwise_multiply(AA,mat(B)))) < 1e-6); 

            tt::multiply(false, dest, A, B);
            DLIB_TEST(max(abs(mat(dest)-pointwise_multiply(AA,mat(B)))) < 1e-6); 
            prevdest = mat(dest);
            tt::multiply(true, dest, B, A);
            DLIB_TEST(max(abs(mat(dest)-prevdest-pointwise_multiply(AA,mat(B)))) < 1e-6); 
        }

        {
            resizable_tensor A, B, truth;
            A.set_size(2,3,4,5);
            truth.copy_size(A);
            B.copy_size(A);

            A = 4;
            B = 1;
            truth = 1;
            DLIB_TEST(max(abs(mat(B)- mat(truth))) < 1e-5);
            memcpy(A, truth);
            DLIB_TEST(max(abs(mat(A)- mat(truth))) < 1e-5);

            A = 4;
            A.host();
            B.host();
            memcpy(A, truth);
            DLIB_TEST(max(abs(mat(A)- mat(truth))) < 1e-5);

#ifdef DLIB_USE_CUDA
            A = 4;
            A.device();
            B.host();
            memcpy(A, truth);
            DLIB_TEST(max(abs(mat(A)- mat(truth))) < 1e-5);

            A = 4;
            A.device();
            B.device();
            memcpy(A, truth);
            DLIB_TEST(max(abs(mat(A)- mat(truth))) < 1e-5);

            A = 4;
            A.host();
            B.device();
            memcpy(A, truth);
            DLIB_TEST(max(abs(mat(A)- mat(truth))) < 1e-5);

            A = 4;
            A.host_write_only();
            B.device();
            memcpy(A, truth);
            DLIB_TEST(max(abs(mat(A)- mat(truth))) < 1e-5);
#endif
        }

        {
            resizable_tensor A, B;
            A.set_size(11);
            B.copy_size(A);

            A = 4;
            B = 1;
            matrix<float> truth;


            alias_tensor at(5);
            A = 4;
            A.host();
            B.host();
            {
                // non-aliasing test
                auto aA = at(A,5);
                auto aB = at(B,5);
                memcpy(aA, aB);
                truth = {4,4,4,4,4,  1,1,1,1,1, 4};
                DLIB_TEST(max(abs(mat(A)- truth)) < 1e-5);
            }
            {
                // aliasing test
                auto aA = at(A,1);
                auto aB = at(A,6);
                memcpy(aA, aB);
                truth = {4,1,1,1,1,  4,1,1,1,1, 4};
                DLIB_TEST(max(abs(mat(A)- truth)) < 1e-5);
            }


#ifdef DLIB_USE_CUDA
            A = 4;
            A.device();
            B.host();
            {
                // non-aliasing test
                auto aA = at(A,5);
                auto aB = at(B,5);
                memcpy(aA, aB);
                truth = {4,4,4,4,4,  1,1,1,1,1, 4};
                DLIB_TEST(max(abs(mat(A)- truth)) < 1e-5);
            }
            {
                // aliasing test
                auto aA = at(A,1);
                auto aB = at(A,6);
                memcpy(aA, aB);
                truth = {4,1,1,1,1,  4,1,1,1,1, 4};
                DLIB_TEST(max(abs(mat(A)- truth)) < 1e-5);
            }


            A = 4;
            A.device();
            B.device();
            {
                // non-aliasing test
                auto aA = at(A,5);
                auto aB = at(B,5);
                memcpy(aA, aB);
                truth = {4,4,4,4,4,  1,1,1,1,1, 4};
                DLIB_TEST(max(abs(mat(A)- truth)) < 1e-5);
            }
            {
                // aliasing test
                auto aA = at(A,1);
                auto aB = at(A,6);
                memcpy(aA, aB);
                truth = {4,1,1,1,1,  4,1,1,1,1, 4};
                DLIB_TEST(max(abs(mat(A)- truth)) < 1e-5);
            }

            A = 4;
            A.host();
            B.device();
            {
                // non-aliasing test
                auto aA = at(A,5);
                auto aB = at(B,5);
                memcpy(aA, aB);
                truth = {4,4,4,4,4,  1,1,1,1,1, 4};
                DLIB_TEST(max(abs(mat(A)- truth)) < 1e-5);
            }
            {
                // aliasing test
                auto aA = at(A,1);
                auto aB = at(A,6);
                memcpy(aA, aB);
                truth = {4,1,1,1,1,  4,1,1,1,1, 4};
                DLIB_TEST(max(abs(mat(A)- truth)) < 1e-5);
            }

#endif
        }

        {
            resizable_tensor A(4,5), B(4);

            tensor_rand rnd;
            rnd.fill_uniform(A);
            rnd.fill_uniform(B);

            float alpha = 1.4;
            float beta = 0.5;

            matrix<float> a(mat(A)), b(mat(B));
            for (long c = 0; c < a.nc(); ++c)
            {
                set_colm(a,c) = beta*colm(a,c) + alpha*b;
            }

            tt::add(beta, A, alpha, B);
            DLIB_TEST_MSG(max(abs(mat(A)-a)) < 1e-6, max(abs(mat(A)-a)));

            beta = 0;
            for (long c = 0; c < a.nc(); ++c)
            {
                set_colm(a,c) = beta*colm(a,c) + alpha*b;
            }

            tt::add(beta, A, alpha, B);
            DLIB_TEST(max(abs(mat(A)-a)) < 1e-6);
        }

        {
            resizable_tensor A, B;
            A.set_size(2,3,4,5);
            B.set_size(2,3,4,5);

            tensor_rand rnd;
            rnd.fill_uniform(A);
            rnd.fill_uniform(B);

            matrix<float> truth;

            truth = 2*mat(A) + 3*mat(B);
            tt::add(2, A, 3, B);
            DLIB_TEST(max(abs(mat(A)-truth )) < 1e-6);


            rnd.fill_uniform(A);
            rnd.fill_uniform(B);
            truth = 0*mat(A) + 3*mat(B);
            tt::add(0, A, 3, B);
            DLIB_TEST(max(abs(mat(A)-truth )) < 1e-6);

            rnd.fill_uniform(A);
            rnd.fill_uniform(B);
            truth = 1*mat(A) + 0*mat(B);
            tt::add(1, A, 0, B);
            DLIB_TEST(max(abs(mat(A)-truth )) < 1e-6);


            rnd.fill_uniform(A);
            rnd.fill_uniform(B);
            truth = 0*mat(A) + 0*mat(B);
            tt::add(0, A, 0, B);
            DLIB_TEST(max(abs(mat(A)-truth )) < 1e-6);


            B.set_size(1,3,4,5);
            rnd.fill_uniform(A);
            rnd.fill_uniform(B);
            truth = 2*mat(A) + 3*join_cols(mat(B), mat(B));
            tt::add(2, A, 3, B);
            DLIB_TEST(max(abs(mat(A)-truth )) < 1e-6);
            DLIB_TEST(A.num_samples()==2);

            B.set_size(1,1,4,5);
            rnd.fill_uniform(A);
            rnd.fill_uniform(B);
            matrix<float> temp = join_rows(mat(B), join_rows(mat(B),mat(B)));
            truth = 2*mat(A) + 3*join_cols(temp,temp);
            tt::add(2, A, 3, B);
            DLIB_TEST_MSG(max(abs(mat(A)-truth )) < 1e-6, max(abs(mat(A)-truth )));

            B.set_size(1,3,1,1);
            rnd.fill_uniform(A);
            rnd.fill_uniform(B);
            resizable_tensor AA(A), BB(B);
            tt::add(2, A, 3, B);
            cpu::add(2, AA, 3, BB);
            DLIB_TEST_MSG(max(abs(mat(A)-mat(AA) )) < 1e-6, max(abs(mat(A)-mat(AA) )));
        }

        {
            print_spinner();
            resizable_tensor dest1(123,456), dest2(123,456);
            resizable_tensor src1(123,456), src2(123,456);

            tt::tensor_rand rnd;

            rnd.fill_uniform(src1); tt::affine_transform(src1, src1, 1, 2); src2 = src1;  // random in range [2, 3]
            dest1 = exp(mat(src1));
            tt::exp(dest2, src2);
            tt::exp(src2, src2); // should work in place
            DLIB_TEST_MSG(max(abs(mat(dest1)-mat(dest2))) < 1e-5, max(abs(mat(dest1)-mat(dest2))));
            DLIB_TEST(max(abs(mat(dest1)-mat(src2))) < 1e-5);

            rnd.fill_uniform(src1); tt::affine_transform(src1, src1, 1, 2); src2 = src1;  // random in range [2, 3]
            dest1 = log(mat(src1));
            tt::log(dest2, src2);
            tt::log(src2, src2); // should work in place
            DLIB_TEST(max(abs(mat(dest1)-mat(dest2))) < 1e-5);
            DLIB_TEST(max(abs(mat(dest1)-mat(src2))) < 1e-5);

            rnd.fill_uniform(src1); tt::affine_transform(src1, src1, 1, 2); src2 = src1;  // random in range [2, 3]
            dest1 = log10(mat(src1));
            tt::log10(dest2, src2);
            tt::log10(src2, src2); // should work in place
            DLIB_TEST(max(abs(mat(dest1)-mat(dest2))) < 1e-5);
            DLIB_TEST(max(abs(mat(dest1)-mat(src2))) < 1e-5);

        }
    }

// ----------------------------------------------------------------------------------------

#ifdef DLIB_USE_CUDA

    void test_scale_channels()
    {
        tt::tensor_rand rnd;

        resizable_tensor dest1(2,3,4,5), dest2;
        rnd.fill_gaussian(dest1);
        dest2 = dest1;

        resizable_tensor src(2,3,4,5);
        resizable_tensor scales(2,3);
        rnd.fill_gaussian(src);
        rnd.fill_gaussian(scales);


        cpu::scale_channels(true, dest1, src, scales);
        cuda::scale_channels(true, dest2, src, scales);

        DLIB_TEST(max(abs(mat(dest1)-mat(dest2))) < 1e-6);

        cpu::scale_channels(false, dest1, src, scales);
        cuda::scale_channels(false, dest2, src, scales);

        DLIB_TEST(max(abs(mat(dest1)-mat(dest2))) < 1e-6);
    }

// ----------------------------------------------------------------------------------------

    void test_affine_rect()
    {
        dlib::rand rnd;

        for (int iter = 0; iter < 20; ++iter)
        {

            long nr = 1 + rnd.get_random_32bit_number()%10;
            long nc = 1 + rnd.get_random_32bit_number()%10;

            resizable_tensor dest1(nr,nc), dest2(nr,nc), src1(nr,nc), src2(nr,nc), src3(nr,nc);
            matrix<float> dest3;

            dest1 = 1;
            dest2 = 1;
            dest3 = mat(dest1);
            src1 = 2;
            src2 = 3;
            src3 = 4;

            point p1(rnd.get_random_32bit_number()%nc, rnd.get_random_32bit_number()%nr);
            point p2(rnd.get_random_32bit_number()%nc, rnd.get_random_32bit_number()%nr);
            rectangle rect(p1,p2);

            cuda::affine_transform(rect, dest1, src1, src2, src3, 2,3,4);

            cpu::affine_transform(rect, dest2, src1, src2, src3, 2,3,4);

            DLIB_TEST(mat(dest1) == mat(dest2));

            set_subm(dest3,rect) = 2*subm(mat(src1),rect) + 3*subm(mat(src2),rect) + 4*subm(mat(src3),rect);
            DLIB_TEST(dest3 == mat(dest1));

            dest1 = 1;
            tt::affine_transform(rect, dest1, src1, src2, src3, 2,3,4);
            DLIB_TEST(dest3 == mat(dest1));
        }
    }

    void test_conv()
    {
        cuda::tensor_conv conv1;
        cpu::tensor_conv conv2;

        dlib::rand prnd;
        for (int iter = 0; iter < 400; ++iter)
        {
            print_spinner();

            resizable_tensor data(prnd.get_random_32bit_number()%5+1,
                prnd.get_random_32bit_number()%5+1,
                prnd.get_random_32bit_number()%25+1,
                prnd.get_random_32bit_number()%25+1
            );
            resizable_tensor filters(
                prnd.get_random_32bit_number()%5+1,
                data.k(),
                prnd.get_random_32bit_number()%6+1,
                prnd.get_random_32bit_number()%6+1 
            );

            tt::tensor_rand rnd;
            rnd.fill_uniform(data);
            rnd.fill_uniform(filters);


            resizable_tensor output1, output2;


            const int stride_y = prnd.get_random_32bit_number()%5+1;
            const int stride_x = prnd.get_random_32bit_number()%5+1;
            int padding_y = prnd.get_random_32bit_number()%(filters.nr()/2+1);
            int padding_x = prnd.get_random_32bit_number()%(filters.nc()/2+1);
            if (!(filters.nr() <= data.nr() + 2*padding_y))
                padding_y = (filters.nr()-data.nr()+1)/2;
            if (!(filters.nc() <= data.nc() + 2*padding_x))
                padding_x = (filters.nc()-data.nc()+1)/2;
            conv1.setup(data,filters,stride_y,stride_x,padding_y,padding_x);
            conv1(false, output1, data, filters);
            conv2.setup(data,filters,stride_y,stride_x,padding_y,padding_x);
            conv2(false, output2, data, filters);
            dlog << LINFO << "forward error: "<< max(abs(mat(output1)-mat(output2)));
            DLIB_TEST_MSG(max(abs(mat(output1)-mat(output2))) < 1e-3, max(abs(mat(output1)-mat(output2)))
                 <<"\n\t padding_y: "<< padding_y 
                 <<"\n\t padding_x: "<< padding_x 
                 );

            conv1(true, output1, data, filters);
            conv2(true, output2, data, filters);
            dlog << LINFO << "forward error: "<< max(abs(mat(output1)-mat(output2)));
            DLIB_TEST_MSG(max(abs(mat(output1)-mat(output2))) < 1e-3, max(abs(mat(output1)-mat(output2)))
                 <<"\n\t padding_y: "<< padding_y 
                 <<"\n\t padding_x: "<< padding_x 
                 );



            resizable_tensor gi, data_gradient1, data_gradient2;
            gi.copy_size(output1);
            rnd.fill_uniform(gi);

            data_gradient1.copy_size(data);
            data_gradient2.copy_size(data);
            data_gradient1 = 1;
            data_gradient2 = 1;

            conv1.get_gradient_for_data(true, gi, filters, data_gradient1);
            conv2.get_gradient_for_data(true, gi, filters, data_gradient2);

            dlog << LINFO << "data gradient error: "<< max(abs(mat(data_gradient1)-mat(data_gradient2)));
            DLIB_TEST(max(abs(mat(data_gradient1)-mat(data_gradient2))) < 1e-3);

            conv1.get_gradient_for_data(false, gi, filters, data_gradient1);
            conv2.get_gradient_for_data(false, gi, filters, data_gradient2);

            dlog << LINFO << "data gradient error: "<< max(abs(mat(data_gradient1)-mat(data_gradient2)));
            DLIB_TEST(max(abs(mat(data_gradient1)-mat(data_gradient2))) < 1e-3);


            resizable_tensor filter_gradient1, filter_gradient2;
            gi.copy_size(output1);
            rnd.fill_uniform(gi);

            filter_gradient1.copy_size(filters);
            filter_gradient2.copy_size(filters);
            filter_gradient1 = 1;
            filter_gradient2 = 1;

            conv1.get_gradient_for_filters(false, gi, data, filter_gradient1);
            conv2.get_gradient_for_filters(false, gi, data, filter_gradient2);

            dlog << LINFO << "filter gradient error: "<< max(abs(mat(filter_gradient1)-mat(filter_gradient2)));
            DLIB_TEST_MSG(max(abs(mat(filter_gradient1)-mat(filter_gradient2))) < 1e-3, max(abs(mat(filter_gradient1)-mat(filter_gradient2))));


            conv1.get_gradient_for_filters(true, gi, data, filter_gradient1);
            conv2.get_gradient_for_filters(true, gi, data, filter_gradient2);

            dlog << LINFO << "filter gradient error: "<< max(abs(mat(filter_gradient1)-mat(filter_gradient2)));
            DLIB_TEST_MSG(max(abs(mat(filter_gradient1)-mat(filter_gradient2))) < 2e-3, max(abs(mat(filter_gradient1)-mat(filter_gradient2))));
        }
    }

    void compare_adam()
    {
        float t = 2;
        tt::tensor_rand rnd;
        resizable_tensor s, m, v, params, params_grad;
        s.set_size(89,90,60,73);
        m.copy_size(s);
        v.copy_size(s);
        params.copy_size(s);
        params_grad.copy_size(s);

        rnd.fill_uniform(s);
        rnd.fill_uniform(m);
        rnd.fill_uniform(v);
        rnd.fill_uniform(params);
        rnd.fill_uniform(params_grad);

        resizable_tensor mm(m), vv(v);
        cpu::compute_adam_update(0,params.size(),s, mm, vv, t, 0.01, 0.001, 0.9, 0.99, params, params_grad);
        matrix<float> s1 = mat(s);
        
        rnd.fill_uniform(s);
        cuda::compute_adam_update(0,params.size(),s, m, v, t, 0.01, 0.001, 0.9, 0.99, params, params_grad);
        matrix<float> s2 = mat(s);

        DLIB_TEST_MSG(max(abs(s1-s2)) < 1e-6, max(abs(s1-s2)));
        DLIB_TEST_MSG(max(abs(mat(m)-mat(mm))) < 1e-6, max(abs(mat(m)-mat(mm))));
        DLIB_TEST_MSG(max(abs(mat(v)-mat(vv))) < 1e-6, max(abs(mat(v)-mat(vv))));
    }

    void test_multiply_zero_padded()
    {
        print_spinner();
        dlib::rand rnd;
        tt::tensor_rand trnd;
        for (int iter = 0; iter < 300; ++iter)
        {
            resizable_tensor dest1(rnd.get_random_32bit_number()%4+1,
                                  rnd.get_random_32bit_number()%4+1,
                                  rnd.get_random_32bit_number()%4+1,
                                  rnd.get_random_32bit_number()%4+1);
            resizable_tensor dest2;
            dest2.copy_size(dest1);
            resizable_tensor src1(rnd.get_random_32bit_number()%4+1,
                                  rnd.get_random_32bit_number()%4+1,
                                  rnd.get_random_32bit_number()%4+1,
                                  rnd.get_random_32bit_number()%4+1);
            resizable_tensor src2(rnd.get_random_32bit_number()%4+1,
                                  rnd.get_random_32bit_number()%4+1,
                                  rnd.get_random_32bit_number()%4+1,
                                  rnd.get_random_32bit_number()%4+1);

            trnd.fill_uniform(dest1);
            trnd.fill_uniform(dest2);
            trnd.fill_uniform(src1);
            trnd.fill_uniform(src2);
            cpu::multiply_zero_padded(false, dest1, src1, src2);
            cuda::multiply_zero_padded(false, dest2, src1, src2);
            DLIB_TEST(max(abs(mat(dest1) - mat(dest2))) < 1e-5);

            cpu::multiply_zero_padded(true, dest1, src1, src2);
            cuda::multiply_zero_padded(true, dest2, src1, src2);
            DLIB_TEST(max(abs(mat(dest1) - mat(dest2))) < 1e-5);
        }

        // make sure we have a test for the case where all tensors have the same
        // dimensions.
        resizable_tensor dest1(3,4,5,6);
        resizable_tensor dest2;
        resizable_tensor src1;
        resizable_tensor src2;
        dest2.copy_size(dest1);
        src1.copy_size(dest1);
        src2.copy_size(dest1);

        trnd.fill_uniform(dest1);
        trnd.fill_uniform(dest2);
        trnd.fill_uniform(src1);
        trnd.fill_uniform(src2);
        cpu::multiply_zero_padded(false, dest1, src1, src2);
        cuda::multiply_zero_padded(false, dest2, src1, src2);
        DLIB_TEST(max(abs(mat(dest1) - mat(dest2))) < 1e-5);

        cpu::multiply_zero_padded(true, dest1, src1, src2);
        cuda::multiply_zero_padded(true, dest2, src1, src2);
        DLIB_TEST(max(abs(mat(dest1) - mat(dest2))) < 1e-5);
    }

    void test_add()
    {
        print_spinner();
        dlib::rand rnd;
        tt::tensor_rand trnd;
        for (int iter = 0; iter < 300; ++iter)
        {
            resizable_tensor dest1(rnd.get_random_32bit_number()%4+1,
                                  rnd.get_random_32bit_number()%4+1,
                                  rnd.get_random_32bit_number()%4+1,
                                  rnd.get_random_32bit_number()%4+1);
            resizable_tensor dest2;
            dest2.copy_size(dest1);
            resizable_tensor src1(rnd.get_random_32bit_number()%4+1,
                                  rnd.get_random_32bit_number()%4+1,
                                  rnd.get_random_32bit_number()%4+1,
                                  rnd.get_random_32bit_number()%4+1);
            resizable_tensor src2(rnd.get_random_32bit_number()%4+1,
                                  rnd.get_random_32bit_number()%4+1,
                                  rnd.get_random_32bit_number()%4+1,
                                  rnd.get_random_32bit_number()%4+1);

            trnd.fill_uniform(dest1);
            trnd.fill_uniform(dest2);
            trnd.fill_uniform(src1);
            trnd.fill_uniform(src2);
            cpu::add(dest1, src1, src2);
            cuda::add(dest2, src1, src2);

            DLIB_TEST(max(abs(mat(dest1) - mat(dest2))) < 1e-5);
        }

        // make sure we have a test for the case where all tensors have the same
        // dimensions.
        resizable_tensor dest1(3,4,5,6);
        resizable_tensor dest2;
        resizable_tensor src1;
        resizable_tensor src2;
        dest2.copy_size(dest1);
        src1.copy_size(dest1);
        src2.copy_size(dest1);

        trnd.fill_uniform(dest1);
        trnd.fill_uniform(dest2);
        trnd.fill_uniform(src1);
        trnd.fill_uniform(src2);

        cpu::add(dest1, src1, src2);
        cuda::add(dest2, src1, src2);

        DLIB_TEST(max(abs(mat(dest1) - mat(dest2))) < 1e-5);
    }

    void test_more_ops(const long nr, const long nc)
    {
        using namespace dlib::tt;
        print_spinner();
        // We are going to make sure that the CPU implementation of these things matches
        // the CUDA implementation.

        tensor_rand rnd;

        resizable_tensor dest(nr,nc), src(nr,nc), dest2, src2;
        resizable_tensor srcb(nr,nc), srcc(nr,nc), srcb2, srcc2;


        rnd.fill_uniform(dest);
        rnd.fill_uniform(src);
        dest2 = dest; src2 = src;
        cuda::multiply(false, dest, dest, src);
        cpu::multiply(false, dest2, dest2, src2);
        DLIB_TEST(equal(mat(dest),mat(dest2)));
        cuda::multiply(true, dest, dest, src);
        cpu::multiply(true, dest2, dest2, src2);
        DLIB_TEST(equal(mat(dest),mat(dest2)));


        rnd.fill_uniform(dest);
        rnd.fill_uniform(src);
        dest2 = dest; src2 = src;
        cuda::affine_transform(dest, src, 2, 3);
        cpu::affine_transform(dest2, src2, 2, 3);
        DLIB_TEST(equal(mat(dest),mat(dest2)));

        rnd.fill_uniform(dest);
        rnd.fill_uniform(src);
        rnd.fill_uniform(srcb);
        dest2 = dest; src2 = src; srcb2 = srcb;
        cuda::affine_transform(dest, src, srcb, 2, 3, 4);
        cpu::affine_transform(dest2, src2, srcb2, 2, 3, 4);
        DLIB_TEST(equal(mat(dest),mat(dest2)));

        rnd.fill_uniform(dest);
        rnd.fill_uniform(src);
        rnd.fill_uniform(srcb);
        rnd.fill_uniform(srcc);
        dest2 = dest; src2 = src; srcb2 = srcb; srcc2 = srcc;
        cuda::affine_transform(dest, src, srcb, srcc, 2, 3, 4, 5);
        cpu::affine_transform(dest2, src2, srcb2, srcc2, 2, 3, 4, 5);
        DLIB_TEST(equal(mat(dest),mat(dest2)));

        cuda::affine_transform(dest, src, srcb, srcc, 2, 3, 4, 0);
        cpu::affine_transform(dest2, src2, srcb2, srcc2, 2, 3, 4, 0);
        DLIB_TEST(equal(mat(dest),mat(dest2)));

        cuda::affine_transform_range(0, dest.size(), dest, src, srcb, srcc, 2, 3, 4);
        cpu::affine_transform_range(0, dest2.size(), dest2, src2, srcb2, srcc2, 2, 3, 4);
        DLIB_TEST(equal(mat(dest),mat(dest2)));

        if (3 < dest.size())
        {
            dest = 999;
            dest2 = 999;
            cuda::affine_transform_range(3, dest.size()-1, dest, src, srcb, srcc, 2, 3, 4);
            cpu::affine_transform_range(3, dest2.size()-1, dest2, src2, srcb2, srcc2, 2, 3, 4);
            DLIB_TEST(equal(mat(dest),mat(dest2)));

            cuda::affine_transform_range(dest.size(), dest.size(), dest, src, srcb, srcc, 2, 3, 4);
            cpu::affine_transform_range(dest2.size(), dest2.size(), dest2, src2, srcb2, srcc2, 2, 3, 4);
            DLIB_TEST(equal(mat(dest),mat(dest2)));
        }


        rnd.fill_uniform(dest);
        rnd.fill_uniform(src);
        rnd.fill_uniform(srcb);
        rnd.fill_uniform(srcc);
        dest2 = dest; src2 = src; srcb2 = srcb; srcc2 = srcc;
        cuda::affine_transform(dest, src, srcb, srcc);
        cpu::affine_transform(dest2, src2, srcb2, srcc2);
        DLIB_TEST(equal(mat(dest),mat(dest2)));
        // now exercise code path where the A/B tensors have num_samples()==1
        srcb.set_size(1,nc);
        srcc.set_size(1,nc);
        rnd.fill_uniform(dest);
        rnd.fill_uniform(src);
        rnd.fill_uniform(srcb);
        rnd.fill_uniform(srcc);
        dest2 = dest; src2 = src; srcb2 = srcb; srcc2 = srcc;
        cuda::affine_transform(dest, src, srcb, srcc);
        cpu::affine_transform(dest2, src2, srcb2, srcc2);
        DLIB_TEST(equal(mat(dest),mat(dest2)));


        rnd.fill_uniform(src);
        src2 = src;
        cuda::threshold(src, 0.5);
        cpu::threshold(src2, 0.5);
        DLIB_TEST(equal(mat(src),mat(src2)));

        {
            resizable_tensor dest(3,4);
            resizable_tensor A, B;
            A = dest;
            B = dest;

            rnd.fill_uniform(dest);
            rnd.fill_uniform(A);
            rnd.fill_uniform(B);

            dest.set_size(1,4);

            cuda::multiply(false, dest, A, B);
            DLIB_TEST_MSG(max(abs(mat(dest)-sum_rows(pointwise_multiply(mat(A),mat(B))))) < 1e-6, max(abs(mat(dest)-sum_rows(pointwise_multiply(mat(A),mat(B)))))); 

            A.set_size(1,4);
            rnd.fill_uniform(A);
            matrix<float> AA = join_cols(mat(A),mat(A)); AA = join_cols(mat(A),AA);

            cuda::multiply(false, dest, A, B);
            DLIB_TEST(max(abs(mat(dest)-sum_rows(pointwise_multiply(AA,mat(B))))) < 1e-6); 

            cuda::multiply(false, dest, B, A);
            DLIB_TEST(max(abs(mat(dest)-sum_rows(pointwise_multiply(AA,mat(B))))) < 1e-6); 
            matrix<float> prevdest = mat(dest);
            cuda::multiply(true, dest, B, A);
            DLIB_TEST(max(abs(mat(dest)-prevdest-sum_rows(pointwise_multiply(AA,mat(B))))) < 1e-6); 

            dest.set_size(3,4);
            cuda::multiply(false, dest, B, A);
            DLIB_TEST(max(abs(mat(dest)-pointwise_multiply(AA,mat(B)))) < 1e-6); 
            prevdest = mat(dest);
            cuda::multiply(true, dest, B, A);
            DLIB_TEST(max(abs(mat(dest)-prevdest-pointwise_multiply(AA,mat(B)))) < 1e-6); 

            cuda::multiply(false, dest, A, B);
            DLIB_TEST(max(abs(mat(dest)-pointwise_multiply(AA,mat(B)))) < 1e-6); 
        }

        {
            resizable_tensor invnorms1, invnorms2;
            resizable_tensor data(4,5), out1, out2;
            rnd.fill_uniform(data);

            const double eps = 0.1;

            invnorms2 = reciprocal(sqrt(sum_cols(squared(mat(data))) + eps));
            tt::inverse_norms(invnorms1, data, eps);
            DLIB_TEST(max(abs(mat(invnorms1)-mat(invnorms2))) < 1e-6);

            out1.copy_size(data);
            tt::scale_rows(out1, data, invnorms1);
            out2 = scale_rows(mat(data), mat(invnorms1));
            DLIB_TEST(max(abs(mat(out1)-mat(out2))) < 1e-6);
        }

        {
            resizable_tensor a(123,432), b(123,432);
            rnd.fill_gaussian(a);
            rnd.fill_gaussian(b);

            resizable_tensor out;
            dot_prods(out, a,b);
            const matrix<float> truth = sum_cols(pointwise_multiply(mat(a), mat(b)));
            DLIB_TEST(max(abs(mat(out) - truth)) < 1e-4);
            out = 0;
            DLIB_TEST(max(abs(mat(out) - truth)) > 1e-2);
            dot_prods(false, out, a,b);
            DLIB_TEST(max(abs(mat(out) - truth)) < 1e-4);
            dot_prods(true, out, a,b);
            DLIB_TEST(max(abs(mat(out)/2 - truth)) < 1e-4);
            DLIB_TEST(max(abs(mat(out) - truth)) > 1e-2);
        }
    }

// ----------------------------------------------------------------------------------------

    void compare_bn_gpu_and_cpu()
    {
        print_spinner();
        resizable_tensor dest, dest2;
        resizable_tensor means, means2;
        resizable_tensor invstds, invstds2;
        resizable_tensor running_means, running_means2;
        resizable_tensor running_variances, running_variances2;
        resizable_tensor src(64,20,100,100);
        resizable_tensor gamma(1,20,100,100);
        resizable_tensor beta(1,20,100,100);
        gamma = 2;
        beta = 3;
        tt::tensor_rand rnd;
        rnd.fill_uniform(src);


        cpu::batch_normalize(DEFAULT_BATCH_NORM_EPS,dest, means, invstds, 1, running_means, running_variances, src, gamma, beta);
        cuda::batch_normalize(DEFAULT_BATCH_NORM_EPS,dest2,means2,invstds2, 1, running_means2, running_variances2, src, gamma, beta);

        dlog << LINFO << "dest error:    "<< max(abs(mat(dest) -mat(dest2)));
        dlog << LINFO << "means error:   "<< max(abs(mat(means) -mat(means2)));
        dlog << LINFO << "invstds error: "<< max(abs(mat(invstds) -mat(invstds2)));
        dlog << LINFO << "running_means error:   "<< max(abs(mat(running_means) -mat(running_means2)));
        dlog << LINFO << "running_variances error: "<< max(abs(mat(running_variances) -mat(running_variances2)));

        DLIB_TEST(max(abs(mat(dest) -mat(dest2))) < 1e-4);
        DLIB_TEST(max(abs(mat(means) -mat(means2))) < 1e-4);
        DLIB_TEST(max(abs(mat(invstds) -mat(invstds2))) < 1e-4);
        DLIB_TEST(max(abs(mat(running_means) -mat(running_means2))) < 1e-4);
        DLIB_TEST_MSG(max(abs(mat(running_variances) -mat(running_variances2))) < 1e-4,
            mean(mat(running_variances)) 
            << "\n" << mean(mat(running_variances2))
            << "\n" << max(abs(mat(running_variances) -mat(running_variances2)))
            << "\n" << mean(abs(mat(running_variances) -mat(running_variances2)))
            );


        // now check that the gradients match as well
        resizable_tensor gradient_input;
        resizable_tensor src_grad, gamma_grad, beta_grad;
        resizable_tensor src_grad2, gamma_grad2, beta_grad2;
        gradient_input.copy_size(dest);
        src_grad.copy_size(src); src_grad = 0; src_grad2 = src_grad;
        gamma_grad.copy_size(gamma); gamma_grad = 0; gamma_grad2 = gamma_grad;
        beta_grad.copy_size(beta); beta_grad = 0; beta_grad2 = beta_grad;
        rnd.fill_uniform(gradient_input);


        cpu::batch_normalize_gradient(DEFAULT_BATCH_NORM_EPS,gradient_input, means, invstds, src, gamma, src_grad, gamma_grad, beta_grad);
        cuda::batch_normalize_gradient(DEFAULT_BATCH_NORM_EPS,gradient_input, means, invstds, src, gamma, src_grad2, gamma_grad2, beta_grad2);

        dlog << LINFO << "src_grad error:   " << max(abs(mat(src_grad)-mat(src_grad2)));
        dlog << LINFO << "gamma_grad error: " << max(abs(mat(gamma_grad)-mat(gamma_grad2)));
        dlog << LINFO << "beta_grad error:  " << max(abs(mat(beta_grad)-mat(beta_grad2)));
        DLIB_TEST(max(abs(mat(src_grad)-mat(src_grad2))) < 1e-4);
        DLIB_TEST(max(abs(mat(gamma_grad)-mat(gamma_grad2))) < 1e-4);
        DLIB_TEST(max(abs(mat(beta_grad)-mat(beta_grad2))) < 1e-4);
    }

    void compare_bn_conv_gpu_and_cpu()
    {
        print_spinner();
        resizable_tensor dest, dest2;
        resizable_tensor means, means2;
        resizable_tensor invstds, invstds2;
        resizable_tensor running_means, running_means2;
        resizable_tensor running_variances, running_variances2;
        resizable_tensor src(2,8,10,9);
        resizable_tensor gamma(1,8);
        resizable_tensor beta(1,8);
        gamma = 2;
        beta = 3;
        tt::tensor_rand rnd;
        rnd.fill_uniform(src);

        cpu::batch_normalize_conv(DEFAULT_BATCH_NORM_EPS,dest,means,invstds,1,running_means,running_variances, src, gamma, beta);
        cuda::batch_normalize_conv(DEFAULT_BATCH_NORM_EPS,dest2,means2,invstds2,1,running_means2,running_variances2, src, gamma, beta);

        dlog << LINFO << "dest error:    "<< max(abs(mat(dest) -mat(dest2)));
        dlog << LINFO << "means error:   "<< max(abs(mat(means) -mat(means2)));
        dlog << LINFO << "invstds error: "<< max(abs(mat(invstds) -mat(invstds2)));
        dlog << LINFO << "running_means error:   "<< max(abs(mat(running_means) -mat(running_means2)));
        dlog << LINFO << "running_variances error: "<< max(abs(mat(running_variances) -mat(running_variances2)));

        DLIB_TEST(max(abs(mat(dest) -mat(dest2))) < 1e-4);
        DLIB_TEST(max(abs(mat(means) -mat(means2))) < 1e-4);
        DLIB_TEST(max(abs(mat(invstds) -mat(invstds2))) < 1e-4);
        DLIB_TEST(max(abs(mat(running_means) -mat(running_means2))) < 1e-4);
        DLIB_TEST(max(abs(mat(running_variances) -mat(running_variances2))) < 1e-4);

        resizable_tensor gradient_input;
        resizable_tensor src_grad, gamma_grad, beta_grad;
        resizable_tensor src_grad2, gamma_grad2, beta_grad2;
        gradient_input.copy_size(dest);
        src_grad.copy_size(src); src_grad = 0; src_grad2 = src_grad;
        gamma_grad.copy_size(gamma); gamma_grad = 0; gamma_grad2 = gamma_grad;
        beta_grad.copy_size(beta); beta_grad = 0; beta_grad2 = beta_grad;
        rnd.fill_uniform(gradient_input);


        cpu::batch_normalize_conv_gradient(DEFAULT_BATCH_NORM_EPS,gradient_input, means, invstds, src, gamma, src_grad, gamma_grad, beta_grad);
        cuda::batch_normalize_conv_gradient(DEFAULT_BATCH_NORM_EPS,gradient_input, means, invstds, src, gamma, src_grad2, gamma_grad2, beta_grad2);

        dlog << LINFO << "src_grad error:   " << max(abs(mat(src_grad)-mat(src_grad2)));
        dlog << LINFO << "gamma_grad error: " << max(abs(mat(gamma_grad)-mat(gamma_grad2)));
        dlog << LINFO << "beta_grad error:  " << max(abs(mat(beta_grad)-mat(beta_grad2)));
        DLIB_TEST(max(abs(mat(src_grad)-mat(src_grad2))) < 1e-4);
        DLIB_TEST(max(abs(mat(gamma_grad)-mat(gamma_grad2))) < 1e-4);
        DLIB_TEST(max(abs(mat(beta_grad)-mat(beta_grad2))) < 1e-4);
    }


    void test_more_ops2()
    {
        dlib::rand rnd;
        tt::tensor_rand trand;

        for (int iter = 0; iter < 100; ++iter)
        {
            print_spinner();
            resizable_tensor dest1, dest2, src1, src2;
            src1.set_size(rnd.get_random_32bit_number()%30+1,
                rnd.get_random_32bit_number()%30+1,
                rnd.get_random_32bit_number()%30+1,
                rnd.get_random_32bit_number()%30+1);
            dest1.copy_size(src1);
            dest2.copy_size(src1);
            src2.set_size(1,src1.k(),1,1);

            trand.fill_uniform(dest1);
            trand.fill_uniform(dest2);
            trand.fill_uniform(src1);
            trand.fill_uniform(src2);

            cpu::multiply_conv(false, dest1, src1, src2);
            cuda::multiply_conv(false, dest2, src1, src2);
            DLIB_TEST(max(abs(mat(dest1)-mat(dest2))) < 1e-5);
            cpu::multiply_conv(true, dest1, src1, src2);
            cuda::multiply_conv(true, dest2, src1, src2);
            DLIB_TEST(max(abs(mat(dest1)-mat(dest2))) < 1e-5);


            // now try it using the other mode of multiply_conv
            src2.copy_size(src1);
            dest1.set_size(1,src1.k(),1,1);
            dest2.set_size(1,src1.k(),1,1);
            trand.fill_uniform(dest1);
            trand.fill_uniform(dest2);
            trand.fill_uniform(src1);
            trand.fill_uniform(src2);
            cpu::multiply_conv(false, dest1, src1, src2);
            cuda::multiply_conv(false, dest2, src1, src2);
            float scale = max(abs(mat(dest1)));
            float scalem = mean(abs(mat(dest1)));
            DLIB_TEST_MSG(max(abs(mat(dest1)-mat(dest2)))/scale < 1e-4 , max(abs(mat(dest1)-mat(dest2)))/scale);
            DLIB_TEST_MSG(mean(abs(mat(dest1)-mat(dest2)))/scalem < 1e-5 , mean(abs(mat(dest1)-mat(dest2)))/scalem);
            matrix<float> prevd2 = mat(dest2);
            cpu::multiply_conv(false, dest1, src1, src2);
            cuda::multiply_conv(true, dest2, src1, src2);
            scale = max(abs(mat(dest1)));
            scalem = mean(abs(mat(dest1)));
            DLIB_TEST_MSG(max(abs(mat(dest1)-mat(dest2)+prevd2))/scale < 1e-4 , max(abs(mat(dest1)-mat(dest2)+prevd2))/scale);
            DLIB_TEST_MSG(mean(abs(mat(dest1)-mat(dest2)+prevd2))/scalem < 1e-5 , mean(abs(mat(dest1)-mat(dest2)+prevd2))/scalem);
        }

        for (int iter = 0; iter < 100; ++iter)
        {
            print_spinner();
            resizable_tensor dest1, dest2, src, A, B;
            src.set_size(rnd.get_random_32bit_number()%30+1,
                rnd.get_random_32bit_number()%30+1,
                rnd.get_random_32bit_number()%30+1,
                rnd.get_random_32bit_number()%30+1);
            dest1.copy_size(src);
            dest2.copy_size(src);
            A.set_size(1,src.k(),1,1);
            B.set_size(1,src.k(),1,1);

            trand.fill_uniform(dest1);
            trand.fill_uniform(dest2);
            trand.fill_uniform(src);
            trand.fill_uniform(A);
            trand.fill_uniform(B);

            cpu::affine_transform_conv(dest1, src, A, B);
            cuda::affine_transform_conv(dest2, src, A, B);
            DLIB_TEST(max(abs(mat(dest1)-mat(dest2))) < 1e-5);
        }

        for (int iter = 0; iter < 100; ++iter)
        {
            print_spinner();
            resizable_tensor dest1, dest2, g;
            g.set_size(rnd.get_random_32bit_number()%30+1,
                rnd.get_random_32bit_number()%30+1,
                rnd.get_random_32bit_number()%30+1,
                rnd.get_random_32bit_number()%30+1);
            dest1.set_size(1,g.k(),1,1);
            dest2.set_size(1,g.k(),1,1);

            trand.fill_uniform(dest1);
            trand.fill_uniform(dest2);
            trand.fill_uniform(g);

            cpu::assign_conv_bias_gradient(dest1, g);
            cuda::assign_conv_bias_gradient(dest2, g);
            const float scale = max(abs(mat(dest1)));
            const float scalem = mean(abs(mat(dest1)));
            DLIB_TEST_MSG(max(abs(mat(dest1)-mat(dest2)))/scale < 1e-4 , max(abs(mat(dest1)-mat(dest2)))/scale);
            DLIB_TEST_MSG(mean(abs(mat(dest1)-mat(dest2)))/scalem < 1e-5 , mean(abs(mat(dest1)-mat(dest2)))/scalem);
        }

    }

#endif // DLIB_USE_CUDA

// ----------------------------------------------------------------------------------------

    void test_max_pool(
        const int window_height,
        const int window_width,
        const int stride_y,
        const int stride_x,
        const int padding_y,
        const int padding_x
    )
    {
        print_spinner();
        resizable_tensor A, B, gradient_input;
        A.set_size(4,5,16,7);
        B.copy_size(A);
        gradient_input.copy_size(A);

        tt::tensor_rand rnd;
        rnd.fill_gaussian(A,0,1);
        rnd.fill_gaussian(B,0,1);
        rnd.fill_gaussian(gradient_input,0,1);


        tt::pooling mp;

        mp.setup_max_pooling(window_height,window_width,stride_y,stride_x,padding_y,padding_x);
        mp(A, B);

        // make sure max pooling does what it's spec says it should.
        DLIB_TEST( A.num_samples() == B.num_samples());
        DLIB_TEST( A.k() == B.k());

        DLIB_TEST( A.nr() == 1+(B.nr()+2*padding_y-window_height)/stride_y);
        DLIB_TEST( A.nc() == 1+(B.nc()+2*padding_x-window_width)/stride_x);

        const long x_offset = window_width/2 - padding_x;
        const long y_offset = window_height/2 - padding_y;
        for (long s = 0; s < A.num_samples(); ++s)
        {
            for (long k = 0; k < A.k(); ++k)
            {
                for (long r = 0; r < A.nr(); ++r)
                {
                    for (long c = 0; c < A.nc(); ++c)
                    {
                        DLIB_TEST_MSG(image_plane(A,s,k)(r,c) == max(subm_clipped(image_plane(B,s,k),
                                    centered_rect(c*stride_x+x_offset,
                                                  r*stride_y+y_offset,
                                                  window_width,
                                                  window_height))), 
                                                  "padding: "<< padding_x << "  " << padding_y 
                                                  << " window size: " << window_width << " " << window_height 
                                                  << " stride: " << stride_x << " " << stride_y
                                                  );
                    }
                }
            }
        }
    }

// ----------------------------------------------------------------------------------------

    void test_avg_pool(
        const int window_height,
        const int window_width,
        const int stride_y,
        const int stride_x,
        const int padding_y,
        const int padding_x
    )
    {
        print_spinner();
        resizable_tensor A, B, gradient_input;
        A.set_size(4,5,16,7);
        B.copy_size(A);
        gradient_input.copy_size(A);

        tt::tensor_rand rnd;
        rnd.fill_gaussian(A,0,1);
        rnd.fill_gaussian(B,0,1);
        rnd.fill_gaussian(gradient_input,0,1);


        tt::pooling mp;

        mp.setup_avg_pooling(window_height,window_width,stride_y,stride_x,padding_y,padding_x);
        mp(A, B);

        // make sure avg pooling does what it's spec says it should.
        DLIB_TEST( A.num_samples() == B.num_samples());
        DLIB_TEST( A.k() == B.k());
        DLIB_TEST( A.nr() == 1+(B.nr()+2*padding_y-window_height)/stride_y);
        DLIB_TEST( A.nc() == 1+(B.nc()+2*padding_x-window_width)/stride_x);

        const long x_offset = window_width/2 - padding_x;
        const long y_offset = window_height/2 - padding_y;
        for (long s = 0; s < A.num_samples(); ++s)
        {
            for (long k = 0; k < A.k(); ++k)
            {
                for (long r = 0; r < A.nr(); ++r)
                {
                    for (long c = 0; c < A.nc(); ++c)
                    {
                        float expected = mean(subm_clipped(image_plane(B,s,k),
                                            centered_rect(c*stride_x+x_offset,
                                                        r*stride_y+y_offset,
                                                        window_width,
                                                        window_height)));
                        float err = abs(image_plane(A,s,k)(r,c) - expected);
                        DLIB_TEST_MSG(err < 1e-5, err << "  " << expected << "  " << image_plane(A,s,k)(r,c));
                    }
                }
            }
        }
    }

// ----------------------------------------------------------------------------------------

    void test_layers()
    {
        {
            print_spinner();
            extract_<0,2,2,2> l;
            auto res = test_layer(l);
            DLIB_TEST_MSG(res, res);
        }
        {
            print_spinner();
            extract_<3,2,1,2> l;
            auto res = test_layer(l);
            DLIB_TEST_MSG(res, res);
        }
        {
            print_spinner();
            extract_<0,2,1,2> l;
            auto res = test_layer(l);
            DLIB_TEST_MSG(res, res);
        }
        {
            print_spinner();
            upsample_<1,1> l;
            auto res = test_layer(l);
            DLIB_TEST_MSG(res, res);
        }
        {
            print_spinner();
            upsample_<2,1> l;
            auto res = test_layer(l);
            DLIB_TEST_MSG(res, res);
        }
        {
            print_spinner();
            upsample_<2,2> l;
            auto res = test_layer(l);
            DLIB_TEST_MSG(res, res);
        }
        {
            print_spinner();
            upsample_<3,3> l;
            auto res = test_layer(l);
            DLIB_TEST_MSG(res, res);
        }
        {
            print_spinner();
            resize_to_<1,1> l;
            auto res = test_layer(l);
            DLIB_TEST_MSG(res, res);
        }
        {
            print_spinner();
            resize_to_<2,1> l;
            auto res = test_layer(l);
            DLIB_TEST_MSG(res, res);
        }
        {
            print_spinner();
            resize_to_<2,2> l;
            auto res = test_layer(l);
            DLIB_TEST_MSG(res, res);
        }
        {
            print_spinner();
            l2normalize_ l;
            auto res = test_layer(l);
            DLIB_TEST_MSG(res, res);
        }
        {
            print_spinner();
            multiply_ l;
            auto res = test_layer(l);
            DLIB_TEST_MSG(res, res);
        }
        {
            print_spinner();
            max_pool_<3,3,1,1> l;
            auto res = test_layer(l);
            DLIB_TEST_MSG(res, res);
        }
        {
            print_spinner();
            avg_pool_<3,3,1,1> l;
            auto res = test_layer(l);
            DLIB_TEST_MSG(res, res);
        }
        {
            print_spinner();
            affine_ l(CONV_MODE);
            auto res = test_layer(l);
            DLIB_TEST_MSG(res, res);
        }
        {
            print_spinner();
            affine_ l(FC_MODE);
            auto res = test_layer(l);
            DLIB_TEST_MSG(res, res);
        }
        {
            print_spinner();
            bn_<CONV_MODE> l;
            auto res = test_layer(l);
            DLIB_TEST_MSG(res, res);
        }
        {
            print_spinner();
            bn_<FC_MODE> l;
            auto res = test_layer(l);
            DLIB_TEST_MSG(res, res);
        }
        {
            print_spinner();
            cont_<3,3,3,2,2,0,0> l;
            auto res = test_layer(l);
            DLIB_TEST_MSG(res, res);
        }
        {
            print_spinner();
            cont_<3,3,3,2,2> l;
            auto res = test_layer(l);
            DLIB_TEST_MSG(res, res);
        }
        {
            print_spinner();
            cont_<3,3,3,1,1> l;
            auto res = test_layer(l);
            DLIB_TEST_MSG(res, res);
        }
        {
            print_spinner();
            cont_<3,3,3,1,1,0,0> l;
            auto res = test_layer(l);
            DLIB_TEST_MSG(res, res);
        }
        {
            print_spinner();
            cont_<3,2,2,2,2> l;
            auto res = test_layer(l);
            DLIB_TEST_MSG(res, res);
        }
        {
            print_spinner();
            con_<3,2,2,2,2> l;
            auto res = test_layer(l);
            DLIB_TEST_MSG(res, res);
        }
        {
            print_spinner();
            con_<3,3,3,1,1>l;
            auto res = test_layer(l);
            DLIB_TEST_MSG(res, res);
        }
        {
            print_spinner();
            con_<3,3,2,1,1> l;
            auto res = test_layer(l);
            DLIB_TEST_MSG(res, res);
        }
        {
            print_spinner();
            con_<2,1,1,1,1> l;
            auto res = test_layer(l);
            DLIB_TEST_MSG(res, res);
        }
        {
            print_spinner();
            con_<3,0,2,2,2> l;
            auto res = test_layer(l);
            DLIB_TEST_MSG(res, res);
        }
        {
            print_spinner();
            con_<3,2,0,2,2> l;
            auto res = test_layer(l);
            DLIB_TEST_MSG(res, res);
        }
        {
            print_spinner();
            con_<3,0,0,2,2> l;
            auto res = test_layer(l);
            DLIB_TEST_MSG(res, res);
        }
        {
            print_spinner();
            fc_<1,FC_HAS_BIAS> l;
            auto res = test_layer(l);
            DLIB_TEST_MSG(res, res);
        }
        {
            print_spinner();
            fc_<5,FC_HAS_BIAS> l;
            auto res = test_layer(l);
            DLIB_TEST_MSG(res, res);
        }
        {
            print_spinner();
            fc_<4,FC_NO_BIAS> l;
            auto res = test_layer(l);
            DLIB_TEST_MSG(res, res);
        }
        {
            print_spinner();
            relu_ l;
            auto res = test_layer(l);
            DLIB_TEST_MSG(res, res);
        }
        {
            print_spinner();
            prelu_ l;
            auto res = test_layer(l);
            DLIB_TEST_MSG(res, res);
        }
        {
            print_spinner();
            sig_ l;
            auto res = test_layer(l);
            DLIB_TEST_MSG(res, res);
        }
        {
            print_spinner();
            htan_ l;
            auto res = test_layer(l);
            DLIB_TEST_MSG(res, res);
        }
        {
            print_spinner();
            softmax_ l;
            auto res = test_layer(l);
            DLIB_TEST_MSG(res, res);
        }
        {
            print_spinner();
            softmax_all_ l;
            auto res = test_layer(l);
            DLIB_TEST_MSG(res, res);
        }
    }

// ----------------------------------------------------------------------------------------

    template <unsigned long n, typename SUBNET> using rcon = max_pool<2,2,2,2,relu<bn_con<con<n,5,5,1,1,SUBNET>>>>;
    template <unsigned long n, typename SUBNET> using rfc = relu<bn_fc<fc<n,SUBNET>>>;

    void test_tagging(
    )
    {
        typedef loss_multiclass_log<rfc<10,skip1<rfc<84,rfc<120,tag1<rcon<16,rcon<6,input<matrix<unsigned char>>>>>>>>>> net_type;

        net_type net;
        net_type net2(num_fc_outputs(4));

        DLIB_TEST(layer<tag1>(net).num_computational_layers == 8);
        DLIB_TEST(layer<skip1>(net).num_computational_layers == 8+3+3);
        DLIB_TEST(layer<tag1>(net).num_layers == 10);
        DLIB_TEST(layer<skip1>(net).num_layers == 10+3+3+1);
        DLIB_TEST(&layer<skip1>(net).get_output() == &layer<tag1>(net).get_output());
        DLIB_TEST(&layer<skip1>(net).get_output() != &layer<tag1>(net).subnet().subnet().get_output());
        DLIB_TEST(net.subnet().subnet().subnet().layer_details().get_num_outputs() == 10);
        DLIB_TEST(net2.subnet().subnet().subnet().layer_details().get_num_outputs() == 4);
    }

// ----------------------------------------------------------------------------------------

    template <
        int N, 
        template <typename> class BN, 
        int stride, 
        typename SUBNET
        > 
    using block  = BN<con<N,3,3,1,1,relu<BN<con<N,3,3,stride,stride,SUBNET>>>>>;

    template <
        template <int,template<typename>class,int,typename> class block, 
        int N, 
        template<typename>class BN, 
        typename SUBNET
        >
    using residual = add_prev1<block<N,BN,1,tag1<SUBNET>>>;

    template <
        template <int,template<typename>class,int,typename> class block, 
        int N, 
        template<typename>class BN, 
        typename SUBNET
        >
    using residual_down = add_prev2<avg_pool<2,2,2,2,skip1<tag2<block<N,BN,2,tag1<SUBNET>>>>>>;


    template <typename SUBNET> using res       = relu<residual<block,8,bn_con,SUBNET>>;
    template <typename SUBNET> using ares      = relu<residual<block,8,affine,SUBNET>>;
    template <typename SUBNET> using res_down  = relu<residual_down<block,8,bn_con,SUBNET>>;
    template <typename SUBNET> using ares_down = relu<residual_down<block,8,affine,SUBNET>>;

    template <typename SUBNET> 
    using pres  = prelu<add_prev1<bn_con<con<8,3,3,1,1,prelu<bn_con<con<8,3,3,1,1,tag1<SUBNET>>>>>>>>;

    void test_visit_funcions()
    {
        using net_type2 = loss_multiclass_log<fc<10,
            avg_pool_everything<
            pres<res<res<res_down< // 2 prelu layers here
            tag4<repeat<9,pres,    // 9 groups, each containing 2 prelu layers  
            res_down<
            res<
            input<matrix<unsigned char>>
            >>>>>>>>>>>;

        net_type2 pnet;

        DLIB_TEST_MSG(pnet.num_layers == 131, pnet.num_layers);
        DLIB_TEST_MSG(pnet.num_computational_layers == 109, pnet.num_computational_layers);

        std::vector<bool> hit(pnet.num_computational_layers, false);
        size_t count = 0;
        visit_layer_parameter_gradients(pnet, [&](size_t i, tensor& ){hit[i] = true; ++count; });
        for (auto x : hit)
            DLIB_TEST(x);
        DLIB_TEST(count == pnet.num_computational_layers);

        count = 0;
        std::vector<bool> hit2(pnet.num_computational_layers, false);
        visit_layer_parameters(pnet, [&](size_t i, tensor& ){hit2[i] = true; ++count; });
        for (auto x : hit2)
            DLIB_TEST(x);
        DLIB_TEST(count == pnet.num_computational_layers);
    }

    float tensor_read_cpu(const tensor& t, long i, long k, long r, long c)
    {
        const float* p = t.host() + t.k() * t.nr() * t.nc() * i +
                        t.nr() * t.nc() * k + t.nc() * r + c;
        return *p;
    }
    void test_copy_tensor_cpu()
    {
        using namespace dlib::tt;
        print_spinner();
        resizable_tensor dest(10, 9, 7, 15);
        resizable_tensor src1(10, 3, 7, 15);
        resizable_tensor src2(10, 3, 7, 15);
        resizable_tensor src3(10, 9, 7, 15);
        tt::tensor_rand rnd;
        rnd.fill_gaussian(dest);
        rnd.fill_gaussian(src1);
        rnd.fill_gaussian(src2);
        rnd.fill_gaussian(src3);

        cpu::copy_tensor(false, dest, 0, src1, 0,  src1.k()); //full copy src1->dest
        cpu::copy_tensor(false, dest, src1.k(), src2, 0,  src2.k()); //full copy src2->dest with offset of src1
        cpu::copy_tensor(false, dest, src1.k() + src2.k(), src3, 3,  3); //partial copy src3 into the rest place of dest


        for (long i = 0; i < dest.num_samples(); ++i)
        {
            for (long k = 0; k < dest.k(); ++k)
            {
                for (long r = 0; r < dest.nr(); ++r)
                {
                    for (long c = 0; c < dest.nc(); ++c)
                    {
                        float dest_value = tensor_read_cpu(dest, i, k, r, c);
                        // first part is from src1
                        if (k < src1.k())
                        {
                            float src_value = tensor_read_cpu(src1, i, k, r, c);
                            DLIB_TEST(src_value == dest_value);
                        }
                        // second part is from src2
                        else if (k < src1.k() + src2.k())
                        {
                            float src_value = tensor_read_cpu(src2, i, k - src1.k(), r, c);
                            DLIB_TEST(src_value == dest_value);
                        }
                        // third part is from src3
                        else
                        {
                            float src_value = tensor_read_cpu(src3, i, k - src1.k() - src2.k() + 3, r, c);
                            DLIB_TEST(src_value == dest_value);
                        }
                    }
                }
            }
        }
    }
    void test_copy_tensor_add_to_cpu()
    {
        using namespace dlib::tt;
        print_spinner();
        resizable_tensor dest(10, 9, 7, 15);
        resizable_tensor src1(10, 3, 7, 15);
        resizable_tensor src2(10, 3, 7, 15);
        resizable_tensor src3(10, 9, 7, 15);
        tt::tensor_rand rnd;
        rnd.fill_gaussian(dest);
        rnd.fill_gaussian(src1);
        rnd.fill_gaussian(src2);
        rnd.fill_gaussian(src3);

        const resizable_tensor old_dest = dest;

        cpu::copy_tensor(true, dest, 0, src1, 0,  src1.k()); //full copy src1->dest
        cpu::copy_tensor(true, dest, src1.k(), src2, 0,  src2.k()); //full copy src2->dest with offset of src1
        cpu::copy_tensor(true, dest, src1.k() + src2.k(), src3, 3,  3); //partial copy src3 into the rest place of dest


        for (long i = 0; i < dest.num_samples(); ++i)
        {
            for (long k = 0; k < dest.k(); ++k)
            {
                for (long r = 0; r < dest.nr(); ++r)
                {
                    for (long c = 0; c < dest.nc(); ++c)
                    {
                        float old_dest_value = tensor_read_cpu(old_dest, i, k, r, c);
                        float dest_value = tensor_read_cpu(dest, i, k, r, c);
                        // first part is from src1
                        if (k < src1.k())
                        {
                            float src_value = tensor_read_cpu(src1, i, k, r, c)+old_dest_value;
                            DLIB_TEST(std::abs(src_value - dest_value) < 1e-6);
                        }
                        // second part is from src2
                        else if (k < src1.k() + src2.k())
                        {
                            float src_value = tensor_read_cpu(src2, i, k - src1.k(), r, c)+old_dest_value;
                            DLIB_TEST(std::abs(src_value - dest_value) < 1e-6);
                        }
                        // third part is from src3
                        else
                        {
                            float src_value = tensor_read_cpu(src3, i, k - src1.k() - src2.k() + 3, r, c)+old_dest_value;
                            DLIB_TEST(std::abs(src_value - dest_value) < 1e-6);
                        }
                    }
                }
            }
        }
    }
#ifdef DLIB_USE_CUDA
    void test_copy_tensor_gpu()
    {
        using namespace dlib::tt;
        print_spinner();
        resizable_tensor dest(10, 9, 7, 15);
        resizable_tensor src1(10, 3, 7, 15);
        resizable_tensor src2(10, 3, 7, 15);
        resizable_tensor src3(10, 9, 7, 15);
        tt::tensor_rand rnd;
        rnd.fill_gaussian(dest);
        rnd.fill_gaussian(src1);
        rnd.fill_gaussian(src2);
        rnd.fill_gaussian(src3);
        cuda::copy_tensor(false, dest, 0, src1, 0,  src1.k()); //full copy src1->dest
        cuda::copy_tensor(false, dest, src1.k(), src2, 0,  src2.k()); //full copy src2->dest with offset of src1
        cuda::copy_tensor(false, dest, src1.k() + src2.k(), src3, 3,  3); //partial copy src3 into the rest place of dest


        for (long i = 0; i < dest.num_samples(); ++i)
        {
            for (long k = 0; k < dest.k(); ++k)
            {
                for (long r = 0; r < dest.nr(); ++r)
                {
                    for (long c = 0; c < dest.nc(); ++c)
                    {
                        float dest_value = tensor_read_cpu(dest, i, k, r, c);
                        // first part is from src1
                        if (k < src1.k())
                        {
                            float src_value = tensor_read_cpu(src1, i, k, r, c);
                            DLIB_TEST(src_value == dest_value);
                        }
                            // second part is from src2
                        else if (k < src1.k() + src2.k())
                        {
                            float src_value = tensor_read_cpu(src2, i, k - src1.k(), r, c);
                            DLIB_TEST(src_value == dest_value);
                        }
                            // third part is from src3
                        else
                        {
                            float src_value = tensor_read_cpu(src3, i, k - src1.k() - src2.k() + 3, r, c);
                            DLIB_TEST(src_value == dest_value);
                        }
                    }
                }
            }
        }
    }
    void test_copy_tensor_add_to_gpu()
    {
        using namespace dlib::tt;
        print_spinner();
        resizable_tensor dest(10, 9, 7, 15);
        resizable_tensor src1(10, 3, 7, 15);
        resizable_tensor src2(10, 3, 7, 15);
        resizable_tensor src3(10, 9, 7, 15);
        tt::tensor_rand rnd;
        rnd.fill_gaussian(dest);
        rnd.fill_gaussian(src1);
        rnd.fill_gaussian(src2);
        rnd.fill_gaussian(src3);

        const resizable_tensor old_dest = dest;

        cuda::copy_tensor(true, dest, 0, src1, 0,  src1.k()); //full copy src1->dest
        cuda::copy_tensor(true, dest, src1.k(), src2, 0,  src2.k()); //full copy src2->dest with offset of src1
        cuda::copy_tensor(true, dest, src1.k() + src2.k(), src3, 3,  3); //partial copy src3 into the rest place of dest


        for (long i = 0; i < dest.num_samples(); ++i)
        {
            for (long k = 0; k < dest.k(); ++k)
            {
                for (long r = 0; r < dest.nr(); ++r)
                {
                    for (long c = 0; c < dest.nc(); ++c)
                    {
                        float old_dest_value = tensor_read_cpu(old_dest, i, k, r, c);
                        float dest_value = tensor_read_cpu(dest, i, k, r, c);
                        // first part is from src1
                        if (k < src1.k())
                        {
                            float src_value = tensor_read_cpu(src1, i, k, r, c)+old_dest_value;
                            DLIB_TEST_MSG(std::abs(src_value - dest_value) < 1e-6, std::abs(src_value - dest_value));
                        }
                            // second part is from src2
                        else if (k < src1.k() + src2.k())
                        {
                            float src_value = tensor_read_cpu(src2, i, k - src1.k(), r, c)+old_dest_value;
                            DLIB_TEST(std::abs(src_value - dest_value) < 1e-6);
                        }
                            // third part is from src3
                        else
                        {
                            float src_value = tensor_read_cpu(src3, i, k - src1.k() - src2.k() + 3, r, c)+old_dest_value;
                            DLIB_TEST(std::abs(src_value - dest_value) < 1e-6);
                        }
                    }
                }
            }
        }
    }
#endif//DLIB_USE_CUDA

    template <typename SUBNET> using concat_block1 = con<5,1,1,1,1,SUBNET>;
    template <typename SUBNET> using concat_block2 = con<8,3,3,1,1,SUBNET>;
    template <typename SUBNET> using concat_block3 = max_pool<3,3,1,1,SUBNET>;
    template <typename SUBNET> using concat_incept = inception3<concat_block1,concat_block2,concat_block3,SUBNET>;

    void test_concat()
    {
        using namespace dlib::tt;
        print_spinner();

        using net_type = concat_incept<input<matrix<float>>>;

        resizable_tensor data(10, 1, 111, 222);
        tt::tensor_rand rnd;
        rnd.fill_gaussian(data);

        net_type net;


        auto& out = net.forward(data);

        auto& b1o = layer<itag1>(net).get_output();
        auto& b2o = layer<itag2>(net).get_output();
        auto& b3o = layer<itag3>(net).get_output();

        resizable_tensor dest(10, 14, 111, 222);
        copy_tensor(false, dest, 0, b1o, 0,  b1o.k());
        copy_tensor(false, dest, b1o.k(), b2o, 0,  b2o.k());
        copy_tensor(false, dest, b1o.k() + b2o.k(), b3o, 0,  b3o.k());

        DLIB_TEST(dest.size() == out.size());
        int error = memcmp(dest.host(), out.host(), dest.size());
        DLIB_TEST(error == 0);

        resizable_tensor gr(10, 14, 111, 222);
        rnd.fill_gaussian(gr);

        resizable_tensor params;
        net.layer_details().backward(gr, net, params);

        auto& b1g = layer<itag1>(net).subnet().get_gradient_input();
        auto& b2g = layer<itag2>(net).subnet().get_gradient_input();
        auto& b3g = layer<itag3>(net).subnet().get_gradient_input();

        resizable_tensor g1(10, 5, 111, 222);
        resizable_tensor g2(10, 8, 111, 222);
        resizable_tensor g3(10, 1, 111, 222);

        copy_tensor(false, g1, 0, gr, 0,  g1.k());
        copy_tensor(false, g2, 0, gr, g1.k(), g2.k());
        copy_tensor(false, g3, 0, gr, g1.k() + g2.k(), g3.k());
        DLIB_TEST(g1.size() == b1g.size());
        error = memcmp(g1.host(), b1g.host(), b1g.size());
        DLIB_TEST(error == 0);
        DLIB_TEST(g2.size() == b2g.size());
        error = memcmp(g2.host(), b2g.host(), b2g.size());
        DLIB_TEST(error == 0);
        DLIB_TEST(g3.size() == b3g.size());
        error = memcmp(g3.host(), b3g.host(), b3g.size());
        DLIB_TEST(error == 0);
    }

// ----------------------------------------------------------------------------------------

    void test_simple_linear_regression()
    {
        const int num_samples = 1000;
        ::std::vector<matrix<double>> x(num_samples);
        ::std::vector<float> y(num_samples);
        ::std::default_random_engine generator(16);
        ::std::normal_distribution<float> distribution(0,0.1);
        const float true_intercept = 50.0;
        const float true_slope = 10.0;
        for ( int ii = 0; ii < num_samples; ++ii )
        {
            const double val = static_cast<double>(ii)/10;
            matrix<double> tmp(1,1);
            tmp = val;
            x[ii] = tmp;
            y[ii] = (true_intercept + true_slope*static_cast<float>(val) + distribution(generator));
        }

        using net_type = loss_mean_squared<fc<1, input<matrix<double>>>>;
        net_type net;
        layer<1>(net).layer_details().set_bias_learning_rate_multiplier(300);
        sgd defsolver(0,0.9);
        dnn_trainer<net_type> trainer(net, defsolver);
        trainer.set_learning_rate(1e-5);
        trainer.set_min_learning_rate(1e-6);
        trainer.set_mini_batch_size(50);
        trainer.set_max_num_epochs(170);
        trainer.train(x, y);

        const float slope = layer<1>(net).layer_details().get_weights().host()[0];
        const float slope_error = abs(true_slope - slope);
        const float intercept = layer<1>(net).layer_details().get_biases().host()[0];
        const float intercept_error = abs(true_intercept - intercept);
        const float eps_slope = 0.05, eps_intercept = 0.1;

        DLIB_TEST_MSG(slope_error <= eps_slope,
                      "Expected slope = " << true_slope << " Estimated slope = " << slope << " Error limit = " << eps_slope);
        DLIB_TEST_MSG(intercept_error <= eps_intercept,
                      "Expected intercept = " << true_intercept << " Estimated intercept = " << intercept << " Error limit = " << eps_intercept);

    }

// ----------------------------------------------------------------------------------------

    void test_simple_linear_regression_eil()
    {
        print_spinner();
        const int num_samples = 1000;
        ::std::vector<matrix<double>> x(num_samples);
        ::std::vector<float> y(num_samples);
        ::std::default_random_engine generator(16);
        ::std::normal_distribution<float> distribution(0,0.0001);
        const float true_intercept = 50.0;
        const float true_slope = 10.0;
        for ( int ii = 0; ii < num_samples; ++ii )
        {
            const double val = static_cast<double>(ii)/10;
            matrix<double> tmp(1,1);
            tmp = val;
            x[ii] = tmp;
            y[ii] = (true_intercept + true_slope*static_cast<float>(val) + distribution(generator));
        }

        using net_type = loss_epsilon_insensitive<fc<1, input<matrix<double>>>>;
        net_type net(0.01);
        layer<1>(net).layer_details().set_bias_learning_rate_multiplier(300);
        sgd defsolver(0,0.9);
        dnn_trainer<net_type> trainer(net, defsolver);
        trainer.set_learning_rate(1e-5);
        trainer.set_min_learning_rate(1e-8);
        trainer.set_mini_batch_size(50);
        trainer.set_max_num_epochs(570);
        trainer.train(x, y);

        const float slope = layer<1>(net).layer_details().get_weights().host()[0];
        const float slope_error = abs(true_slope - slope);
        const float intercept = layer<1>(net).layer_details().get_biases().host()[0];
        const float intercept_error = abs(true_intercept - intercept);
        const float eps_slope = 0.01, eps_intercept = 0.1;

        dlog << LINFO << "slope_error: "<< slope_error;
        dlog << LINFO << "intercept_error: "<< intercept_error;
        DLIB_TEST_MSG(slope_error <= eps_slope,
                      "Expected slope = " << true_slope << " Estimated slope = " << slope << " Error limit = " << eps_slope);
        DLIB_TEST_MSG(intercept_error <= eps_intercept,
                      "Expected intercept = " << true_intercept << " Estimated intercept = " << intercept << " Error limit = " << eps_intercept);

    }

// ----------------------------------------------------------------------------------------

    void test_simple_linear_regression_with_mult_prev()
    {
        srand(1234);
        print_spinner();
        const int num_samples = 1000;
        ::std::vector<matrix<double>> x(num_samples);
        ::std::vector<float> y(num_samples);
        const float true_slope = 2.0;
        for ( int ii = 0; ii < num_samples; ++ii )
        {
            const double val = static_cast<double>(ii-500)/100;
            matrix<double> tmp(1,1);
            tmp = val;
            x[ii] = tmp;
            y[ii] = ( true_slope*static_cast<float>(val*val));
        }

        randomize_samples(x,y);

        using net_type = loss_mean_squared<fc<1, mult_prev1<fc<2,tag1<fc<2,input<matrix<double>>>>>>>>;
        net_type net;
        sgd defsolver(0,0.9);
        dnn_trainer<net_type> trainer(net, defsolver);
        trainer.set_learning_rate(1e-5);
        trainer.set_min_learning_rate(1e-11);
        trainer.set_mini_batch_size(50);
        trainer.set_max_num_epochs(2000);
        trainer.train(x, y);

        running_stats<double> rs;
        for (size_t i = 0; i < x.size(); ++i)
        {
            double val = y[i];
            double out = net(x[i]);
            rs.add(std::abs(val-out));
        }
        dlog << LINFO << "rs.mean(): " << rs.mean();
        dlog << LINFO << "rs.stddev(): " << rs.stddev();
        dlog << LINFO << "rs.max(): " << rs.max();
        DLIB_TEST(rs.mean() < 0.1);
    }

// ----------------------------------------------------------------------------------------

    void test_multioutput_linear_regression()
    {
        const int num_outputs = 2;
        const int num_samples = 1000;
        ::std::vector<matrix<double>> x(num_samples);
        ::std::vector<matrix<float>> y(num_samples);
        ::std::default_random_engine generator(16);
        ::std::normal_distribution<float> distribution(0,0.1);
        ::std::normal_distribution<float> slope_distribution(10,5);
        ::std::normal_distribution<float> intercept_distribution(50,10);
        ::std::vector<float> true_intercepts(num_outputs);
        ::std::vector<float> true_slopes(num_outputs);
        for ( int jj = 0; jj < num_outputs; ++jj )
        {
            true_slopes[jj] = slope_distribution(generator);
            true_intercepts[jj] = intercept_distribution(generator);
        }
        matrix<float> ytmp(num_outputs, 1);
        for ( int ii = 0; ii < num_samples; ++ii )
        {
            const double val = static_cast<double>(ii)/10;
            matrix<double> tmp(1,1);
            tmp = val;
            x[ii] = tmp;
            for ( int jj = 0; jj < num_outputs; ++jj )
                ytmp(jj, 0) = (true_intercepts[jj] + true_slopes[jj]*static_cast<float>(val) + distribution(generator));

            y[ii] = ytmp;
        }

        using net_type = loss_mean_squared_multioutput<fc<num_outputs, input<matrix<double>>>>;
        net_type net;
        layer<1>(net).layer_details().set_bias_learning_rate_multiplier(900);
        sgd defsolver(0,0.9);
        dnn_trainer<net_type> trainer(net, defsolver);
        trainer.set_learning_rate(1e-5);
        trainer.set_min_learning_rate(1e-6);
        trainer.set_mini_batch_size(50);
        trainer.set_max_num_epochs(170);
        trainer.train(x, y);

        float slope_error = 0.0;
        float intercept_error = 0.0;
        const float eps_slope = 0.05, eps_intercept = 0.1;

        for ( int jj = 0; jj < num_outputs; ++jj )
        {
            slope_error += abs(layer<1>(net).layer_details().get_weights().host()[jj] - true_slopes[jj]);
            intercept_error += abs(layer<1>(net).layer_details().get_biases().host()[jj] - true_intercepts[jj]);
        }

        slope_error /= float(num_outputs);
        intercept_error /= float(num_outputs);

        DLIB_TEST_MSG(slope_error <= eps_slope,
                      "Average absolute slope error = " << slope_error << " Error limit = " << eps_slope);
        DLIB_TEST_MSG(intercept_error <= eps_intercept,
                      "Average absolute intercept error = " << intercept_error << " Error limit = " << eps_intercept);

    }

// ----------------------------------------------------------------------------------------

    void test_simple_autoencoder()
    {
        print_spinner();

        srand(1234);

        const int output_width = 7;
        const int output_height = 7;
        const int num_samples = 100;
        ::std::vector<matrix<float>> x(num_samples);

        matrix<float> tmp(output_width, output_height);
        for (int i = 0; i < num_samples; ++i)
        {
            const int model = i % 4;

            for (int r = 0; r < output_height; ++r)
                for (int c = 0; c < output_width; ++c)
                    switch (model) {
                    case 0: tmp(r, c) = r / output_height; break;
                    case 1: tmp(r, c) = c / output_width; break;
                    case 2: tmp(r, c) = 1.0 - r / output_height; break;
                    case 3: tmp(r, c) = 1.0 - c / output_width; break;
                    default: DLIB_TEST_MSG(false, "Invalid model: " << model << " (should be between 0 and 3)");
                    }

            x[i] = tmp;
        }

        using net_type = loss_mean_squared_per_pixel<
                            cont<1,output_height,output_width,2,2,
                            relu<con<4,output_height,output_width,2,2,
                            input<matrix<float>>>>>>;
        net_type net;

        const auto autoencoder_error = [&x, &net, &output_height, &output_width]()
        {
            const auto y = net(x);
            double error = 0.0;
            for (size_t i = 0; i < x.size(); ++i)
                for (int r = 0; r < output_height; ++r)
                    for (int c = 0; c < output_width; ++c)
                        error += fabs(y[i](r, c) - x[i](r, c));

            return error / (x.size() * output_height * output_width);
        };

        // The autoencoder can't be very good before it's been trained
        // (or at least the probability of the reconstruction error
        // being small should be super low; in fact, the error ought to
        // be much higher than 0.01, however since the initialization
        // is random, putting the limit below too high could make the
        // tests fail when other, unrelated tests are added into the
        // sequence)
        const double error_before = autoencoder_error();
        DLIB_TEST_MSG(error_before > 0.01, "Autoencoder error before training = " << error_before);

        // Make sure there's an information bottleneck, as intended
        const auto& output2 = dlib::layer<2>(net).get_output();
        DLIB_TEST(output2.nr() == 1);
        DLIB_TEST(output2.nc() == 1);
        DLIB_TEST(output2.k() == 4);

        sgd defsolver(0,0.9);
        dnn_trainer<net_type> trainer(net, defsolver);
        trainer.set_learning_rate(0.01);
        trainer.set_max_num_epochs(1000);
        trainer.train(x, x);

        // Now we should have learned everything there is to it
        const double error_after = autoencoder_error();
        DLIB_TEST_MSG(error_after < 1e-6, "Autoencoder error after training = " << error_after);
    }

// ----------------------------------------------------------------------------------------

    void test_loss_multiclass_per_pixel_learned_params_on_trivial_single_pixel_task()
    {
        print_spinner();

        constexpr uint16_t num_classes = 7;
        constexpr uint16_t true_label = num_classes / 2;

        ::std::vector<matrix<float>> x({ matrix<float,1,1>({ 1 }) });
        ::std::vector<matrix<uint16_t>> y({ matrix<uint16_t,1,1>({ true_label }) });

        using net_type = loss_multiclass_log_per_pixel<con<num_classes,1,1,1,1,input<matrix<float>>>>;
        net_type net;

        dnn_trainer<net_type> trainer(net, sgd(0,0));
        trainer.set_learning_rate(1e7);
        trainer.set_max_num_epochs(1);
        trainer.train(x, y);

        const tensor& learned_params = layer<1>(net).layer_details().get_layer_params();
        const float* learned_params_data = learned_params.host();

        for (int is_bias = 0; is_bias <= 1; ++is_bias) {
            for (uint16_t k = 0; k < num_classes; ++k) {
                size_t index = k + is_bias * num_classes;
                DLIB_TEST(index < learned_params.size());
                if (k == true_label) {
                    DLIB_TEST(learned_params_data[index] > 1e5);
                }
                else {
                    DLIB_TEST(learned_params_data[index] < -1e5);
                }
            }
        }
    }

// ----------------------------------------------------------------------------------------

    void test_loss_multiclass_per_pixel_activations_on_trivial_single_pixel_task()
    {
        print_spinner();

        constexpr int input_height = 35;
        constexpr int input_width = 27;
        constexpr int output_height = input_height;
        constexpr int output_width = input_width;
        constexpr int num_samples = 7;
        constexpr int num_classes = 5;

        ::std::vector<matrix<float>> x(num_samples);
        ::std::vector<matrix<uint16_t>> y(num_samples);

        matrix<float> xtmp(input_height, input_width);
        matrix<uint16_t> ytmp(output_height, output_width);

        ::std::default_random_engine generator(16);
        ::std::bernoulli_distribution coinflip(0.5);

        using filter_type = con<num_classes,1,1,1,1,input<matrix<float>>>;

        // Define a "truth" filter
        filter_type truth_filter;
        truth_filter(xtmp); // Set up the convolutional layer

        // Generate training data
        for (int ii = 0; ii < num_samples; ++ii) {
            // Generate random inputs x
            for (int jj = 0; jj < input_height; ++jj)
                for (int kk = 0; kk < input_width; ++kk)
                    xtmp(jj, kk) = coinflip(generator) ? 1.f : -1.f;
            x[ii] = xtmp;

            // Generate target output y by applying the truth filter on x
            const tensor& output = truth_filter(xtmp);
            const float* const out_data = output.host();

            const auto out_element = [&](int row, int column, int k) {
                return out_data[(k * output.nr() + row) * output.nc() + column];
            };

            for (int jj = 0; jj < output_height; ++jj) {
                for (int kk = 0; kk < output_width; ++kk) {
                    uint16_t label = 0;
                    float max_value = out_element(jj, kk, 0);
                    for (long k = 1; k < num_classes; ++k) {
                        const float value = out_element(jj, kk, k);
                        if (value > max_value) {
                            label = static_cast<uint16_t>(k);
                            max_value = value;
                        }
                    }
                    ytmp(jj, kk) = label;
                }
            }
            y[ii] = ytmp;
        }

        using net_type = loss_multiclass_log_per_pixel<filter_type>;
        net_type net;

        dnn_trainer<net_type> trainer(net, sgd(0,0));
        trainer.set_learning_rate(1e6);
        trainer.set_max_num_epochs(1);
        trainer.train(x, y);

        // Feed forward the training samples.
        resizable_tensor temp_tensor;
        net.subnet().to_tensor(&x[0], &x[0] + num_samples, temp_tensor);
        net.subnet().forward(temp_tensor);
        const dimpl::subnet_wrapper<filter_type> wsub(net.subnet());
        const tensor& output_tensor = wsub.get_output();
        const float* const out_data = output_tensor.host();

        // Let's have a look at the activations before softmax. They should be pretty high
        // (in terms of absolute value), because the learning task is trivial.
        for (int ii = 0; ii < num_samples; ++ii) {
            for (int jj = 0; jj < output_height; ++jj) {
                for (int kk = 0; kk < output_width; ++kk) {
                    const uint16_t true_label = y[ii](jj, kk);

                    for (long k = 0; k < num_classes; ++k) {
                        const size_t index = ((ii * output_tensor.k() + k) * output_tensor.nr() + jj) * output_tensor.nc() + kk;
                        DLIB_TEST(index < output_tensor.size());

                        if (k == true_label) {
                            DLIB_TEST(out_data[index] > 1e4);
                        }
                        else {
                            DLIB_TEST(out_data[index] < -1e4);
                        }
                    }
                }
            }
        }
    }

// ----------------------------------------------------------------------------------------

    void test_loss_multiclass_per_pixel_outputs_on_trivial_task()
    {
        print_spinner();

        constexpr int input_height = 7;
        constexpr int input_width = 5;
        constexpr int output_height = input_height;
        constexpr int output_width = input_width;
        constexpr int num_samples = 7;
        constexpr int num_classes = 5;
        constexpr int filter_height = 3;
        constexpr int filter_width = 3;

        ::std::vector<matrix<float>> x(num_samples);
        ::std::vector<matrix<uint16_t>> y(num_samples);

        matrix<float> xtmp(input_height, input_width);
        matrix<uint16_t> ytmp(output_height, output_width);

        ::std::default_random_engine generator(16);
        ::std::bernoulli_distribution coinflip(0.5);

        using filter_type = con<num_classes, filter_height, filter_width, 1, 1, input<matrix<float>>>;

        // Define a "truth" filter
        filter_type truth_filter;
        truth_filter(xtmp); // Set up the convolutional layer

        // Generate training data
        for (int ii = 0; ii < num_samples; ++ii) {
            // Generate random inputs x
            for (int jj = 0; jj < input_height; ++jj)
                for (int kk = 0; kk < input_width; ++kk)
                    xtmp(jj, kk) = coinflip(generator) ? 1.f : -1.f;
            x[ii] = xtmp;

            // Generate target output y by applying the truth filter on x
            const tensor& output = truth_filter(xtmp);
            const float* const out_data = output.host();

            const auto out_element = [&](int row, int column, int k) {
                return out_data[(k * output.nr() + row) * output.nc() + column];
            };

            for (int jj = 0; jj < output_height; ++jj) {
                for (int kk = 0; kk < output_width; ++kk) {
                    uint16_t label = 0;
                    float max_value = out_element(jj, kk, 0);
                    for (long k = 1; k < num_classes; ++k) {
                        const float value = out_element(jj, kk, k);
                        if (value > max_value) {
                            label = static_cast<uint16_t>(k);
                            max_value = value;
                        }
                    }
                    ytmp(jj, kk) = label;
                }
            }
            y[ii] = ytmp;
        }

        using net_type = loss_multiclass_log_per_pixel<filter_type>;
        net_type net;

        dnn_trainer<net_type> trainer(net, sgd(0, 0.9));
        trainer.set_learning_rate(1);
        trainer.set_max_num_epochs(2000);
        trainer.train(x, y);

        // The learning task is separable, so the net should have no problem
        // getting all the outputs right.
        DLIB_TEST(net(x) == y);
    }

// ----------------------------------------------------------------------------------------

    void test_loss_multiclass_per_pixel_with_noise_and_pixels_to_ignore()
    {
        // "Semantic segmentation" - see https://github.com/davisking/dlib/issues/288
        // Test learning when some pixels are to be ignored, etc.

        print_spinner();

        constexpr int input_height = 5;
        constexpr int input_width = 7;
        constexpr int output_height = input_height;
        constexpr int output_width = input_width;
        const int num_samples = 1000;
        const int num_classes = 6;
        const double ignore_probability = 0.5;
        const double noise_probability = 0.05;

        ::std::default_random_engine generator(16);
        ::std::bernoulli_distribution ignore(ignore_probability);
        ::std::bernoulli_distribution noise_occurrence(noise_probability);
        ::std::uniform_int_distribution<uint16_t> noisy_label(0, num_classes - 1);

        ::std::vector<matrix<double>> x(num_samples);
        ::std::vector<matrix<uint16_t>> y(num_samples);

        ::std::vector<int> truth_histogram(num_classes);

        matrix<double> xtmp(input_height, input_width);
        matrix<uint16_t> ytmp(output_height, output_width);

        // The function to be learned.
        const auto ground_truth = [num_classes](const matrix<double>& x, int row, int column) {
            double sum = 0.0;
            const int first_column = std::max(0, column - 1);
            const int last_column = std::min(static_cast<int>(x.nc() - 1), column + 1);
            for (int c = first_column; c <= last_column; ++c) {
                sum += x(row, c);
            }
            DLIB_TEST(sum < num_classes);
            return static_cast<uint16_t>(sum);
        };

        for ( int ii = 0; ii < num_samples; ++ii ) {
            for ( int jj = 0; jj < input_height; ++jj ) {
                for ( int kk = 0; kk < input_width; ++kk ) {
                    // Generate numbers between 0 and 2.
                    double value = static_cast<double>(ii + jj + kk) / 10.0;
                    value -= (static_cast<int>(value) / 2) * 2;
                    DLIB_TEST(value >= 0.0 && value < 2.0);
                    xtmp(jj, kk) = value;
                }
            }
            x[ii] = xtmp;

            for ( int jj = 0; jj < output_height; ++jj ) {
                for ( int kk = 0; kk < output_width; ++kk ) {
                    uint16_t truth = ground_truth(x[ii], jj, kk);
                    DLIB_TEST(truth < num_classes);
                    ++truth_histogram[truth];
                    if (ignore(generator)) {
                        ytmp(jj, kk) = loss_multiclass_log_per_pixel_::label_to_ignore;
                    }
                    else if (noise_occurrence(generator)) {
                        ytmp(jj, kk) = noisy_label(generator);
                    }
                    else {
                        ytmp(jj, kk) = truth;
                    }
                }
            }

            y[ii] = ytmp;
        }

        const int num_total_elements = num_samples * output_height * output_width;

        { // Require a reasonably balanced truth histogram in order to make sure that a trivial classifier is not enough
            const int required_min_histogram_value = static_cast<int>(::std::ceil(num_total_elements / num_classes * 0.375));
            for (auto histogram_value : truth_histogram) {
                DLIB_TEST_MSG(histogram_value >= required_min_histogram_value,
                              "Histogram value = " << histogram_value << ", required = " << required_min_histogram_value);
            }
        }

        using net_type = loss_multiclass_log_per_pixel<bn_con<con<num_classes,1,input_width,1,1,input<matrix<double>>>>>;
        net_type net;
        sgd defsolver(0,0.9);
        dnn_trainer<net_type> trainer(net, defsolver);
        trainer.set_learning_rate(0.1);
        trainer.set_min_learning_rate(0.01);
        trainer.set_mini_batch_size(50);
        trainer.set_max_num_epochs(170);
        trainer.train(x, y);

        const ::std::vector<matrix<uint16_t>> predictions = net(x);

        int num_correct = 0;

        for ( int ii = 0; ii < num_samples; ++ii ) {
            const matrix<uint16_t>& prediction = predictions[ii];
            DLIB_TEST(prediction.nr() == output_height);
            DLIB_TEST(prediction.nc() == output_width);
            for ( int jj = 0; jj < output_height; ++jj )
                for ( int kk = 0; kk < output_width; ++kk )
                    if ( prediction(jj, kk) == ground_truth(x[ii], jj, kk) )
                        ++num_correct;
        }

        // First some sanity checks.
        const int num_correct_max = num_total_elements;
        DLIB_TEST(num_correct_max == ::std::accumulate(truth_histogram.begin(), truth_histogram.end(), 0));
        DLIB_TEST_MSG(num_correct <= num_correct_max,
                      "Number of correctly classified elements = " << num_correct << ", max = " << num_correct_max);

        // This is the real test, verifying that we have actually learned something.
        const int num_correct_required = static_cast<int>(::std::ceil(0.9 * num_correct_max));
        DLIB_TEST_MSG(num_correct >= num_correct_required,
                      "Number of correctly classified elements = " << num_correct << ", required = " << num_correct_required);
    }

// ----------------------------------------------------------------------------------------

    void test_loss_multiclass_per_pixel_weighted()
    {
        // Train with pixel-specific weights

        print_spinner();

        constexpr int input_height = 5;
        constexpr int input_width = 7;
        constexpr int output_height = input_height;
        constexpr int output_width = input_width;
        const int num_samples = 1000;
        const int num_classes = 6;

        ::std::default_random_engine generator(16);
        ::std::uniform_real_distribution<double> u01(0.0, 1.0);
        ::std::uniform_int_distribution<uint16_t> noisy_label(0, num_classes - 1);

        ::std::vector<matrix<double>> x(num_samples);
        ::std::vector<matrix<uint16_t>> y(num_samples);

        matrix<double> xtmp(input_height, input_width);
        matrix<uint16_t> ytmp(output_height, output_width);

        // Generate input data
        for (int ii = 0; ii < num_samples; ++ii) {
            for (int jj = 0; jj < input_height; ++jj) {
                for (int kk = 0; kk < input_width; ++kk) {
                    xtmp(jj, kk) = u01(generator);
                    ytmp(jj, kk) = noisy_label(generator);
                }
            }
            x[ii] = xtmp;
            y[ii] = ytmp;
        }

        using net_type = loss_multiclass_log_per_pixel_weighted<con<num_classes,1,1,1,1,input<matrix<double>>>>;
        using weighted_label = loss_multiclass_log_per_pixel_weighted_::weighted_label;

        ::std::vector<matrix<weighted_label>> y_weighted(num_samples);

        for (int weighted_class = 0; weighted_class < num_classes; ++weighted_class) {

            print_spinner();

            // Assign weights
            for (int ii = 0; ii < num_samples; ++ii) {
                if (weighted_class == 0) {
                    y_weighted[ii].set_size(input_height, input_width);
                }
                for (int jj = 0; jj < input_height; ++jj) {
                    for (int kk = 0; kk < input_width; ++kk) {
                        const uint16_t label = y[ii](jj, kk);
                        const float weight
                            = label == weighted_class
                            ? 1.1f
                            : 0.9f;
                        y_weighted[ii](jj, kk) = weighted_label(label, weight);
                    }
                }
            }

            net_type net;
            sgd defsolver(0,0.9);
            dnn_trainer<net_type> trainer(net, defsolver);
            trainer.set_learning_rate(0.1);
            trainer.set_min_learning_rate(0.01);
            trainer.set_mini_batch_size(10);
            trainer.set_max_num_epochs(10);
            trainer.train(x, y_weighted);

            const ::std::vector<matrix<uint16_t>> predictions = net(x);

            int num_weighted_class = 0;
            int num_not_weighted_class = 0;

            for ( int ii = 0; ii < num_samples; ++ii ) {
                const matrix<uint16_t>& prediction = predictions[ii];
                DLIB_TEST(prediction.nr() == output_height);
                DLIB_TEST(prediction.nc() == output_width);
                for ( int jj = 0; jj < output_height; ++jj )
                    for ( int kk = 0; kk < output_width; ++kk )
                        if ( prediction(jj, kk) == weighted_class )
                            ++num_weighted_class;
                        else 
                            ++num_not_weighted_class;
            }

            DLIB_TEST_MSG(num_weighted_class > num_not_weighted_class,
                          "The weighted class (" << weighted_class << ") does not dominate: "
                          << num_weighted_class << " <= " << num_not_weighted_class);
        }
    }

// ----------------------------------------------------------------------------------------

    void test_tensor_resize_bilinear(long samps, long k, long nr, long nc,  long onr, long onc)
    {
        resizable_tensor img(samps,k,nr,nc);
        resizable_tensor out(samps,k,onr,onc);
        resizable_tensor out2(samps,k,onr,onc);

        dlib::rand rnd;
        for (int iter = 0; iter < 10; ++iter)
        {
            print_spinner();

            const size_t idx = rnd.get_random_64bit_number()%img.size();

            img = 1;
            img.host()[idx] = 2;
            cpu::resize_bilinear(out, img);
#ifdef DLIB_USE_CUDA
            cuda::resize_bilinear(out2, img);
            DLIB_TEST(max(abs(mat(out)-mat(out2))) < 1e-5);
#endif

            resizable_tensor gradient_input;
            gradient_input.copy_size(out);
            tt::tensor_rand rnd;
            rnd.fill_uniform(gradient_input);

            const float h = 1e-2;

            img.host()[idx] = 2;
            cpu::resize_bilinear(out, img);
            float f1 = dot(out, gradient_input); 

            img.host()[idx] = 2+h;
            cpu::resize_bilinear(out, img);
            float f2 = dot(out, gradient_input); 

            const float numerical_grad = (f2-f1)/h;
            dlog << LINFO << "numerical grad: " << numerical_grad;


            resizable_tensor grad, grad2;
            grad.copy_size(img);
            grad = 0.1;
            grad2.copy_size(img);
            grad2 = 0.1;

            cpu::resize_bilinear_gradient(grad2, gradient_input);
            dlog << LINFO << "analytic grad: "<< grad2.host()[idx]-0.1;
            DLIB_TEST_MSG(std::abs(numerical_grad - grad2.host()[idx]+0.1) < 1e-2, std::abs(numerical_grad - grad2.host()[idx]+0.1) << "  numerical_grad: " << numerical_grad);

#ifdef DLIB_USE_CUDA
            cuda::resize_bilinear_gradient(grad, gradient_input);
            dlog << LINFO << "analytic grad: "<< grad.host()[idx]-0.1;
            DLIB_TEST_MSG(std::abs(numerical_grad - grad.host()[idx]+0.1) < 1e-2, std::abs(numerical_grad - grad.host()[idx]+0.1) << "  numerical_grad: " << numerical_grad);
            DLIB_TEST(max(abs(mat(grad)-mat(grad2))) < 1e-5);
#endif

        }


        // now test with strided/sub-window calls
        alias_tensor aimg(samps, k, nr-2,nc-2);
        alias_tensor aout(samps, k, onr-2,onc-2);
        for (int iter = 0; iter < 10; ++iter)
        {
            print_spinner();

            const size_t idx = rnd.get_random_64bit_number()%img.size();

            img = 1;
            img.host()[idx] = 2;
            out = 9;
            out2 = 9;
            auto wout = aout(out, out.nc()*1+1);
            auto wimg = aimg(img, img.nc()*1+1);
            cpu::resize_bilinear(wout,out.nc(),out.nr()*out.nc(),  wimg,img.nc(),img.nr()*img.nc());
#ifdef DLIB_USE_CUDA
            auto wout2 = aout(out2, out2.nc()*1+1);
            cuda::resize_bilinear(wout2,out2.nc(),out2.nr()*out2.nc(),  wimg,img.nc(),img.nr()*img.nc());
            DLIB_TEST(max(abs(mat(out)-mat(out2))) < 1e-5);
#endif


            resizable_tensor gradient_input;
            gradient_input.copy_size(out);
            tt::tensor_rand rnd;
            rnd.fill_uniform(gradient_input);

            const float h = 1e-2;

            img.host()[idx] = 2;
            out = 0;
            wout = aout(out, out.nc()*1+1);
            wimg = aimg(img, img.nc()*1+1);
            cpu::resize_bilinear(wout,out.nc(),out.nr()*out.nc(),  wimg,img.nc(),img.nr()*img.nc());
            float f1 = dot(out, gradient_input); 

            img.host()[idx] = 2+h;
            out = 0;
            cpu::resize_bilinear(wout,out.nc(),out.nr()*out.nc(),  wimg,img.nc(),img.nr()*img.nc());
            float f2 = dot(out, gradient_input); 

            const float numerical_grad = (f2-f1)/h;
            dlog << LINFO << "numerical grad: " << numerical_grad;


            resizable_tensor grad, grad2;
            grad.copy_size(img);
            grad = 0.1;
            grad2.copy_size(img);
            grad2 = 0.1;

            auto wgrad2 = aimg(grad2, grad2.nc()*1+1);
            auto wgradient_input = aout(gradient_input, gradient_input.nc()*1+1);
            cpu::resize_bilinear_gradient(wgrad2,grad2.nc(),grad2.nr()*grad2.nc(),  wgradient_input,gradient_input.nc(),gradient_input.nr()*gradient_input.nc());
            dlog << LINFO << "analytic grad: "<< grad2.host()[idx]-0.1;
            DLIB_TEST_MSG(std::abs(numerical_grad - grad2.host()[idx]+0.1) < 1e-2, std::abs(numerical_grad - grad2.host()[idx]+0.1) << "  numerical_grad: " << numerical_grad);

#ifdef DLIB_USE_CUDA
            wgrad2 = aimg(grad, grad.nc()*1+1);
            wgradient_input = aout(gradient_input, gradient_input.nc()*1+1);
            cuda::resize_bilinear_gradient(wgrad2,grad.nc(),grad.nr()*grad.nc(),  wgradient_input,gradient_input.nc(),gradient_input.nr()*gradient_input.nc());
            dlog << LINFO << "analytic grad: "<< grad.host()[idx]-0.1;
            DLIB_TEST_MSG(std::abs(numerical_grad - grad.host()[idx]+0.1) < 1e-2, std::abs(numerical_grad - grad.host()[idx]+0.1) << "  numerical_grad: " << numerical_grad);
            DLIB_TEST_MSG(max(abs(mat(grad)-mat(grad2))) < 1e-5, max(abs(mat(grad)-mat(grad2))));
#endif


        }
    }


    void test_serialization()
    {
        print_spinner();

        using net_type = loss_mean_squared<fc<1, input<matrix<double>>>>;
        net_type net, net2;

        std::ostringstream out;
        serialize(net, out);
        const std::string serialized = out.str();
        std::istringstream in(serialized);
        dlib::deserialize(net2, in);
    }

// ----------------------------------------------------------------------------------------

<<<<<<< HEAD
    void test_find_optimal_threshold()
    {
        print_spinner();

        { // Good detection
            const std::vector<std::vector<mmod_rect>> truth1 = { { mmod_rect(rectangle(10, 10, 20, 20)) } };
            const std::vector<std::vector<mmod_rect>> detections1 = { { mmod_rect(rectangle(10, 10, 20, 20), 1.0) } };
            const double threshold1 = find_optimal_threshold(truth1, detections1);
            DLIB_TEST_MSG(threshold1 < 1.0, "threshold1 must be less than 1.0");

            const std::vector<std::vector<mmod_rect>> truth2 = { { mmod_rect(rectangle(10, 10, 20, 20)) } };
            const std::vector<std::vector<mmod_rect>> detections2 = { { mmod_rect(rectangle(10, 10, 20, 20), -1.0) } };
            const double threshold2 = find_optimal_threshold(truth2, detections2);
            DLIB_TEST_MSG(threshold2 < -1.0, "threshold2 must be less than -1.0");
        }

        { // Bad detection
            const std::vector<std::vector<mmod_rect>> truth3 = { { mmod_rect(rectangle(10, 10, 20, 20)) } };
            const std::vector<std::vector<mmod_rect>> detections3 = { { mmod_rect(rectangle(30, 30, 40, 40), 1.0) } };
            const double threshold3 = find_optimal_threshold(truth3, detections3);
            DLIB_TEST_MSG(threshold3 > 1.0, "threshold3 must be greater than 1.0");

            const std::vector<std::vector<mmod_rect>> truth4 = { { mmod_rect(rectangle(10, 10, 20, 20)) } };
            const std::vector<std::vector<mmod_rect>> detections4 = { { mmod_rect(rectangle(30, 30, 40, 40), -1.0) } };
            const double threshold4 = find_optimal_threshold(truth4, detections4);
            DLIB_TEST_MSG(threshold4 > -1.0, "threshold4 must be greater than -1.0");
        }

        { // Intermediate detection
            const std::vector<std::vector<mmod_rect>> truth5 = { {
                    mmod_rect(rectangle(10, 10, 20, 20)),
                } };
            const std::vector<std::vector<mmod_rect>> detections5 = { {
                    mmod_rect(rectangle(10, 10, 20, 20), 1.0),
                    mmod_rect(rectangle(30, 30, 40, 40), 0.9)
                } };
            const double threshold5 = find_optimal_threshold(truth5, detections5);
            DLIB_TEST_MSG(threshold5 > 0.9, "threshold5 must be greater than 0.9");
            DLIB_TEST_MSG(threshold5 < 1.0, "threshold5 must be less than 1.0");
        }

        { // Ignored rects in the input
            std::vector<std::vector<mmod_rect>> truth6 = { {
                    mmod_rect(rectangle(10, 10, 20, 20)),
                    mmod_rect(rectangle(30, 30, 40, 40)),
                    mmod_rect(rectangle(50, 50, 60, 60)), // to be ignored
                    mmod_rect(rectangle(70, 70, 80, 80)), // to be ignored
                    mmod_rect(rectangle(90, 90, 100, 100)),
                } };
            truth6[0][2].ignore = true;
            truth6[0][3].ignore = true;
            const std::vector<std::vector<mmod_rect>> detections6 = { {
                    mmod_rect(rectangle(10, 10, 20, 20), 1.0), // hit
                    mmod_rect(rectangle(30, 30, 40, 40), 0.9), // hit
                    mmod_rect(rectangle(50, 50, 60, 60), 0.8), // ignored
                    mmod_rect(rectangle(70, 70, 80, 80), 0.7), // ignored
                    mmod_rect(rectangle(90, 90, 100, 100), 0.6), // hit
                    mmod_rect(rectangle(110, 120, 130, 130), 0.5), // false positive
                } };
            const double threshold6 = find_optimal_threshold(truth6, detections6);
            DLIB_TEST_MSG(threshold6 > 0.5, "threshold6 must be greater than 0.5");
            DLIB_TEST_MSG(threshold6 < 0.6, "threshold6 must be less than 0.6");

            // Corresponding test without the ignored rects
            const std::vector<std::vector<mmod_rect>> truth7 = { {
                    mmod_rect(rectangle(10, 10, 20, 20)),
                    mmod_rect(rectangle(30, 30, 40, 40)),
                    mmod_rect(rectangle(90, 90, 100, 100)),
                } };
            const std::vector<std::vector<mmod_rect>> detections7 = { {
                    mmod_rect(rectangle(10, 10, 20, 20), 1.0), // hit
                    mmod_rect(rectangle(30, 30, 40, 40), 0.9), // hit
                    mmod_rect(rectangle(50, 50, 60, 60), 0.8), // false positive
                    mmod_rect(rectangle(70, 70, 80, 80), 0.7), // false positive
                    mmod_rect(rectangle(90, 90, 100, 100), 0.6), // hit
                    mmod_rect(rectangle(110, 120, 130, 130), 0.5), // false positive
                } };
            const double threshold7 = find_optimal_threshold(truth7, detections7);
            DLIB_TEST_MSG(threshold7 > 0.8, "threshold7 must be greater than 0.8");
            DLIB_TEST_MSG(threshold7 < 0.9, "threshold7 must be less than 0.9");
        }

        { // A bunch of detections overlapping the truth
            const std::vector<std::vector<mmod_rect>> truth8 = { {
                    mmod_rect(rectangle(10, 10, 20, 20)),
                } };
            const std::vector<std::vector<mmod_rect>> detections8 = { {
                    mmod_rect(rectangle(10, 10, 20, 20), 1.0),
                    mmod_rect(rectangle(10, 10, 20, 20), 0.9),
                    mmod_rect(rectangle(10, 10, 20, 20), 0.8)
                } };
            const double threshold8 = find_optimal_threshold(truth8, detections8);
            DLIB_TEST_MSG(threshold8 > 0.9, "threshold8 must be greater than 0.9");
            DLIB_TEST_MSG(threshold8 < 1.0, "threshold8 must be less than 1.0");
        }
=======
    void test_loss_dot()
    {
        print_spinner();

        std::vector<matrix<float,0,1>> samples;
        std::vector<matrix<float,0,1>> labels;

        const matrix<float> proj = matrix_cast<float>(randm(2,3));
        for (int i = 0; i < 128; ++i)
        {
            // The task is going to be to learn the matrix proj.  So we make our
            // training data thusly:
            matrix<float,0,1> x = matrix_cast<float>(randm(3,1));
            matrix<float,0,1> y = normalize(proj*x);
            samples.push_back(x);
            labels.push_back(y);
        }

        using net_type = loss_dot<
            l2normalize<fc_no_bias<2, 
            input<matrix<float,0,1>> 
            >>>;

        net_type net;
        dnn_trainer<net_type> trainer(net, sgd(1e-4, 0.9));
        trainer.set_learning_rate(0.01);
        trainer.set_min_learning_rate(0.0000001);
        trainer.set_mini_batch_size(128);
        trainer.set_max_num_epochs(50000);
        trainer.train(samples, labels);


        for (size_t i = 0; i < samples.size(); ++i)
        {
            DLIB_TEST(std::abs(1-dot(net(samples[i]),labels[i])) < 0.001);
        }
    }

// ----------------------------------------------------------------------------------------

    void test_loss_multimulticlass_log()
    {
        print_spinner();
        std::map<string,std::vector<string>> all_labels;
        all_labels["c1"] = {"a", "b", "c"};
        all_labels["c2"] = {"d", "e", "f"};

        // make training data
        std::vector<matrix<float>> samples;
        std::vector<std::map<string,string>> labels;
        for (int i = 0; i < 3; ++i)
        {
            for (int j = 0; j < 3; ++j)
            {
                matrix<float> samp(2,3);
                samp = 0;
                samp(0,i) = 1;
                samp(1,j) = 1;
                samples.push_back(samp);

                std::map<string,string> l;
                if (i == 0) l["c1"] = "a";
                if (i == 1) l["c1"] = "b";
                if (i == 2) l["c1"] = "c";
                if (j == 0) l["c2"] = "d";
                if (j == 1) l["c2"] = "e";
                if (j == 2) l["c2"] = "f";
                labels.push_back(l);
            }
        }

        using net_type = loss_multimulticlass_log<
            fc<1,        
            input<matrix<float>> 
            >>;

        net_type net(all_labels);
        net.subnet().layer_details().set_num_outputs(net.loss_details().number_of_labels());

        dnn_trainer<net_type> trainer(net, sgd(0.1));
        trainer.set_learning_rate(0.1);
        trainer.set_min_learning_rate(0.00001);
        trainer.set_iterations_without_progress_threshold(500);

        trainer.train(samples, labels);

        auto predicted_labels = net(samples);

        // make sure the network predicts the right labels
        for (size_t i = 0; i < samples.size(); ++i)
        {
            DLIB_TEST(predicted_labels[i]["c1"] == labels[i]["c1"]);
            DLIB_TEST(predicted_labels[i]["c2"] == labels[i]["c2"]);
        }

>>>>>>> 9b82f4b0
    }

// ----------------------------------------------------------------------------------------

    class dnn_tester : public tester
    {
    public:
        dnn_tester (
        ) :
            tester ("test_dnn",
                "Runs tests on the deep neural network tools.")
        {}

        void run_tests (
        )
        {
            // make the tests repeatable
            srand(1234);

            test_tagging();
#ifdef DLIB_USE_CUDA
            test_affine_rect();
            test_conv();
            test_more_ops2();
            test_more_ops(1,1);
            test_more_ops(3,4);
            test_more_ops(4,3);
            test_more_ops(4,1);
            test_more_ops(1,4);
            test_more_ops(10000,4);
            compare_bn_gpu_and_cpu();
            compare_bn_conv_gpu_and_cpu();
            test_add();
            test_multiply_zero_padded();
            compare_adam();
            test_copy_tensor_gpu();
            test_copy_tensor_add_to_gpu();
            test_scale_channels();
#endif
            test_tensor_resize_bilinear(2, 3, 6,6, 11, 11);
            test_tensor_resize_bilinear(2, 3, 6,6, 3, 4);
            test_tensor_resize_bilinear(2, 3, 5,6, 12, 21);
            test_max_pool(1,1,2,3,0,0);
            test_max_pool(3,3,1,1,0,0);
            test_max_pool(3,3,2,2,0,0);
            test_max_pool(2,2,2,2,0,0);
            test_max_pool(4,5,3,1,0,0);
            test_avg_pool(1,1,2,3,0,0);
            test_avg_pool(3,3,1,1,0,0);
            test_avg_pool(3,3,2,2,0,0);
            test_avg_pool(2,2,2,2,0,0);
            test_avg_pool(4,5,3,1,0,0);
            test_avg_pool(4,4,2,2,0,0);
            test_avg_pool(4,5,40,50,0,0);
            test_max_pool(2,2,2,3,1,1);
            test_max_pool(3,3,1,1,1,1);
            test_max_pool(3,3,2,2,2,1);
            test_max_pool(2,2,2,2,1,0);
            test_max_pool(4,5,3,1,2,3);
            test_avg_pool(1,1,2,3,0,0);
            test_avg_pool(3,3,1,1,1,2);
            test_avg_pool(3,3,2,2,2,1);
            test_avg_pool(2,2,2,2,1,0);
            test_avg_pool(4,5,3,1,2,4);
            test_avg_pool(4,4,2,2,1,3);
            test_avg_pool(4,5,40,50,0,1);
            test_tanh();
            test_softmax();
            test_softmax_all();
            test_sigmoid();
            test_batch_normalize();
            test_batch_normalize_conv();
            test_basic_tensor_ops();
            test_layers();
            test_visit_funcions();
            test_copy_tensor_cpu();
            test_copy_tensor_add_to_cpu();
            test_concat();
            test_simple_linear_regression();
            test_simple_linear_regression_eil();
            test_simple_linear_regression_with_mult_prev();
            test_multioutput_linear_regression();
            test_simple_autoencoder();
            test_loss_multiclass_per_pixel_learned_params_on_trivial_single_pixel_task();
            test_loss_multiclass_per_pixel_activations_on_trivial_single_pixel_task();
            test_loss_multiclass_per_pixel_outputs_on_trivial_task();
            test_loss_multiclass_per_pixel_with_noise_and_pixels_to_ignore();
            test_loss_multiclass_per_pixel_weighted();
            test_serialization();
<<<<<<< HEAD
            test_find_optimal_threshold();
=======
            test_loss_dot();
            test_loss_multimulticlass_log();
>>>>>>> 9b82f4b0
        }

        void perform_test()
        {
            dlog << LINFO << "NOW RUNNING TESTS WITH set_dnn_prefer_fastest_algorithms()";
            set_dnn_prefer_fastest_algorithms();
            run_tests();

            dlog << LINFO << "NOW RUNNING TESTS WITH set_dnn_prefer_smallest_algorithms()";
            set_dnn_prefer_smallest_algorithms();
            run_tests();


            {
                resizable_tensor a(2,3,4,5);
                resizable_tensor b(2,3,4,5);
                DLIB_TEST(have_same_dimensions(a,b));

                a.set_size(2,3,4,4);
                DLIB_TEST(!have_same_dimensions(a,b));
                a.set_size(2,3,3,5);
                DLIB_TEST(!have_same_dimensions(a,b));
                a.set_size(2,2,4,5);
                DLIB_TEST(!have_same_dimensions(a,b));
                a.set_size(1,3,4,5);
                DLIB_TEST(!have_same_dimensions(a,b));

                static_assert(!is_image_type<resizable_tensor>::value, "should be false");
            }
        }
    } a;
}

#endif // __INTELLISENSE__
<|MERGE_RESOLUTION|>--- conflicted
+++ resolved
@@ -3075,7 +3075,105 @@
 
 // ----------------------------------------------------------------------------------------
 
-<<<<<<< HEAD
+    void test_loss_dot()
+    {
+        print_spinner();
+
+        std::vector<matrix<float,0,1>> samples;
+        std::vector<matrix<float,0,1>> labels;
+
+        const matrix<float> proj = matrix_cast<float>(randm(2,3));
+        for (int i = 0; i < 128; ++i)
+        {
+            // The task is going to be to learn the matrix proj.  So we make our
+            // training data thusly:
+            matrix<float,0,1> x = matrix_cast<float>(randm(3,1));
+            matrix<float,0,1> y = normalize(proj*x);
+            samples.push_back(x);
+            labels.push_back(y);
+        }
+
+        using net_type = loss_dot<
+            l2normalize<fc_no_bias<2, 
+            input<matrix<float,0,1>> 
+            >>>;
+
+        net_type net;
+        dnn_trainer<net_type> trainer(net, sgd(1e-4, 0.9));
+        trainer.set_learning_rate(0.01);
+        trainer.set_min_learning_rate(0.0000001);
+        trainer.set_mini_batch_size(128);
+        trainer.set_max_num_epochs(50000);
+        trainer.train(samples, labels);
+
+
+        for (size_t i = 0; i < samples.size(); ++i)
+        {
+            DLIB_TEST(std::abs(1-dot(net(samples[i]),labels[i])) < 0.001);
+        }
+    }
+
+// ----------------------------------------------------------------------------------------
+
+    void test_loss_multimulticlass_log()
+    {
+        print_spinner();
+        std::map<string,std::vector<string>> all_labels;
+        all_labels["c1"] = {"a", "b", "c"};
+        all_labels["c2"] = {"d", "e", "f"};
+
+        // make training data
+        std::vector<matrix<float>> samples;
+        std::vector<std::map<string,string>> labels;
+        for (int i = 0; i < 3; ++i)
+        {
+            for (int j = 0; j < 3; ++j)
+            {
+                matrix<float> samp(2,3);
+                samp = 0;
+                samp(0,i) = 1;
+                samp(1,j) = 1;
+                samples.push_back(samp);
+
+                std::map<string,string> l;
+                if (i == 0) l["c1"] = "a";
+                if (i == 1) l["c1"] = "b";
+                if (i == 2) l["c1"] = "c";
+                if (j == 0) l["c2"] = "d";
+                if (j == 1) l["c2"] = "e";
+                if (j == 2) l["c2"] = "f";
+                labels.push_back(l);
+            }
+        }
+
+        using net_type = loss_multimulticlass_log<
+            fc<1,        
+            input<matrix<float>> 
+            >>;
+
+        net_type net(all_labels);
+        net.subnet().layer_details().set_num_outputs(net.loss_details().number_of_labels());
+
+        dnn_trainer<net_type> trainer(net, sgd(0.1));
+        trainer.set_learning_rate(0.1);
+        trainer.set_min_learning_rate(0.00001);
+        trainer.set_iterations_without_progress_threshold(500);
+
+        trainer.train(samples, labels);
+
+        auto predicted_labels = net(samples);
+
+        // make sure the network predicts the right labels
+        for (size_t i = 0; i < samples.size(); ++i)
+        {
+            DLIB_TEST(predicted_labels[i]["c1"] == labels[i]["c1"]);
+            DLIB_TEST(predicted_labels[i]["c2"] == labels[i]["c2"]);
+        }
+
+    }
+
+// ----------------------------------------------------------------------------------------
+
     void test_find_optimal_threshold()
     {
         print_spinner();
@@ -3171,103 +3269,6 @@
             DLIB_TEST_MSG(threshold8 > 0.9, "threshold8 must be greater than 0.9");
             DLIB_TEST_MSG(threshold8 < 1.0, "threshold8 must be less than 1.0");
         }
-=======
-    void test_loss_dot()
-    {
-        print_spinner();
-
-        std::vector<matrix<float,0,1>> samples;
-        std::vector<matrix<float,0,1>> labels;
-
-        const matrix<float> proj = matrix_cast<float>(randm(2,3));
-        for (int i = 0; i < 128; ++i)
-        {
-            // The task is going to be to learn the matrix proj.  So we make our
-            // training data thusly:
-            matrix<float,0,1> x = matrix_cast<float>(randm(3,1));
-            matrix<float,0,1> y = normalize(proj*x);
-            samples.push_back(x);
-            labels.push_back(y);
-        }
-
-        using net_type = loss_dot<
-            l2normalize<fc_no_bias<2, 
-            input<matrix<float,0,1>> 
-            >>>;
-
-        net_type net;
-        dnn_trainer<net_type> trainer(net, sgd(1e-4, 0.9));
-        trainer.set_learning_rate(0.01);
-        trainer.set_min_learning_rate(0.0000001);
-        trainer.set_mini_batch_size(128);
-        trainer.set_max_num_epochs(50000);
-        trainer.train(samples, labels);
-
-
-        for (size_t i = 0; i < samples.size(); ++i)
-        {
-            DLIB_TEST(std::abs(1-dot(net(samples[i]),labels[i])) < 0.001);
-        }
-    }
-
-// ----------------------------------------------------------------------------------------
-
-    void test_loss_multimulticlass_log()
-    {
-        print_spinner();
-        std::map<string,std::vector<string>> all_labels;
-        all_labels["c1"] = {"a", "b", "c"};
-        all_labels["c2"] = {"d", "e", "f"};
-
-        // make training data
-        std::vector<matrix<float>> samples;
-        std::vector<std::map<string,string>> labels;
-        for (int i = 0; i < 3; ++i)
-        {
-            for (int j = 0; j < 3; ++j)
-            {
-                matrix<float> samp(2,3);
-                samp = 0;
-                samp(0,i) = 1;
-                samp(1,j) = 1;
-                samples.push_back(samp);
-
-                std::map<string,string> l;
-                if (i == 0) l["c1"] = "a";
-                if (i == 1) l["c1"] = "b";
-                if (i == 2) l["c1"] = "c";
-                if (j == 0) l["c2"] = "d";
-                if (j == 1) l["c2"] = "e";
-                if (j == 2) l["c2"] = "f";
-                labels.push_back(l);
-            }
-        }
-
-        using net_type = loss_multimulticlass_log<
-            fc<1,        
-            input<matrix<float>> 
-            >>;
-
-        net_type net(all_labels);
-        net.subnet().layer_details().set_num_outputs(net.loss_details().number_of_labels());
-
-        dnn_trainer<net_type> trainer(net, sgd(0.1));
-        trainer.set_learning_rate(0.1);
-        trainer.set_min_learning_rate(0.00001);
-        trainer.set_iterations_without_progress_threshold(500);
-
-        trainer.train(samples, labels);
-
-        auto predicted_labels = net(samples);
-
-        // make sure the network predicts the right labels
-        for (size_t i = 0; i < samples.size(); ++i)
-        {
-            DLIB_TEST(predicted_labels[i]["c1"] == labels[i]["c1"]);
-            DLIB_TEST(predicted_labels[i]["c2"] == labels[i]["c2"]);
-        }
-
->>>>>>> 9b82f4b0
     }
 
 // ----------------------------------------------------------------------------------------
@@ -3357,12 +3358,9 @@
             test_loss_multiclass_per_pixel_with_noise_and_pixels_to_ignore();
             test_loss_multiclass_per_pixel_weighted();
             test_serialization();
-<<<<<<< HEAD
-            test_find_optimal_threshold();
-=======
             test_loss_dot();
             test_loss_multimulticlass_log();
->>>>>>> 9b82f4b0
+            test_find_optimal_threshold();
         }
 
         void perform_test()
