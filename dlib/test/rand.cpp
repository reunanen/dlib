--- conflicted
+++ resolved
@@ -455,20 +455,12 @@
 
         {
             dlib::rand rnd;
-<<<<<<< HEAD
-            std::vector<unsigned long> out;
-=======
             std::vector<uint32> out;
->>>>>>> 7048f4c1
             for (int i = 0; i < 30; ++i) {
                 out.push_back(rnd.get_random_32bit_number());
             }
 
-<<<<<<< HEAD
-            const std::vector<unsigned long> expected = {
-=======
             const std::vector<uint32> expected = {
->>>>>>> 7048f4c1
                 725333953,251387296,3200466189,2466988778,2049276419,2620437198,2806522923,
                 2922190659,4151412029,2894696296,1344442829,1165961100,328304965,1533685458,
                 3399102146,3995382051,1569312238,2353373514,2512982725,2903494783,787425157,
@@ -480,20 +472,12 @@
         {
             dlib::rand rnd;
             rnd.set_seed("this seed");
-<<<<<<< HEAD
-            std::vector<unsigned long> out;
-=======
             std::vector<uint32> out;
->>>>>>> 7048f4c1
             for (int i = 0; i < 30; ++i) {
                 out.push_back(rnd.get_random_32bit_number());
             }
 
-<<<<<<< HEAD
-            const std::vector<unsigned long> expected = {
-=======
             const std::vector<uint32> expected = {
->>>>>>> 7048f4c1
                 856663397,2356564049,1192662566,3478257893,1069117227,
                 1922448468,497418632,2504525324,987414451,769612124,77224022,2998161761,
                 1364481427,639342008,1778351952,1931573847,3213816676,3019312695,4179936779,
@@ -505,20 +489,12 @@
         {
             dlib::rand rnd;
             rnd.set_seed("some other seed");
-<<<<<<< HEAD
-            std::vector<unsigned long> out;
-=======
             std::vector<int> out;
->>>>>>> 7048f4c1
             for (int i = 0; i < 30; ++i) {
                 out.push_back(rnd.get_integer(1000));
             }
 
-<<<<<<< HEAD
-            const std::vector<unsigned long> expected = {
-=======
             const std::vector<int> expected = {
->>>>>>> 7048f4c1
                 243,556,158,256,772,84,837,920,767,769,939,394,121,367,575,877,861,506,
                 451,845,870,638,825,516,327,25,646,373,386,227};
             DLIB_TEST(out == expected);
