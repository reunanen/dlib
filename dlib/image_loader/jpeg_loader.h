// Copyright (C) 2010  Davis E. King (davis@dlib.net), Nils Labugt
// License: Boost Software License   See LICENSE.txt for the full license.
#ifndef DLIB_JPEG_IMPORT
#define DLIB_JPEG_IMPORT

#include <vector>

#include "jpeg_loader_abstract.h"
#include "image_loader.h"
#include "../pixel.h"
#include "../dir_nav.h"
#include "../test_for_odr_violations.h"

namespace dlib
{

    class jpeg_loader : noncopyable
    {
    public:

        jpeg_loader( const char* filename );
        jpeg_loader( const std::string& filename );
        jpeg_loader( const dlib::file& f );
        jpeg_loader( const unsigned char* imgbuffer, size_t buffersize );

        bool is_gray() const;
        bool is_rgb() const;
        bool is_rgba() const;
        long nr() const;
        long nc() const;

        template<typename T>
        void get_image( T& t_) const
        {
#ifndef DLIB_JPEG_SUPPORT
            /* !!!!!!!!!!!!!!!!!!!!!!!!!!!!!!!!!!!!!!
                You are getting this error because you are trying to use the jpeg_loader
                object but you haven't defined DLIB_JPEG_SUPPORT.  You must do so to use
                this object.   You must also make sure you set your build environment
                to link against the libjpeg library.
            !!!!!!!!!!!!!!!!!!!!!!!!!!!!!!!!!!!!!!!!*/
            COMPILE_TIME_ASSERT(sizeof(T) == 0);
#endif
            image_view<T> t(t_);
            t.set_size( height_, width_ );
<<<<<<< HEAD

            if ( is_gray() )
            {
                for (unsigned n = 0; n < height_; n++)
=======
            for (size_t n = 0; n < height_;n++ )
            {
                const unsigned char* v = get_row( n );
                for (size_t m = 0; m < width_;m++ )
>>>>>>> d0f41798
                {
                    const unsigned char* v = get_row(n);
                    for (unsigned m = 0; m < width_; m++)
                    {
                        unsigned char p = v[m];
                        assign_pixel( t[n][m], p );
                    }
                }
            }
            else if ( is_rgba() )
            {
                for (unsigned n = 0; n < height_; n++)
                {
                    const unsigned char* v = get_row(n);
                    for (unsigned m = 0; m < width_; m++)
                    {
                        rgb_alpha_pixel p;
                        p.red = v[m*4];
                        p.green = v[m*4+1];
                        p.blue = v[m*4+2];
                        p.alpha = v[m*4+3];
                        assign_pixel( t[n][m], p );
                    }
                }
            }
            else // is_rgb()
            {
                for (unsigned n = 0; n < height_; n++)
                {
                    const unsigned char* v = get_row(n);
                    for (unsigned m = 0; m < width_; m++)
                    {
                        rgb_pixel p;
                        p.red = v[m*3];
                        p.green = v[m*3+1];
                        p.blue = v[m*3+2];
                        assign_pixel( t[n][m], p );
                    }
                }
            }
        }

    private:
        const unsigned char* get_row(size_t i) const
        {
            return &data[i*width_*output_components_];
        }
        
        FILE * check_file(const char* filename );
        void read_image( FILE *file, const unsigned char* imgbuffer, size_t imgbuffersize );
        size_t height_; 
        size_t width_;
        size_t output_components_;
        std::vector<unsigned char> data;
    };

// ----------------------------------------------------------------------------------------

    template <
        typename image_type
        >
    void load_jpeg (
        image_type& image,
        const std::string& file_name
    )
    {
        jpeg_loader(file_name).get_image(image);
    }

    template <
        typename image_type
        >
    void load_jpeg (
        image_type& image,
        const unsigned char* imgbuff,
        size_t imgbuffsize
    )
    {
        jpeg_loader(imgbuff, imgbuffsize).get_image(image);
    }

    template <
        typename image_type
        >
    void load_jpeg (
        image_type& image,
        const char* imgbuff,
        size_t imgbuffsize
    )
    {
        jpeg_loader(reinterpret_cast<const unsigned char*>(imgbuff), imgbuffsize).get_image(image);
    }

// ----------------------------------------------------------------------------------------

}

#ifdef NO_MAKEFILE
#include "jpeg_loader.cpp"
#endif 

#endif // DLIB_JPEG_IMPORT 

<|MERGE_RESOLUTION|>--- conflicted
+++ resolved
@@ -43,33 +43,17 @@
 #endif
             image_view<T> t(t_);
             t.set_size( height_, width_ );
-<<<<<<< HEAD
-
-            if ( is_gray() )
-            {
-                for (unsigned n = 0; n < height_; n++)
-=======
             for (size_t n = 0; n < height_;n++ )
             {
                 const unsigned char* v = get_row( n );
                 for (size_t m = 0; m < width_;m++ )
->>>>>>> d0f41798
                 {
-                    const unsigned char* v = get_row(n);
-                    for (unsigned m = 0; m < width_; m++)
+                    if ( is_gray() )
                     {
                         unsigned char p = v[m];
                         assign_pixel( t[n][m], p );
                     }
-                }
-            }
-            else if ( is_rgba() )
-            {
-                for (unsigned n = 0; n < height_; n++)
-                {
-                    const unsigned char* v = get_row(n);
-                    for (unsigned m = 0; m < width_; m++)
-                    {
+                    else if ( is_rgba() ) {
                         rgb_alpha_pixel p;
                         p.red = v[m*4];
                         p.green = v[m*4+1];
@@ -77,14 +61,7 @@
                         p.alpha = v[m*4+3];
                         assign_pixel( t[n][m], p );
                     }
-                }
-            }
-            else // is_rgb()
-            {
-                for (unsigned n = 0; n < height_; n++)
-                {
-                    const unsigned char* v = get_row(n);
-                    for (unsigned m = 0; m < width_; m++)
+                    else // if ( is_rgb() )
                     {
                         rgb_pixel p;
                         p.red = v[m*3];
