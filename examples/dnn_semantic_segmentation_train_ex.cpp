--- conflicted
+++ resolved
@@ -272,15 +272,9 @@
         samples.clear();
         labels.clear();
 
-<<<<<<< HEAD
-        // make a 50 image mini-batch
-        training_sample temp;
-        while(samples.size() < 50)
-=======
         // make a 30 image mini-batch
         training_sample temp;
         while(samples.size() < 30)
->>>>>>> b998ed72
         {
             data.dequeue(temp);
 
