name: CMake

on:
  pull_request:
  push:

env:
  config: Release
  build_dir: build

defaults:
  run:
    shell: bash
    working-directory: dlib/test

jobs:
  ubuntu-latest-gcc-default:    
    runs-on: 'ubuntu-latest'
    steps:
    - uses: actions/checkout@v2
    - name: Configure
      run: cmake ${{ github.workspace }}/dlib/test -B ${{ env.build_dir }}
    - name: Build just tests
      run: cmake --build ${{ env.build_dir }} --config ${{ env.config }} --target dtest --parallel 4
    - name: Test
      run: ${{ env.build_dir }}/dtest --runall -q
    - name: Build examples, etc
      run: cmake --build ${{ env.build_dir }} --config ${{ env.config }} --parallel 2

  ubuntu-latest-gcc-11:
<<<<<<< HEAD
=======
    if: ${{ false }}  # disabled until https://github.com/davisking/dlib/issues/2506 has been resolved
>>>>>>> 7be763d6
    runs-on: 'ubuntu-latest'
    steps:
    - uses: actions/checkout@v2
    - name: Install gcc 11
      run: |
        sudo apt update
        sudo apt install gcc-11 g++-11
        sudo update-alternatives --install /usr/bin/gcc gcc /usr/bin/gcc-11 110 --slave /usr/bin/g++ g++ /usr/bin/g++-11 --slave /usr/bin/gcov gcov /usr/bin/gcov-11
    - name: Configure
      run: cmake ${{ github.workspace }}/dlib/test -B ${{ env.build_dir }}
    - name: Build just tests
      run: cmake --build ${{ env.build_dir }} --config ${{ env.config }} --target dtest --parallel 4
    - name: Test
      run: ${{ env.build_dir }}/dtest --runall -q
    - name: Build examples, etc
      run: cmake --build ${{ env.build_dir }} --config ${{ env.config }} --parallel 2

  ubuntu-latest-clang-default:
    runs-on: 'ubuntu-latest'
    steps:
    - uses: actions/checkout@v2
    - name: Configure
      run: |
        export CC=/usr/bin/clang
        export CXX=/usr/bin/clang++
        cmake ${{ github.workspace }}/dlib/test -B ${{ env.build_dir }}
    - name: Build just tests
      run: cmake --build ${{ env.build_dir }} --config ${{ env.config }} --target dtest --parallel 4
    - name: Test
      run: ${{ env.build_dir }}/dtest --runall -q
    - name: Build examples, etc
      run: cmake --build ${{ env.build_dir }} --config ${{ env.config }} --parallel 2

  ubuntu-latest-clang-13:
    runs-on: 'ubuntu-latest'
    steps:
    - uses: actions/checkout@v2
    - name: Install clang 13
      run: |
        wget https://apt.llvm.org/llvm.sh
        chmod +x llvm.sh
        sudo ./llvm.sh 13
    - name: Configure
      run: |
        export CC=/usr/bin/clang-13
        export CXX=/usr/bin/clang++-13
        cmake ${{ github.workspace }}/dlib/test -B ${{ env.build_dir }}
    - name: Build just tests
      run: cmake --build ${{ env.build_dir }} --config ${{ env.config }} --target dtest --parallel 4
    - name: Test
      run: ${{ env.build_dir }}/dtest --runall -q
    - name: Build examples, etc
      run: cmake --build ${{ env.build_dir }} --config ${{ env.config }} --parallel 2

  windows-latest:
    runs-on: 'windows-latest'
    steps:
    - uses: actions/checkout@v2
    - name: Configure
      run: cmake . -B ${{ env.build_dir }}
    - name: Build just tests
      run: cmake --build ${{ env.build_dir }} --config ${{ env.config }} --target dtest --parallel 4
    - name: Test
      run: ${{ env.build_dir }}/${{ env.config }}/dtest.exe --runall -q

  macos-latest:
    runs-on: 'macos-latest'
    steps:
    - uses: actions/checkout@v2
    - name: Configure
      # MacOS machines often come with low quality BLAS libraries installed, so don't use those.
      run: cmake ${{ github.workspace }}/dlib/test -B ${{ env.build_dir }} -DDLIB_USE_BLAS=0 -DDLIB_USE_LAPACK=0
    - name: Build just tests
      run: cmake --build ${{ env.build_dir }} --config ${{ env.config }} --target dtest --parallel 4
    - name: Test
      run: ${{ env.build_dir }}/dtest --runall --no_test_timer -q
    - name: Build examples, etc
      run: cmake --build ${{ env.build_dir }} --config ${{ env.config }} --parallel 2<|MERGE_RESOLUTION|>--- conflicted
+++ resolved
@@ -28,10 +28,7 @@
       run: cmake --build ${{ env.build_dir }} --config ${{ env.config }} --parallel 2
 
   ubuntu-latest-gcc-11:
-<<<<<<< HEAD
-=======
     if: ${{ false }}  # disabled until https://github.com/davisking/dlib/issues/2506 has been resolved
->>>>>>> 7be763d6
     runs-on: 'ubuntu-latest'
     steps:
     - uses: actions/checkout@v2
